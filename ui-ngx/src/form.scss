--- conflicted
+++ resolved
@@ -366,24 +366,17 @@
     }
   }
 
-<<<<<<< HEAD
-  .tb-form-table-row {
+  .tb-form-table-header, .tb-form-table-row {
     display: flex;
     flex-direction: row;
     gap: 8px;
     padding-left: 8px;
+    place-content: center flex-start;
+    align-items: center;
     @media #{$mat-gt-md} {
       gap: 12px;
       padding-left: 12px;
     }
-=======
-  .tb-form-table-header, .tb-form-table-row {
-    display: flex;
-    flex-direction: row;
-    gap: 12px;
-    padding-left: 12px;
-    place-content: center flex-start;
-    align-items: center;
     &-cell {
       font-weight: 400;
       font-size: 14px;
@@ -401,9 +394,6 @@
   }
 
   .tb-form-table-row {
-    height: 38px;
-
->>>>>>> 1e0eb71a
     &.tb-draggable {
       gap: 0;
       padding-left: 0;
