--- conflicted
+++ resolved
@@ -23,11 +23,7 @@
   .mat-mdc-form-field-infix {
      width: 100%;
   }
-<<<<<<< HEAD
-  .mat-select-value {
-=======
   .mat-mdc-select-value {
->>>>>>> 5dc388f2
     min-width: 100px;
   }
 }