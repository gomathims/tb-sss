--- conflicted
+++ resolved
@@ -100,24 +100,12 @@
   aggregation = false;
 
   @Input()
-<<<<<<< HEAD
-  set timezone(val) {
-    this.timezoneValue = coerceBooleanProperty(val);
-  }
-
-  get timezone() {
-    return this.timezoneValue;
-  }
-
-  asButtonValue = false;
-=======
   @coerceBoolean()
   timezone = false;
 
   @Input()
   @coerceBoolean()
   isToolbar = false;
->>>>>>> 79ced08a
 
   @Input()
   @coerceBoolean()
