--- conflicted
+++ resolved
@@ -94,17 +94,12 @@
   set isLoad(value) {
     if (this.isLoading) {
       this.isLoading = value;
-<<<<<<< HEAD
+      if (this.defaultCountry) {
+        this.getFlagAndPhoneNumberData(this.defaultCountry);
+      }
       if (this.phoneFormGroup && this.phoneFormGroup.get('phoneNumber').value) {
         const parsedPhoneNumber = this.parsePhoneNumberFromString(this.phoneFormGroup.get('phoneNumber').value);
         this.defineCountryFromNumber(parsedPhoneNumber);
-=======
-      if (this.defaultCountry) {
-        this.getFlagAndPhoneNumberData(this.defaultCountry);
-      }
-      if (this.phoneFormGroup) {
-        this.defineCountryFromNumber(this.phoneFormGroup.get('phoneNumber').value);
->>>>>>> c10e491d
       }
     }
   }
