<!--

    Copyright © 2016-2024 The Thingsboard Authors

    Licensed under the Apache License, Version 2.0 (the "License");
    you may not use this file except in compliance with the License.
    You may obtain a copy of the License at

        http://www.apache.org/licenses/LICENSE-2.0

    Unless required by applicable law or agreed to in writing, software
    distributed under the License is distributed on an "AS IS" BASIS,
    WITHOUT WARRANTIES OR CONDITIONS OF ANY KIND, either express or implied.
    See the License for the specific language governing permissions and
    limitations under the License.

-->
<mat-drawer-container hasBackdrop="false" class="tb-absolute-fill">
  <mat-drawer *ngIf="entitiesTableConfig.detailsPanelEnabled"
              class="tb-details-drawer mat-elevation-z4"
              #drawer
              mode="over"
              position="end"
              [opened]="isDetailsOpen">
    <tb-entity-details-panel
      #entityDetailsPanel
      [entitiesTableConfig]="entitiesTableConfig"
      [entityId]="isDetailsOpen ? dataSource.currentEntity?.id : null"
      (closeEntityDetails)="isDetailsOpen = false; detailsPanelOpened.emit(isDetailsOpen);"
      (entityUpdated)="onEntityUpdated($event)"
      (entityAction)="onEntityAction($event)"
    >
    </tb-entity-details-panel>
  </mat-drawer>
  <mat-drawer-content>
    <div class="mat-padding tb-entity-table tb-absolute-fill">
      <div class="tb-entity-table-content tb-outlined-border flex flex-col">
        <mat-toolbar class="mat-mdc-table-toolbar" [class.!hidden]="textSearchMode || !dataSource.selection.isEmpty()">
          <div class="mat-toolbar-tools">
            <div class="title-container flex flex-row items-center justify-start xs:flex-col xs:items-start xs:justify-center">
              <span *ngIf="entitiesTableConfig.tableTitle" class="tb-entity-table-title">{{ entitiesTableConfig.tableTitle }}</span>
              <tb-anchor #entityTableHeader></tb-anchor>
              <tb-timewindow *ngIf="entitiesTableConfig.useTimePageLink" [(ngModel)]="timewindow"
                              (ngModelChange)="onTimewindowChange()"
                              asButton strokedButton historyOnly [forAllTimeEnabled]="entitiesTableConfig.forAllTimeEnabled"></tb-timewindow>
            </div>
            <span class="flex-1"></span>
            <div [class.!hidden]="!addEnabled()">
              <button mat-icon-button [disabled]="isLoading$ | async"
                      *ngIf="!entitiesTableConfig.addActionDescriptors.length; else addActions"
                      (click)="addEntity($event)"
                      matTooltip="{{ translations.add | translate }}"
                      matTooltipPosition="above">
                <mat-icon>add</mat-icon>
              </button>
              <ng-template #addActions>
                <button mat-icon-button [disabled]="isLoading$ | async"
                        *ngIf="entitiesTableConfig.addActionDescriptors.length === 1; else addActionsMenu"
                        [class.!hidden]="!entitiesTableConfig.addActionDescriptors[0].isEnabled()"
                        (click)="entitiesTableConfig.addActionDescriptors[0].onAction($event)"
                        matTooltip="{{ entitiesTableConfig.addActionDescriptors[0].name }}"
                        matTooltipPosition="above">
                  <tb-icon>{{entitiesTableConfig.addActionDescriptors[0].icon}}</tb-icon>
                </button>
                <ng-template #addActionsMenu>
                  <button mat-icon-button [disabled]="isLoading$ | async"
                          matTooltip="{{ translations.add | translate }}"
                          matTooltipPosition="above"
                          [matMenuTriggerFor]="addActionsMenu">
                    <mat-icon>add</mat-icon>
                  </button>
                  <mat-menu #addActionsMenu="matMenu" xPosition="before">
                    <button mat-menu-item *ngFor="let actionDescriptor of entitiesTableConfig.addActionDescriptors"
                            [disabled]="isLoading$ | async"
                            [class.!hidden]="!actionDescriptor.isEnabled()"
                            (click)="actionDescriptor.onAction($event)">
                      <tb-icon matMenuItemIcon>{{actionDescriptor.icon}}</tb-icon>
                      <span>{{ actionDescriptor.name }}</span>
                    </button>
                  </mat-menu>
                </ng-template>
              </ng-template>
            </div>
            <button mat-icon-button [disabled]="isLoading$ | async"
                    [class.!hidden]="!actionDescriptor.isEnabled()" *ngFor="let actionDescriptor of headerActionDescriptors"
                    matTooltip="{{ actionDescriptor.name }}"
                    matTooltipPosition="above"
                    (click)="actionDescriptor.onAction($event)">
              <tb-icon>{{actionDescriptor.icon}}</tb-icon>
            </button>
            <button mat-icon-button [disabled]="isLoading$ | async" (click)="updateData()"
                    matTooltip="{{ 'action.refresh' | translate }}"
                    matTooltipPosition="above">
              <mat-icon>refresh</mat-icon>
            </button>
            <button *ngIf="entitiesTableConfig.searchEnabled"
                    mat-icon-button [disabled]="isLoading$ | async" (click)="enterFilterMode()"
                    matTooltip="{{ translations.search | translate }}"
                    matTooltipPosition="above">
              <mat-icon>search</mat-icon>
            </button>
          </div>
        </mat-toolbar>
        <mat-toolbar class="mat-mdc-table-toolbar" [class.!hidden]="!textSearchMode || !dataSource.selection.isEmpty()">
          <div class="mat-toolbar-tools">
            <button mat-icon-button
                    matTooltip="{{ translations.search | translate }}"
                    matTooltipPosition="above">
              <mat-icon>search</mat-icon>
            </button>
            <mat-form-field class="flex-1">
              <mat-label>&nbsp;</mat-label>
              <input #searchInput matInput
                     [formControl]="textSearch"
                     placeholder="{{ translations.search | translate }}"/>
            </mat-form-field>
            <button mat-icon-button (click)="exitFilterMode()"
                    matTooltip="{{ 'action.close' | translate }}"
                    matTooltipPosition="above">
              <mat-icon>close</mat-icon>
            </button>
          </div>
        </mat-toolbar>
        <mat-toolbar *ngIf="entitiesTableConfig.selectionEnabled" class="mat-mdc-table-toolbar" color="primary" [class.!hidden]="dataSource.selection.isEmpty()">
          <div class="mat-toolbar-tools">
            <span class="tb-entity-table-info">
              {{ translations.selectedEntities | translate:{count: dataSource.selection.selected.length} }}
            </span>
            <span class="flex-1"></span>
            <button mat-icon-button [disabled]="isLoading$ | async"
                    [class.!hidden]="!actionDescriptor.isEnabled" *ngFor="let actionDescriptor of groupActionDescriptors"
                    matTooltip="{{ actionDescriptor.name }}"
                    matTooltipPosition="above"
                    (click)="actionDescriptor.onAction($event, dataSource.selection.selected)">
              <tb-icon>{{actionDescriptor.icon}}</tb-icon>
            </button>
          </div>
        </mat-toolbar>
        <div class="table-container flex-1">
          <table mat-table [dataSource]="dataSource" [trackBy]="trackByEntityId"
                     matSort [matSortActive]="pageLink.sortOrder?.property" [matSortDirection]="pageLink.sortDirection()" matSortDisableClear>
            <ng-container matColumnDef="select" sticky>
              <mat-header-cell *matHeaderCellDef style="width: 40px;">
                <mat-checkbox (change)="$event ? dataSource.masterToggle() : null"
                              [checked]="dataSource.selection.hasValue() && (dataSource.isAllSelected() | async)"
                              [indeterminate]="dataSource.selection.hasValue() && !(dataSource.isAllSelected() | async)">
                </mat-checkbox>
              </mat-header-cell>
              <mat-cell *matCellDef="let entity">
                <mat-checkbox (click)="$event.stopPropagation()"
                              [class.!hidden]="!entitiesTableConfig.entitySelectionEnabled(entity)"
                              (change)="$event ? dataSource.selection.toggle(entity) : null"
                              [checked]="dataSource.selection.isSelected(entity)">
                </mat-checkbox>
              </mat-cell>
            </ng-container>
            <ng-container [matColumnDef]="column.key" *ngFor="let column of entityColumns; trackBy: trackByColumnKey;">
              <mat-header-cell [class.mat-number-cell]="column.isNumberColumn"
                               [class.lt-lg:!hidden]="column.mobileHide"
                               *matHeaderCellDef [style]="headerCellStyle(column)" mat-sort-header [disabled]="!column.sortable">
                {{ column.ignoreTranslate ? column.title : (column.title | translate) }} </mat-header-cell>
<<<<<<< HEAD
              <mat-cell [ngClass]="{'mat-number-cell': column.isNumberColumn,
                                    'cell-action': column.actionCell?.type === cellActionType.COPY_BUTTON}"
                        [fxHide.lt-lg]="column.mobileHide"
=======
              <mat-cell [class.mat-number-cell]="column.isNumberColumn"
                        [class.lt-lg:!hidden]="column.mobileHide"
>>>>>>> 11994906
                        *matCellDef="let entity; let row = index"
                        [matTooltip]="cellTooltip(entity, column, row)"
                        matTooltipPosition="above"
                        [style]="cellStyle(entity, column, row)">
                <ng-container [ngSwitch]="column.type">
                  <ng-template [ngSwitchCase]="'link'">
                    <a *ngIf="column.entityURL(entity) as detailsPageURL; else defaultContent"
                       [routerLink]="detailsPageURL" [innerHTML]="cellContent(entity, column, row)"
                       (click)="$event.stopPropagation();"></a>
                  </ng-template>
                  <ng-template [ngSwitchCase]="'entityChips'">
                    <tb-entity-chips [entity]="entity" [key]="column.key"></tb-entity-chips>
                  </ng-template>
                  <ng-template #defaultContent ngSwitchDefault>
                    <span [innerHTML]="cellContent(entity, column, row)"></span>
                  </ng-template>
                </ng-container>
                <ng-template [ngIf]="column.actionCell">
                  <ng-container [ngSwitch]="column.actionCell.type">
                    <ng-template [ngSwitchCase]="cellActionType.COPY_BUTTON">
                      <tb-copy-button
                        class="copy-button"
                        [disabled]="isLoading$ | async"
                        [class.!hidden]="!column.actionCell.isEnabled(entity)"
                        [copyText]="column.actionCell.onAction(null, entity)"
                        tooltipText="{{ column.actionCell.nameFunction ? column.actionCell.nameFunction(entity) : column.actionCell.name }}"
                        tooltipPosition="above"
                        [icon]="column.actionCell.icon"
                        [style]="column.actionCell.style">
                      </tb-copy-button>
                    </ng-template>
                    <ng-template ngSwitchDefault>
                      <button mat-icon-button [disabled]="isLoading$ | async"
                              [class.!hidden]="!column.actionCell.isEnabled(entity)"
                              matTooltip="{{ column.actionCell.nameFunction ? column.actionCell.nameFunction(entity) : column.actionCell.name }}"
                              matTooltipPosition="above"
                              (click)="column.actionCell.onAction($event, entity)">
                        <tb-icon [style]="column.actionCell.style">
                          {{column.actionCell.icon}}
                        </tb-icon>
                      </button>
                    </ng-template>
                  </ng-container>
                </ng-template>
              </mat-cell>
            </ng-container>
            <ng-container [matColumnDef]="column.key" *ngFor="let column of actionColumns; trackBy: trackByColumnKey;">
              <mat-header-cell *matHeaderCellDef [style]="headerCellStyle(column)" mat-sort-header [disabled]="!column.sortable"> {{ column.title | translate }} </mat-header-cell>
              <mat-cell *matCellDef="let entity; let row = index"
                        [style]="cellStyle(entity, column, row)">
                <button mat-icon-button [disabled]="isLoading$ | async"
                        [class.!hidden]="!column.actionDescriptor.isEnabled(entity)"
                        matTooltip="{{ column.actionDescriptor.nameFunction ? column.actionDescriptor.nameFunction(entity) : column.actionDescriptor.name }}"
                        matTooltipPosition="above"
                        (click)="column.actionDescriptor.onAction($event, entity)">
                  <tb-icon [style]="column.actionDescriptor.style">
                    {{column.actionDescriptor.iconFunction ? column.actionDescriptor.iconFunction(entity) : column.actionDescriptor.icon}}
                  </tb-icon>
                </button>
              </mat-cell>
            </ng-container>
            <ng-container matColumnDef="actions" stickyEnd>
              <mat-header-cell *matHeaderCellDef>
                <ng-container *ngIf="cellActionDescriptors.length">
                  <div class="gt-md:!hidden" style="min-width: 48px;">
                    {{ entitiesTableConfig.actionsColumnTitle ? (entitiesTableConfig.actionsColumnTitle | translate) : '' }}
                  </div>
                  <div class="lt-lg:!hidden"
                       [style.min-width]="(cellActionDescriptors.length * 48) + 'px'">
                    {{ entitiesTableConfig.actionsColumnTitle ? (entitiesTableConfig.actionsColumnTitle | translate) : '' }}
                  </div>
                </ng-container>
              </mat-header-cell>
              <mat-cell *matCellDef="let entity">
                <ng-container *ngIf="cellActionDescriptors.length">
                  <div [class.lt-lg:!hidden]="cellActionDescriptors.length !== 1" class="flex flex-row items-stretch justify-end"
                       [style.min-width]="(cellActionDescriptors.length * 48) + 'px'">
                    <button mat-icon-button [disabled]="(isLoading$ | async) || !actionDescriptor.isEnabled(entity)"
                            *ngFor="let actionDescriptor of cellActionDescriptors"
                            matTooltip="{{ actionDescriptor.nameFunction ? actionDescriptor.nameFunction(entity) : actionDescriptor.name }}"
                            matTooltipPosition="above"
                            (click)="actionDescriptor.onAction($event, entity)">
                      <tb-icon [style]="actionDescriptor.style">
                        {{actionDescriptor.iconFunction ?  actionDescriptor.iconFunction(entity) : actionDescriptor.icon}}
                      </tb-icon>
                    </button>
                  </div>
                  <div [class.!hidden]="cellActionDescriptors.length === 1" class="gt-md:!hidden">
                    <button mat-icon-button
                            (click)="$event.stopPropagation()"
                            [matMenuTriggerFor]="cellActionsMenu">
                      <mat-icon class="material-icons">more_vert</mat-icon>
                    </button>
                    <mat-menu #cellActionsMenu="matMenu" xPosition="before">
                      <button mat-menu-item *ngFor="let actionDescriptor of cellActionDescriptors"
                              [disabled]="isLoading$ | async"
                              [class.!hidden]="!actionDescriptor.isEnabled(entity)"
                              (click)="actionDescriptor.onAction($event, entity)">
                        <tb-icon matMenuItemIcon [style]="actionDescriptor.style">
                          {{actionDescriptor.iconFunction ?  actionDescriptor.iconFunction(entity) : actionDescriptor.icon}}
                        </tb-icon>
                        <span>{{ actionDescriptor.nameFunction ? actionDescriptor.nameFunction(entity) : actionDescriptor.name }}</span>
                      </button>
                    </mat-menu>
                  </div>
                </ng-container>
              </mat-cell>
            </ng-container>
            <mat-header-row [class.mat-row-select]="selectionEnabled" *matHeaderRowDef="displayedColumns; sticky: true"></mat-header-row>
            <mat-row [class.!hidden]="dataSource.dataLoading"
                     [class.mat-row-select]="selectionEnabled"
                     [class.mat-selected]="dataSource.selection.isSelected(entity)"
                     [class.tb-current-entity]="dataSource.isCurrentEntity(entity)"
                     [class.tb-pointer]="entitiesTableConfig.rowPointer"
                     *matRowDef="let entity; columns: displayedColumns;" (click)="onRowClick($event, entity)"></mat-row>
          </table>
          <span [class.!hidden]="(isLoading$ | async) || (dataSource.isEmpty() | async) === false || dataSource.dataLoading"
                class="no-data-found flex items-center justify-center">{{ translations.noEntities | translate }}</span>
          <span [class.!hidden]="!dataSource.dataLoading"
                class="no-data-found flex items-center justify-center">{{ 'common.loading' | translate }}</span>
        </div>
        <mat-divider *ngIf="displayPagination"></mat-divider>
        <mat-paginator *ngIf="displayPagination"
                       [length]="dataSource.total() | async"
                       [pageIndex]="pageLink.page"
                       [pageSize]="pageLink.pageSize"
                       [pageSizeOptions]="pageSizeOptions"
                       [hidePageSize]="hidePageSize"
                       showFirstLastButtons></mat-paginator>
      </div>
    </div>
  </mat-drawer-content>
</mat-drawer-container><|MERGE_RESOLUTION|>--- conflicted
+++ resolved
@@ -159,14 +159,9 @@
                                [class.lt-lg:!hidden]="column.mobileHide"
                                *matHeaderCellDef [style]="headerCellStyle(column)" mat-sort-header [disabled]="!column.sortable">
                 {{ column.ignoreTranslate ? column.title : (column.title | translate) }} </mat-header-cell>
-<<<<<<< HEAD
-              <mat-cell [ngClass]="{'mat-number-cell': column.isNumberColumn,
-                                    'cell-action': column.actionCell?.type === cellActionType.COPY_BUTTON}"
-                        [fxHide.lt-lg]="column.mobileHide"
-=======
               <mat-cell [class.mat-number-cell]="column.isNumberColumn"
+                        [class.cell-action]="column.actionCell?.type === cellActionType.COPY_BUTTON"
                         [class.lt-lg:!hidden]="column.mobileHide"
->>>>>>> 11994906
                         *matCellDef="let entity; let row = index"
                         [matTooltip]="cellTooltip(entity, column, row)"
                         matTooltipPosition="above"
