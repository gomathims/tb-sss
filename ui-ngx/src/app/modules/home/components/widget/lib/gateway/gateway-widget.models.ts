///
/// Copyright © 2016-2024 The Thingsboard Authors
///
/// Licensed under the Apache License, Version 2.0 (the "License");
/// you may not use this file except in compliance with the License.
/// You may obtain a copy of the License at
///
///     http://www.apache.org/licenses/LICENSE-2.0
///
/// Unless required by applicable law or agreed to in writing, software
/// distributed under the License is distributed on an "AS IS" BASIS,
/// WITHOUT WARRANTIES OR CONDITIONS OF ANY KIND, either express or implied.
/// See the License for the specific language governing permissions and
/// limitations under the License.
///

import { ResourcesService } from '@core/services/resources.service';
import { Observable } from 'rxjs';
import { ValueTypeData } from '@shared/models/constants';

<<<<<<< HEAD
export const noLeadTrailSpacesRegex = /^(?! )[\S\s]*(?<! )$/;
export const integerRegex = /^[-+]?\d+$/;
=======
export const noLeadTrailSpacesRegex = /^\S+(?: \S+)*$/;
>>>>>>> 5949da8b

export enum StorageTypes {
  MEMORY = 'memory',
  FILE = 'file',
  SQLITE = 'sqlite'
}

export enum DeviceGatewayStatus {
  EXCEPTION = 'EXCEPTION'
}

export enum GatewayLogLevel {
  NONE = 'NONE',
  CRITICAL = 'CRITICAL',
  ERROR = 'ERROR',
  WARNING = 'WARNING',
  INFO = 'INFO',
  DEBUG = 'DEBUG'
}

export enum PortLimits {
  MIN = 1,
  MAX = 65535
}

export const GatewayStatus = {
  ...GatewayLogLevel,
  ...DeviceGatewayStatus
};

export type GatewayStatus = DeviceGatewayStatus | GatewayLogLevel;

export enum LogSavingPeriod {
  days = 'D',
  hours = 'H',
  minutes = 'M',
  seconds = 'S'
}

export enum LocalLogsConfigs {
  service = 'service',
  connector = 'connector',
  converter = 'converter',
  tb_connection = 'tb_connection',
  storage = 'storage',
  extension = 'extension'
}

export const LocalLogsConfigTranslateMap = new Map<LocalLogsConfigs, string>([
  [LocalLogsConfigs.service, 'Service'],
  [LocalLogsConfigs.connector, 'Connector'],
  [LocalLogsConfigs.converter, 'Converter'],
  [LocalLogsConfigs.tb_connection, 'TB Connection'],
  [LocalLogsConfigs.storage, 'Storage'],
  [LocalLogsConfigs.extension, 'Extension']
]);

export const LogSavingPeriodTranslations = new Map<LogSavingPeriod, string>(
  [
    [LogSavingPeriod.days, 'gateway.logs.days'],
    [LogSavingPeriod.hours, 'gateway.logs.hours'],
    [LogSavingPeriod.minutes, 'gateway.logs.minutes'],
    [LogSavingPeriod.seconds, 'gateway.logs.seconds']
  ]
);

export const StorageTypesTranslationMap = new Map<StorageTypes, string>(
  [
    [StorageTypes.MEMORY, 'gateway.storage-types.memory-storage'],
    [StorageTypes.FILE, 'gateway.storage-types.file-storage'],
    [StorageTypes.SQLITE, 'gateway.storage-types.sqlite']
  ]
);

export enum SecurityTypes {
  ACCESS_TOKEN = 'accessToken',
  USERNAME_PASSWORD = 'usernamePassword',
  TLS_ACCESS_TOKEN = 'tlsAccessToken',
  TLS_PRIVATE_KEY = 'tlsPrivateKey'
}

export const GecurityTypesTranslationsMap = new Map<SecurityTypes, string>(
  [
    [SecurityTypes.ACCESS_TOKEN, 'gateway.security-types.access-token'],
    [SecurityTypes.USERNAME_PASSWORD, 'gateway.security-types.username-password'],
    [SecurityTypes.TLS_ACCESS_TOKEN, 'gateway.security-types.tls-access-token']
  ]
);

export interface GatewayConnector {
  name: string;
  type: ConnectorType;
  configuration?: string;
  configurationJson: ConnectorBaseConfig;
  basicConfig?: ConnectorBaseConfig;
  logLevel: string;
  key?: string;
  class?: string;
  mode?: ConnectorConfigurationModes;
}

export interface DataMapping {
  topicFilter: string;
  QoS: string;
  converter: Converter;
}

export interface RequestsMapping {
  requestType: RequestType;
  type: string;
  details: string;
}

export interface OpcUaMapping {
  deviceNodePattern?: string;
  deviceNamePattern?: string;
  deviceProfileExpression?: string;
}

export type MappingValue = DataMapping | RequestsMapping | OpcUaMapping;

export interface ServerConfig {
  name: string;
  url: string;
  timeoutInMillis: number;
  scanPeriodInMillis: number;
  enableSubscriptions: boolean;
  subCheckPeriodInMillis: number;
  showMap: boolean;
  security: string;
  identity: ConnectorSecurity;
}

export interface BrokerConfig {
  name: string;
  host: string;
  port: number;
  version: number;
  clientId: string;
  maxNumberOfWorkers: number;
  maxMessageNumberPerWorker: number;
  security: ConnectorSecurity;
}

export interface ConnectorSecurity {
  type: SecurityType;
  username?: string;
  password?: string;
  pathToCACert?: string;
  pathToPrivateKey?: string;
  pathToClientCert?: string;
  mode?: ModeType;
}

export type ConnectorMapping = DeviceConnectorMapping | RequestMappingData | ConverterConnectorMapping;

export type ConnectorMappingFormValue = DeviceConnectorMapping | RequestMappingFormValue | ConverterMappingFormValue;

export type ConnectorBaseConfig = ConnectorBaseInfo | MQTTBasicConfig | OPCBasicConfig | ModbusBasicConfig;

export interface ConnectorBaseInfo {
  name: string;
  id: string;
  enableRemoteLogging: boolean;
  logLevel: GatewayLogLevel;
}

export interface MQTTBasicConfig {
  dataMapping: ConverterConnectorMapping[];
  requestsMapping: Record<RequestType, RequestMappingData[]> | RequestMappingData[];
  broker: BrokerConfig;
  workers?: WorkersConfig;
}

export interface OPCBasicConfig {
  mapping: DeviceConnectorMapping[];
  server: ServerConfig;
}

export interface ModbusBasicConfig {
  master: ModbusMasterConfig;
  slave: ModbusSlave;
}

export interface WorkersConfig {
  maxNumberOfWorkers: number;
  maxMessageNumberPerWorker: number;
}

interface DeviceInfo {
  deviceNameExpression: string;
  deviceNameExpressionSource: string;
  deviceProfileExpression: string;
  deviceProfileExpressionSource: string;
}

export interface Attribute {
  key: string;
  type: string;
  value: string;
}

export interface Timeseries {
  key: string;
  type: string;
  value: string;
}

interface RpcArgument {
  type: string;
  value: number;
}

export interface RpcMethod {
  method: string;
  arguments: RpcArgument[];
}

export interface AttributesUpdate {
  key: string;
  type: string;
  value: string;
}

export interface Converter {
  type: ConvertorType;
  deviceNameJsonExpression: string;
  deviceTypeJsonExpression: string;
  sendDataOnlyOnChange: boolean;
  timeout: number;
  attributes: Attribute[];
  timeseries: Timeseries[];
}

export interface ConverterConnectorMapping {
  topicFilter: string;
  subscriptionQos?: string;
  converter: Converter;
}

export type ConverterMappingFormValue = Omit<ConverterConnectorMapping, 'converter'> & {
  converter: {
    type: ConvertorType;
  } & Record<ConvertorType, Converter>;
};

export interface DeviceConnectorMapping {
  deviceNodePattern: string;
  deviceNodeSource: string;
  deviceInfo: DeviceInfo;
  attributes?: Attribute[];
  timeseries?: Timeseries[];
  rpc_methods?: RpcMethod[];
  attributes_updates?: AttributesUpdate[];
}

export enum ConnectorType {
  MQTT = 'mqtt',
  MODBUS = 'modbus',
  GRPC = 'grpc',
  OPCUA = 'opcua',
  BLE = 'ble',
  REQUEST = 'request',
  CAN = 'can',
  BACNET = 'bacnet',
  ODBC = 'odbc',
  REST = 'rest',
  SNMP = 'snmp',
  FTP = 'ftp',
  SOCKET = 'socket',
  XMPP = 'xmpp',
  OCPP = 'ocpp',
  CUSTOM = 'custom'
}

export const GatewayConnectorDefaultTypesTranslatesMap = new Map<ConnectorType, string>([
  [ConnectorType.MQTT, 'MQTT'],
  [ConnectorType.MODBUS, 'MODBUS'],
  [ConnectorType.GRPC, 'GRPC'],
  [ConnectorType.OPCUA, 'OPCUA'],
  [ConnectorType.BLE, 'BLE'],
  [ConnectorType.REQUEST, 'REQUEST'],
  [ConnectorType.CAN, 'CAN'],
  [ConnectorType.BACNET, 'BACNET'],
  [ConnectorType.ODBC, 'ODBC'],
  [ConnectorType.REST, 'REST'],
  [ConnectorType.SNMP, 'SNMP'],
  [ConnectorType.FTP, 'FTP'],
  [ConnectorType.SOCKET, 'SOCKET'],
  [ConnectorType.XMPP, 'XMPP'],
  [ConnectorType.OCPP, 'OCPP'],
  [ConnectorType.CUSTOM, 'CUSTOM']
]);

export interface RPCCommand {
  command: string;
  params: any;
  time: number;
}

export const ModbusFunctionCodeTranslationsMap = new Map<number, string>([
  [1, 'gateway.function-codes.read-coils'],
  [2, 'gateway.function-codes.read-discrete-inputs'],
  [3, 'gateway.function-codes.read-multiple-holding-registers'],
  [4, 'gateway.function-codes.read-input-registers'],
  [5, 'gateway.function-codes.write-single-coil'],
  [6, 'gateway.function-codes.write-single-holding-register'],
  [15, 'gateway.function-codes.write-multiple-coils'],
  [16, 'gateway.function-codes.write-multiple-holding-registers']
]);

export enum BACnetRequestTypes {
  WriteProperty = 'writeProperty',
  ReadProperty = 'readProperty'
}

export const BACnetRequestTypesTranslates = new Map<BACnetRequestTypes, string>([
  [BACnetRequestTypes.WriteProperty, 'gateway.rpc.write-property'],
  [BACnetRequestTypes.ReadProperty, 'gateway.rpc.read-property']
]);

export enum BACnetObjectTypes {
  BinaryInput = 'binaryInput',
  BinaryOutput = 'binaryOutput',
  AnalogInput = 'analogInput',
  AnalogOutput = 'analogOutput',
  BinaryValue = 'binaryValue',
  AnalogValue = 'analogValue'
}

export const BACnetObjectTypesTranslates = new Map<BACnetObjectTypes, string>([
  [BACnetObjectTypes.AnalogOutput, 'gateway.rpc.analog-output'],
  [BACnetObjectTypes.AnalogInput, 'gateway.rpc.analog-input'],
  [BACnetObjectTypes.BinaryOutput, 'gateway.rpc.binary-output'],
  [BACnetObjectTypes.BinaryInput, 'gateway.rpc.binary-input'],
  [BACnetObjectTypes.BinaryValue, 'gateway.rpc.binary-value'],
  [BACnetObjectTypes.AnalogValue, 'gateway.rpc.analog-value']
]);

export enum BLEMethods {
  WRITE = 'write',
  READ = 'read',
  SCAN = 'scan'
}

export const BLEMethodsTranslates = new Map<BLEMethods, string>([
  [BLEMethods.WRITE, 'gateway.rpc.write'],
  [BLEMethods.READ, 'gateway.rpc.read'],
  [BLEMethods.SCAN, 'gateway.rpc.scan'],
]);

export enum CANByteOrders {
  LITTLE = 'LITTLE',
  BIG = 'BIG'
}

export enum SocketMethodProcessings {
  WRITE = 'write'
}

export const SocketMethodProcessingsTranslates = new Map<SocketMethodProcessings, string>([
  [SocketMethodProcessings.WRITE, 'gateway.rpc.write']
]);

export enum SNMPMethods {
  SET = 'set',
  MULTISET = 'multiset',
  GET = 'get',
  BULKWALK = 'bulkwalk',
  TABLE = 'table',
  MULTIGET = 'multiget',
  GETNEXT = 'getnext',
  BULKGET = 'bulkget',
  WALKS = 'walk'
}

export const SNMPMethodsTranslations = new Map<SNMPMethods, string>([
  [SNMPMethods.SET, 'gateway.rpc.set'],
  [SNMPMethods.MULTISET, 'gateway.rpc.multiset'],
  [SNMPMethods.GET, 'gateway.rpc.get'],
  [SNMPMethods.BULKWALK, 'gateway.rpc.bulk-walk'],
  [SNMPMethods.TABLE, 'gateway.rpc.table'],
  [SNMPMethods.MULTIGET, 'gateway.rpc.multi-get'],
  [SNMPMethods.GETNEXT, 'gateway.rpc.get-next'],
  [SNMPMethods.BULKGET, 'gateway.rpc.bulk-get'],
  [SNMPMethods.WALKS, 'gateway.rpc.walk']
]);

export enum HTTPMethods {
  CONNECT = 'CONNECT',
  DELETE = 'DELETE',
  GET = 'GET',
  HEAD = 'HEAD',
  OPTIONS = 'OPTIONS',
  PATCH = 'PATCH',
  POST = 'POST',
  PUT = 'PUT',
  TRACE = 'TRACE'

}

export enum SocketEncodings {
  UTF_8 = 'utf-8'
}

export interface RPCTemplate {
  name?: string;
  config: RPCTemplateConfig;
}

export interface RPCTemplateConfig {
  [key: string]: any;
}

export interface SaveRPCTemplateData {
  config: RPCTemplateConfig;
  templates: Array<RPCTemplate>;
}

export interface LogLink {
  name: string;
  key: string;
  filterFn?: (arg: any) => boolean;
}

export interface GatewayLogData {
  ts: number;
  key: string;
  message: string;
  status: GatewayStatus;
}

export interface AddConnectorConfigData {
  dataSourceData: Array<any>;
}

export interface CreatedConnectorConfigData {
  type: ConnectorType;
  name: string;
  logLevel: GatewayLogLevel;
  useDefaults: boolean;
  sendDataOnlyOnChange: boolean;
  configurationJson?: {[key: string]: any};
}

export interface MappingDataKey {
  key: string;
  value: any;
  type: MappingValueType;
}

export interface RpcMethodsMapping {
  method: string;
  arguments: Array<MappingDataKey>;
}

export interface MappingInfo {
  mappingType: MappingType;
  value: {[key: string]: any};
  buttonTitle: string;
}

export interface ModbusSlaveInfo {
  value: SlaveConfig;
  buttonTitle: string;
}

export enum ConnectorConfigurationModes {
  BASIC = 'basic',
  ADVANCED = 'advanced'
}

export enum SecurityType {
  ANONYMOUS = 'anonymous',
  BASIC = 'basic',
  CERTIFICATES = 'certificates'
}

export enum ModeType {
  NONE = 'None',
  SIGN = 'Sign',
  SIGNANDENCRYPT = 'SignAndEncrypt'
}

export const SecurityTypeTranslationsMap = new Map<SecurityType, string>(
  [
    [SecurityType.ANONYMOUS, 'gateway.broker.security-types.anonymous'],
    [SecurityType.BASIC, 'gateway.broker.security-types.basic'],
    [SecurityType.CERTIFICATES, 'gateway.broker.security-types.certificates']
  ]
);

export enum RestSecurityType {
  ANONYMOUS = 'anonymous',
  BASIC = 'basic',
}

export const RestSecurityTypeTranslationsMap = new Map<RestSecurityType, string>(
  [
    [RestSecurityType.ANONYMOUS, 'gateway.broker.security-types.anonymous'],
    [RestSecurityType.BASIC, 'gateway.broker.security-types.basic'],
  ]
);

export const MqttVersions = [
  { name: 3.1, value: 3 },
  { name: 3.11, value: 4 },
  { name: 5, value: 5 }
];

export enum MappingType {
  DATA = 'data',
  REQUESTS = 'requests',
  OPCUA = 'OPCua'
}

export const MappingTypeTranslationsMap = new Map<MappingType, string>(
  [
    [MappingType.DATA, 'gateway.data-mapping'],
    [MappingType.REQUESTS, 'gateway.requests-mapping'],
    [MappingType.OPCUA, 'gateway.data-mapping']
  ]
);

export const MappingHintTranslationsMap = new Map<MappingType, string>(
  [
    [MappingType.DATA, 'gateway.data-mapping-hint'],
    [MappingType.OPCUA, 'gateway.opcua-data-mapping-hint'],
    [MappingType.REQUESTS, 'gateway.requests-mapping-hint']
  ]
);

export const HelpLinkByMappingTypeMap = new Map<MappingType, string>(
  [
    [MappingType.DATA, 'https://thingsboard.io/docs/iot-gateway/config/mqtt/#section-mapping'],
    [MappingType.OPCUA, 'https://thingsboard.io/docs/iot-gateway/config/opc-ua/#section-mapping'],
    [MappingType.REQUESTS, 'https://thingsboard.io/docs/iot-gateway/config/mqtt/#section-mapping']
  ]
);

export const QualityTypes = [0, 1 ,2];

export const QualityTypeTranslationsMap = new Map<number, string>(
  [
    [0, 'gateway.qos.at-most-once'],
    [1, 'gateway.qos.at-least-once'],
    [2, 'gateway.qos.exactly-once']
  ]
);

export enum ConvertorType {
  JSON = 'json',
  BYTES = 'bytes',
  CUSTOM = 'custom'
}

export const ConvertorTypeTranslationsMap = new Map<ConvertorType, string>(
  [
    [ConvertorType.JSON, 'gateway.JSON'],
    [ConvertorType.BYTES, 'gateway.bytes'],
    [ConvertorType.CUSTOM, 'gateway.custom']
  ]
);

export enum SourceTypes {
  MSG = 'message',
  TOPIC = 'topic',
  CONST = 'constant'
}

export enum OPCUaSourceTypes {
  PATH = 'path',
  IDENTIFIER = 'identifier',
  CONST = 'constant'
}

export enum DeviceInfoType {
  FULL = 'full',
  PARTIAL = 'partial'
}

export const SourceTypeTranslationsMap = new Map<SourceTypes | OPCUaSourceTypes, string>(
  [
    [SourceTypes.MSG, 'gateway.source-type.msg'],
    [SourceTypes.TOPIC, 'gateway.source-type.topic'],
    [SourceTypes.CONST, 'gateway.source-type.const'],
    [OPCUaSourceTypes.PATH, 'gateway.source-type.path'],
    [OPCUaSourceTypes.IDENTIFIER, 'gateway.source-type.identifier'],
    [OPCUaSourceTypes.CONST, 'gateway.source-type.const']
  ]
);

export interface RequestMappingData {
  requestType: RequestType;
  requestValue: RequestDataItem;
}

export type RequestMappingFormValue = Omit<RequestMappingData, 'requestValue'> & {
  requestValue: Record<RequestType, RequestDataItem>;
};

export interface RequestDataItem {
  type: string;
  details: string;
  requestType: RequestType;
  methodFilter?: string;
  attributeFilter?: string;
  topicFilter?: string;
}

export enum RequestType {
  CONNECT_REQUEST = 'connectRequests',
  DISCONNECT_REQUEST = 'disconnectRequests',
  ATTRIBUTE_REQUEST = 'attributeRequests',
  ATTRIBUTE_UPDATE = 'attributeUpdates',
  SERVER_SIDE_RPC = 'serverSideRpc'
}

export const RequestTypesTranslationsMap = new Map<RequestType, string>(
  [
    [RequestType.CONNECT_REQUEST, 'gateway.request.connect-request'],
    [RequestType.DISCONNECT_REQUEST, 'gateway.request.disconnect-request'],
    [RequestType.ATTRIBUTE_REQUEST, 'gateway.request.attribute-request'],
    [RequestType.ATTRIBUTE_UPDATE, 'gateway.request.attribute-update'],
    [RequestType.SERVER_SIDE_RPC, 'gateway.request.rpc-connection'],
  ]
);

export enum MappingKeysType {
  ATTRIBUTES = 'attributes',
  TIMESERIES = 'timeseries',
  CUSTOM = 'extensionConfig',
  RPC_METHODS = 'rpc_methods',
  ATTRIBUTES_UPDATES = 'attributes_updates'
}

export const MappingKeysPanelTitleTranslationsMap = new Map<MappingKeysType, string>(
  [
    [MappingKeysType.ATTRIBUTES, 'gateway.attributes'],
    [MappingKeysType.TIMESERIES, 'gateway.timeseries'],
    [MappingKeysType.CUSTOM, 'gateway.keys'],
    [MappingKeysType.ATTRIBUTES_UPDATES, 'gateway.attribute-updates'],
    [MappingKeysType.RPC_METHODS, 'gateway.rpc-methods']
  ]
);

export const MappingKeysAddKeyTranslationsMap = new Map<MappingKeysType, string>(
  [
    [MappingKeysType.ATTRIBUTES, 'gateway.add-attribute'],
    [MappingKeysType.TIMESERIES, 'gateway.add-timeseries'],
    [MappingKeysType.CUSTOM, 'gateway.add-key'],
    [MappingKeysType.ATTRIBUTES_UPDATES, 'gateway.add-attribute-update'],
    [MappingKeysType.RPC_METHODS, 'gateway.add-rpc-method']
  ]
);

export const MappingKeysDeleteKeyTranslationsMap = new Map<MappingKeysType, string>(
  [
    [MappingKeysType.ATTRIBUTES, 'gateway.delete-attribute'],
    [MappingKeysType.TIMESERIES, 'gateway.delete-timeseries'],
    [MappingKeysType.CUSTOM, 'gateway.delete-key'],
    [MappingKeysType.ATTRIBUTES_UPDATES, 'gateway.delete-attribute-update'],
    [MappingKeysType.RPC_METHODS, 'gateway.delete-rpc-method']
  ]
);

export const MappingKeysNoKeysTextTranslationsMap = new Map<MappingKeysType, string>(
  [
    [MappingKeysType.ATTRIBUTES, 'gateway.no-attributes'],
    [MappingKeysType.TIMESERIES, 'gateway.no-timeseries'],
    [MappingKeysType.CUSTOM, 'gateway.no-keys'],
    [MappingKeysType.ATTRIBUTES_UPDATES, 'gateway.no-attribute-updates'],
    [MappingKeysType.RPC_METHODS, 'gateway.no-rpc-methods']
  ]
);

export enum ServerSideRPCType {
  ONE_WAY = 'oneWay',
  TWO_WAY = 'twoWay'
}

export const getDefaultConfig = (resourcesService: ResourcesService, type: string): Observable<any> =>
  resourcesService.loadJsonResource(`/assets/metadata/connector-default-configs/${type}.json`);

export enum MappingValueType {
  STRING = 'string',
  INTEGER = 'integer',
  DOUBLE = 'double',
  BOOLEAN = 'boolean'
}

export const mappingValueTypesMap = new Map<MappingValueType, ValueTypeData>(
  [
    [
      MappingValueType.STRING,
      {
        name: 'value.string',
        icon: 'mdi:format-text'
      }
    ],
    [
      MappingValueType.INTEGER,
      {
        name: 'value.integer',
        icon: 'mdi:numeric'
      }
    ],
    [
      MappingValueType.DOUBLE,
      {
        name: 'value.double',
        icon: 'mdi:numeric'
      }
    ],
    [
      MappingValueType.BOOLEAN,
      {
        name: 'value.boolean',
        icon: 'mdi:checkbox-marked-outline'
      }
    ]
  ]
);

export const DataConversionTranslationsMap = new Map<ConvertorType, string>(
  [
    [ConvertorType.JSON, 'gateway.JSON-hint'],
    [ConvertorType.BYTES, 'gateway.bytes-hint'],
    [ConvertorType.CUSTOM, 'gateway.custom-hint']
  ]
);

export enum SecurityPolicy {
  BASIC128 = 'Basic128Rsa15',
  BASIC256 = 'Basic256',
  BASIC256SHA = 'Basic256Sha256'
}

export const SecurityPolicyTypes = [
  { value: SecurityPolicy.BASIC128, name: 'Basic128RSA15' },
  { value: SecurityPolicy.BASIC256, name: 'Basic256' },
  { value: SecurityPolicy.BASIC256SHA, name: 'Basic256SHA256' }
];

export enum ModbusProtocolType {
  TCP = 'tcp',
  UDP = 'udp',
  Serial = 'serial',
}

export const ModbusProtocolLabelsMap = new Map<ModbusProtocolType, string>(
  [
    [ModbusProtocolType.TCP, 'TCP'],
    [ModbusProtocolType.UDP, 'UDP'],
    [ModbusProtocolType.Serial, 'Serial'],
  ]
);

export enum ModbusMethodType {
  SOCKET = 'socket',
  RTU = 'rtu',
}

export enum ModbusSerialMethodType {
  RTU = 'rtu',
  ASCII = 'ascii',
}

export const ModbusMethodLabelsMap = new Map<ModbusMethodType | ModbusSerialMethodType, string>(
  [
    [ModbusMethodType.SOCKET, 'Socket'],
    [ModbusMethodType.RTU, 'RTU'],
    [ModbusSerialMethodType.ASCII, 'ASCII'],
  ]
);

export const ModbusByteSizes = [5, 6, 7 ,8];

export enum ModbusParity {
  Even = 'E',
  Odd = 'O',
  None = 'N'
}

export const ModbusParityLabelsMap = new Map<ModbusParity, string>(
  [
    [ModbusParity.Even, 'Even'],
    [ModbusParity.Odd, 'Odd'],
    [ModbusParity.None, 'None'],
  ]
);

export enum ModbusOrderType {
  BIG = 'BIG',
  LITTLE = 'LITTLE',
}

export enum ModbusRegisterType {
  HoldingRegisters = 'holding_registers',
  CoilsInitializer = 'coils_initializer',
  InputRegisters = 'input_registers',
  DiscreteInputs = 'discrete_inputs'
}

export const ModbusRegisterTranslationsMap = new Map<ModbusRegisterType, string>(
  [
    [ModbusRegisterType.HoldingRegisters, 'gateway.holding_registers'],
    [ModbusRegisterType.CoilsInitializer, 'gateway.coils_initializer'],
    [ModbusRegisterType.InputRegisters, 'gateway.input_registers'],
    [ModbusRegisterType.DiscreteInputs, 'gateway.discrete_inputs']
  ]
);

export enum ModbusDataType {
  STRING = 'string',
  BYTES = 'bytes',
  BITS = 'bits',
  INT8 = '8int',
  UINT8 = '8uint',
  FLOAT8 = '8float',
  INT16 = '16int',
  UINT16 = '16uint',
  FLOAT16 = '16float',
  INT32 = '32int',
  UINT32 = '32uint',
  FLOAT32 = '32float',
  INT64 = '64int',
  UINT64 = '64uint',
  FLOAT64 = '64float'
}

export const ModbusEditableDataTypes = [ModbusDataType.BYTES, ModbusDataType.BITS, ModbusDataType.STRING];

export enum ModbusObjectCountByDataType {
  '8int' = 1,
  '8uint' = 1,
  '8float' = 1,
  '16int' = 1,
  '16uint' = 1,
  '16float' = 1,
  '32int' = 2,
  '32uint' = 2,
  '32float' = 2,
  '64int' = 4,
  '64uint' = 4,
  '64float' = 4,
}

export enum ModbusValueKey {
  ATTRIBUTES = 'attributes',
  TIMESERIES = 'timeseries',
  ATTRIBUTES_UPDATES = 'attributeUpdates',
  RPC_REQUESTS = 'rpc',
}

export const ModbusKeysPanelTitleTranslationsMap = new Map<ModbusValueKey, string>(
  [
    [ModbusValueKey.ATTRIBUTES, 'gateway.attributes'],
    [ModbusValueKey.TIMESERIES, 'gateway.timeseries'],
    [ModbusValueKey.ATTRIBUTES_UPDATES, 'gateway.attribute-updates'],
    [ModbusValueKey.RPC_REQUESTS, 'gateway.rpc-requests']
  ]
);

export const ModbusKeysAddKeyTranslationsMap = new Map<ModbusValueKey, string>(
  [
    [ModbusValueKey.ATTRIBUTES, 'gateway.add-attribute'],
    [ModbusValueKey.TIMESERIES, 'gateway.add-timeseries'],
    [ModbusValueKey.ATTRIBUTES_UPDATES, 'gateway.add-attribute-update'],
    [ModbusValueKey.RPC_REQUESTS, 'gateway.add-rpc-request']
  ]
);

export const ModbusKeysDeleteKeyTranslationsMap = new Map<ModbusValueKey, string>(
  [
    [ModbusValueKey.ATTRIBUTES, 'gateway.delete-attribute'],
    [ModbusValueKey.TIMESERIES, 'gateway.delete-timeseries'],
    [ModbusValueKey.ATTRIBUTES_UPDATES, 'gateway.delete-attribute-update'],
    [ModbusValueKey.RPC_REQUESTS, 'gateway.delete-rpc-request']
  ]
);

export const ModbusKeysNoKeysTextTranslationsMap = new Map<ModbusValueKey, string>(
  [
    [ModbusValueKey.ATTRIBUTES, 'gateway.no-attributes'],
    [ModbusValueKey.TIMESERIES, 'gateway.no-timeseries'],
    [ModbusValueKey.ATTRIBUTES_UPDATES, 'gateway.no-attribute-updates'],
    [ModbusValueKey.RPC_REQUESTS, 'gateway.no-rpc-requests']
  ]
);

export interface ModbusMasterConfig {
  slaves: SlaveConfig[];
}

export interface SlaveConfig {
  name: string;
  host?: string;
  port: string | number;
  serialPort?: string;
  type: ModbusProtocolType;
  method: ModbusMethodType;
  timeout: number;
  byteOrder: ModbusOrderType;
  wordOrder: ModbusOrderType;
  retries: boolean;
  retryOnEmpty: boolean;
  retryOnInvalid: boolean;
  pollPeriod: number;
  unitId: number;
  deviceName: string;
  deviceType: string;
  sendDataOnlyOnChange: boolean;
  connectAttemptTimeMs: number;
  connectAttemptCount: number;
  waitAfterFailedAttemptsMs: number;
  attributes: ModbusValue[];
  timeseries: ModbusValue[];
  attributeUpdates: ModbusValue[];
  rpc: ModbusValue[];
  security?: ModbusSecurity;
  baudrate?: number;
  stopbits?: number;
  bytesize?: number;
  parity?: ModbusParity;
  strict?: boolean;
}

export interface ModbusValue {
  tag: string;
  type: ModbusDataType;
  functionCode?: number;
  objectsCount: number;
  address: number;
  value?: string;
}

export interface ModbusSecurity {
  certfile?: string;
  keyfile?: string;
  password?: string;
  server_hostname?: string;
  reqclicert?: boolean;
}

export interface ModbusSlave {
  host?: string;
  type: ModbusProtocolType;
  method: ModbusMethodType;
  unitId: number;
  serialPort?: string;
  baudrate?: number;
  deviceName: string;
  deviceType: string;
  pollPeriod: number;
  sendDataToThingsBoard: boolean;
  byteOrder: ModbusOrderType;
  identity: ModbusIdentity;
  values: ModbusValuesState;
  port: string | number;
  security: ModbusSecurity;
}

export type ModbusValuesState = ModbusRegisterValues | ModbusValues;

export interface ModbusRegisterValues {
  holding_registers: ModbusValues;
  coils_initializer: ModbusValues;
  input_registers: ModbusValues;
  discrete_inputs: ModbusValues;
}

export interface ModbusValues {
  attributes: ModbusValue[];
  timeseries: ModbusValue[];
  attributeUpdates: ModbusValue[];
  rpc: ModbusValue[];
}

export interface ModbusIdentity {
  vendorName?: string;
  productCode?: string;
  vendorUrl?: string;
  productName?: string;
  modelName?: string;
}

export const ModbusBaudrates = [4800, 9600, 19200, 38400, 57600, 115200, 230400, 460800, 921600];<|MERGE_RESOLUTION|>--- conflicted
+++ resolved
@@ -18,12 +18,8 @@
 import { Observable } from 'rxjs';
 import { ValueTypeData } from '@shared/models/constants';
 
-<<<<<<< HEAD
-export const noLeadTrailSpacesRegex = /^(?! )[\S\s]*(?<! )$/;
+export const noLeadTrailSpacesRegex = /^\S+(?: \S+)*$/;
 export const integerRegex = /^[-+]?\d+$/;
-=======
-export const noLeadTrailSpacesRegex = /^\S+(?: \S+)*$/;
->>>>>>> 5949da8b
 
 export enum StorageTypes {
   MEMORY = 'memory',
