--- conflicted
+++ resolved
@@ -43,12 +43,8 @@
 import { FormattedData, WidgetConfig } from '@shared/models/widget.models';
 import moment from 'moment';
 import {
-<<<<<<< HEAD
-  formattedDataArrayFromDatasourceData, formattedDataFormDatasourceData,
-=======
   formattedDataArrayFromDatasourceData,
   formattedDataFormDatasourceData,
->>>>>>> c0f64c83
   isDefined,
   isUndefined,
   mergeFormattedData,
