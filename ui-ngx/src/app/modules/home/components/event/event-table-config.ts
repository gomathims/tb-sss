--- conflicted
+++ resolved
@@ -141,12 +141,6 @@
     {
       name: this.translate.instant('event.clean-events'),
       icon: 'delete',
-<<<<<<< HEAD
-      isEnabled: () => true,
-      onAction: ($event) => {
-        this.eventService.clearEvents(this.entityId, this.eventType, this.filterParams, this.tenantId,
-          this.getTable().pageLink as TimePageLink).subscribe(
-=======
       isEnabled: () => !this.hideClearEventAction,
       onAction: $event => this.clearEvents($event)
     });
@@ -164,8 +158,7 @@
     ).subscribe((res) => {
       if (res) {
         this.eventService.clearEvents(this.entityId, this.eventType, this.filterParams,
-          this.tenantId, this.table.pageLink as TimePageLink).subscribe(
->>>>>>> 8421eccf
+          this.tenantId, this.getTable().pageLink as TimePageLink).subscribe(
           () => {
             this.getTable().paginator.pageIndex = 0;
             this.updateData();
