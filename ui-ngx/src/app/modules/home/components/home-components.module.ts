--- conflicted
+++ resolved
@@ -201,14 +201,10 @@
       DeviceProfileDialogComponent,
       AddDeviceProfileDialogComponent,
       RuleChainAutocompleteComponent,
-<<<<<<< HEAD
       DeviceProfileProvisionConfigurationComponent,
-      AlarmScheduleComponent
-=======
       AlarmScheduleComponent,
       DeviceWizardDialogComponent,
       DeviceCredentialsComponent
->>>>>>> c7b57ca5
     ],
   imports: [
     CommonModule,
@@ -288,12 +284,9 @@
     DeviceProfileDialogComponent,
     AddDeviceProfileDialogComponent,
     RuleChainAutocompleteComponent,
-<<<<<<< HEAD
-    DeviceProfileProvisionConfigurationComponent,
-=======
     DeviceWizardDialogComponent,
     DeviceCredentialsComponent,
->>>>>>> c7b57ca5
+    DeviceProfileProvisionConfigurationComponent,
     AlarmScheduleComponent
   ],
   providers: [
