--- conflicted
+++ resolved
@@ -53,11 +53,7 @@
     }
   ]
 })
-<<<<<<< HEAD
-export class TenantProfileQueuesComponent implements ControlValueAccessor, Validator, OnInit, OnDestroy {
-=======
 export class TenantProfileQueuesComponent implements ControlValueAccessor, Validator, OnDestroy, OnInit {
->>>>>>> 4ec990ca
 
   tenantProfileQueuesFormGroup: UntypedFormGroup;
   newQueue = false;
