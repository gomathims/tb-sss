--- conflicted
+++ resolved
@@ -84,8 +84,6 @@
 
   alarmRulesFormGroup: FormGroup;
 
-  provisionConfigurationFormGroup: FormGroup;
-
   constructor(protected store: Store<AppState>,
               protected router: Router,
               @Inject(MAT_DIALOG_DATA) public data: AddDeviceProfileDialogData,
@@ -120,12 +118,6 @@
         alarms: [null]
       }
     );
-
-    this.provisionConfigurationFormGroup = this.fb.group(
-      {
-        provisionConfiguration: [null]
-      }
-    )
   }
 
   private deviceProfileTransportTypeChanged() {
@@ -146,7 +138,7 @@
   }
 
   nextStep() {
-    if (this.selectedIndex < 3) {
+    if (this.selectedIndex < 2) {
       this.addDeviceProfileStepper.next();
     } else {
       this.add();
@@ -161,29 +153,9 @@
         return this.transportConfigFormGroup;
       case 2:
         return this.alarmRulesFormGroup;
-      case 3:
-        return this.provisionConfigurationFormGroup;
-    }
-  }
-
-<<<<<<< HEAD
-  private add(): void {
-    const deviceProfile: DeviceProfile = {
-      name: this.deviceProfileDetailsFormGroup.get('name').value,
-      type: this.deviceProfileDetailsFormGroup.get('type').value,
-      transportType: this.transportConfigFormGroup.get('transportType').value,
-      provisionType: this.provisionConfigurationFormGroup.get('provisionConfiguration').value.type,
-      provisionDeviceKey: this.provisionConfigurationFormGroup.get('provisionConfiguration').value.provisionDeviceKey,
-      description: this.deviceProfileDetailsFormGroup.get('description').value,
-      profileData: {
-        configuration: createDeviceProfileConfiguration(DeviceProfileType.DEFAULT),
-        transportConfiguration: this.transportConfigFormGroup.get('transportConfiguration').value,
-        alarms: this.alarmRulesFormGroup.get('alarms').value,
-        provisionConfiguration: {
-          type: this.provisionConfigurationFormGroup.get('provisionConfiguration').value.type,
-          provisionDeviceSecret: this.provisionConfigurationFormGroup.get('provisionConfiguration').value.provisionDeviceSecret
-        }
-=======
+    }
+  }
+
   add(): void {
     if (this.allValid()) {
       const deviceProfile: DeviceProfile = {
@@ -199,7 +171,6 @@
       };
       if (this.deviceProfileDetailsFormGroup.get('defaultRuleChainId').value) {
         deviceProfile.defaultRuleChainId = new RuleChainId(this.deviceProfileDetailsFormGroup.get('defaultRuleChainId').value);
->>>>>>> ba96409e
       }
       this.deviceProfileService.saveDeviceProfile(deepTrim(deviceProfile)).subscribe(
         (savedDeviceProfile) => {
