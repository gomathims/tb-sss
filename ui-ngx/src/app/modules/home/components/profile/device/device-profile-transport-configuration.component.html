--- conflicted
+++ resolved
@@ -33,17 +33,13 @@
       <tb-profile-lwm2m-device-transport-configuration
         [required]="required"
         formControlName="configuration">
-<<<<<<< HEAD
-      </tb-lwm2m-device-profile-transport-configuration>
-    </ng-template-->
+      </tb-profile-lwm2m-device-transport-configuration>
+    </ng-template>
     <ng-template [ngSwitchCase]="deviceTransportType.SNMP">
       <tb-snmp-device-profile-transport-configuration
         [required]="required"
         formControlName="configuration">
       </tb-snmp-device-profile-transport-configuration>
-=======
-      </tb-profile-lwm2m-device-transport-configuration>
->>>>>>> e2dd5b96
     </ng-template>
   </div>
 </div>