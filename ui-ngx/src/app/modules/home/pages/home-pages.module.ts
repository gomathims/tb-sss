///
/// Copyright © 2016-2020 The Thingsboard Authors
///
/// Licensed under the Apache License, Version 2.0 (the "License");
/// you may not use this file except in compliance with the License.
/// You may obtain a copy of the License at
///
///     http://www.apache.org/licenses/LICENSE-2.0
///
/// Unless required by applicable law or agreed to in writing, software
/// distributed under the License is distributed on an "AS IS" BASIS,
/// WITHOUT WARRANTIES OR CONDITIONS OF ANY KIND, either express or implied.
/// See the License for the specific language governing permissions and
/// limitations under the License.
///

import { NgModule } from '@angular/core';

import { AdminModule } from './admin/admin.module';
import { HomeLinksModule } from './home-links/home-links.module';
import { ProfileModule } from './profile/profile.module';
import { TenantModule } from '@modules/home/pages/tenant/tenant.module';
import { CustomerModule } from '@modules/home/pages/customer/customer.module';
import { AuditLogModule } from '@modules/home/pages/audit-log/audit-log.module';
import { UserModule } from '@modules/home/pages/user/user.module';
import { DeviceModule } from '@modules/home/pages/device/device.module';
import { AssetModule } from '@modules/home/pages/asset/asset.module';
import { EntityViewModule } from '@modules/home/pages/entity-view/entity-view.module';
import { RuleChainModule } from '@modules/home/pages/rulechain/rulechain.module';
import { WidgetLibraryModule } from '@modules/home/pages/widget/widget-library.module';
import { DashboardModule } from '@modules/home/pages/dashboard/dashboard.module';
import { TenantProfileModule } from './tenant-profile/tenant-profile.module';
import { MODULES_MAP } from '@shared/public-api';
import { modulesMap } from '../../common/modules-map';
import { DeviceProfileModule } from './device-profile/device-profile.module';
<<<<<<< HEAD
import { EdgeModule } from "@home/pages/edge/edge.module";
=======
import { ApiUsageModule } from '@home/pages/api-usage/api-usage.module';
>>>>>>> 146e6126

@NgModule({
  exports: [
    AdminModule,
    HomeLinksModule,
    ProfileModule,
    TenantProfileModule,
    TenantModule,
    DeviceProfileModule,
    DeviceModule,
    AssetModule,
    EdgeModule,
    EntityViewModule,
    CustomerModule,
    RuleChainModule,
    WidgetLibraryModule,
    DashboardModule,
    AuditLogModule,
    ApiUsageModule,
    UserModule
  ],
  providers: [
    {
      provide: MODULES_MAP,
      useValue: modulesMap
    }
  ]
})
export class HomePagesModule { }<|MERGE_RESOLUTION|>--- conflicted
+++ resolved
@@ -33,11 +33,8 @@
 import { MODULES_MAP } from '@shared/public-api';
 import { modulesMap } from '../../common/modules-map';
 import { DeviceProfileModule } from './device-profile/device-profile.module';
-<<<<<<< HEAD
+import { ApiUsageModule } from '@home/pages/api-usage/api-usage.module';
 import { EdgeModule } from "@home/pages/edge/edge.module";
-=======
-import { ApiUsageModule } from '@home/pages/api-usage/api-usage.module';
->>>>>>> 146e6126
 
 @NgModule({
   exports: [
