///
/// Copyright © 2016-2022 The Thingsboard Authors
///
/// Licensed under the Apache License, Version 2.0 (the "License");
/// you may not use this file except in compliance with the License.
/// You may obtain a copy of the License at
///
///     http://www.apache.org/licenses/LICENSE-2.0
///
/// Unless required by applicable law or agreed to in writing, software
/// distributed under the License is distributed on an "AS IS" BASIS,
/// WITHOUT WARRANTIES OR CONDITIONS OF ANY KIND, either express or implied.
/// See the License for the specific language governing permissions and
/// limitations under the License.
///

import { Injectable, NgModule } from '@angular/core';
import { Resolve, RouterModule, Routes } from '@angular/router';

import { MailServerComponent } from '@modules/home/pages/admin/mail-server.component';
import { ConfirmOnExitGuard } from '@core/guards/confirm-on-exit.guard';
import { Authority } from '@shared/models/authority.enum';
import { GeneralSettingsComponent } from '@modules/home/pages/admin/general-settings.component';
import { SecuritySettingsComponent } from '@modules/home/pages/admin/security-settings.component';
import { OAuth2SettingsComponent } from '@home/pages/admin/oauth2-settings.component';
import { Observable } from 'rxjs';
import { OAuth2Service } from '@core/http/oauth2.service';
import { SmsProviderComponent } from '@home/pages/admin/sms-provider.component';
import { HomeSettingsComponent } from '@home/pages/admin/home-settings.component';
import { EntitiesTableComponent } from '@home/components/entity/entities-table.component';
import { ResourcesLibraryTableConfigResolver } from '@home/pages/admin/resource/resources-library-table-config.resolve';
import { EntityDetailsPageComponent } from '@home/components/entity/entity-details-page.component';
import { entityDetailsPageBreadcrumbLabelFunction } from '@home/pages/home-pages.models';
import { BreadCrumbConfig } from '@shared/components/breadcrumb';
<<<<<<< HEAD
import { QueuesTableConfigResolver } from '@home/pages/admin/queue/queues-table-config.resolver';
=======
import { VersionControlSettingsComponent } from '@home/pages/admin/version-control-settings.component';
>>>>>>> 841f9d5f

@Injectable()
export class OAuth2LoginProcessingUrlResolver implements Resolve<string> {

  constructor(private oauth2Service: OAuth2Service) {
  }

  resolve(): Observable<string> {
    return this.oauth2Service.getLoginProcessingUrl();
  }
}

const routes: Routes = [
  {
    path: 'settings',
    data: {
      auth: [Authority.SYS_ADMIN, Authority.TENANT_ADMIN],
      breadcrumb: {
        label: 'admin.system-settings',
        icon: 'settings'
      }
    },
    children: [
      {
        path: '',
        data: {
          auth: [Authority.SYS_ADMIN, Authority.TENANT_ADMIN],
          redirectTo: {
            SYS_ADMIN: '/settings/general',
            TENANT_ADMIN: '/settings/home'
          }
        }
      },
      {
        path: 'general',
        component: GeneralSettingsComponent,
        canDeactivate: [ConfirmOnExitGuard],
        data: {
          auth: [Authority.SYS_ADMIN],
          title: 'admin.general-settings',
          breadcrumb: {
            label: 'admin.general',
            icon: 'settings_applications'
          }
        }
      },
      {
        path: 'outgoing-mail',
        component: MailServerComponent,
        canDeactivate: [ConfirmOnExitGuard],
        data: {
          auth: [Authority.SYS_ADMIN],
          title: 'admin.outgoing-mail-settings',
          breadcrumb: {
            label: 'admin.outgoing-mail',
            icon: 'mail'
          }
        }
      },
      {
        path: 'sms-provider',
        component: SmsProviderComponent,
        canDeactivate: [ConfirmOnExitGuard],
        data: {
          auth: [Authority.SYS_ADMIN],
          title: 'admin.sms-provider-settings',
          breadcrumb: {
            label: 'admin.sms-provider',
            icon: 'sms'
          }
        }
      },
      {
        path: 'security-settings',
        component: SecuritySettingsComponent,
        canDeactivate: [ConfirmOnExitGuard],
        data: {
          auth: [Authority.SYS_ADMIN],
          title: 'admin.security-settings',
          breadcrumb: {
            label: 'admin.security-settings',
            icon: 'security'
          }
        }
      },
      {
        path: 'oauth2',
        component: OAuth2SettingsComponent,
        canDeactivate: [ConfirmOnExitGuard],
        data: {
          auth: [Authority.SYS_ADMIN],
          title: 'admin.oauth2.oauth2',
          breadcrumb: {
            label: 'admin.oauth2.oauth2',
            icon: 'security'
          }
        },
        resolve: {
          loginProcessingUrl: OAuth2LoginProcessingUrlResolver
        }
      },
      {
        path: 'home',
        component: HomeSettingsComponent,
        canDeactivate: [ConfirmOnExitGuard],
        data: {
          auth: [Authority.TENANT_ADMIN],
          title: 'admin.home-settings',
          breadcrumb: {
            label: 'admin.home-settings',
            icon: 'settings_applications'
          }
        }
      },
      {
        path: 'resources-library',
        data: {
          breadcrumb: {
            label: 'resource.resources-library',
            icon: 'folder'
          }
        },
        children: [
          {
            path: '',
            component: EntitiesTableComponent,
            data: {
              auth: [Authority.TENANT_ADMIN, Authority.SYS_ADMIN],
              title: 'resource.resources-library',
            },
            resolve: {
              entitiesTableConfig: ResourcesLibraryTableConfigResolver
            }
          },
          {
            path: ':entityId',
            component: EntityDetailsPageComponent,
            canDeactivate: [ConfirmOnExitGuard],
            data: {
              breadcrumb: {
                labelFunction: entityDetailsPageBreadcrumbLabelFunction,
                icon: 'folder'
              } as BreadCrumbConfig<EntityDetailsPageComponent>,
              auth: [Authority.TENANT_ADMIN, Authority.SYS_ADMIN],
              title: 'resource.resources-library'
            },
            resolve: {
              entitiesTableConfig: ResourcesLibraryTableConfigResolver
            }
          }
        ]
      },
      {
<<<<<<< HEAD
        path: 'queues',
        data: {
          breadcrumb: {
            label: 'admin.queues',
            icon: 'swap_calls'
          }
        },
        children: [
          {
            path: '',
            component: EntitiesTableComponent,
            data: {
              auth: [Authority.SYS_ADMIN],
              title: 'admin.queues'
            },
            resolve: {
              entitiesTableConfig: QueuesTableConfigResolver
            }
          },
          {
            path: ':entityId',
            component: EntityDetailsPageComponent,
            canDeactivate: [ConfirmOnExitGuard],
            data: {
              breadcrumb: {
                labelFunction: entityDetailsPageBreadcrumbLabelFunction,
                icon: 'swap_calls'
              } as BreadCrumbConfig<EntityDetailsPageComponent>,
              auth: [Authority.SYS_ADMIN],
              title: 'admin.queues'
            },
            resolve: {
              entitiesTableConfig: QueuesTableConfigResolver
            }
          }
        ]
=======
        path: 'vc',
        component: VersionControlSettingsComponent,
        canDeactivate: [ConfirmOnExitGuard],
        data: {
          auth: [Authority.TENANT_ADMIN],
          title: 'admin.git-settings',
          breadcrumb: {
            label: 'admin.git-settings',
            icon: 'manage_history'
          }
        }
>>>>>>> 841f9d5f
      }
    ]
  }
];

@NgModule({
  imports: [RouterModule.forChild(routes)],
  exports: [RouterModule],
  providers: [
    OAuth2LoginProcessingUrlResolver,
    ResourcesLibraryTableConfigResolver,
    QueuesTableConfigResolver
  ]
})
export class AdminRoutingModule { }<|MERGE_RESOLUTION|>--- conflicted
+++ resolved
@@ -32,11 +32,8 @@
 import { EntityDetailsPageComponent } from '@home/components/entity/entity-details-page.component';
 import { entityDetailsPageBreadcrumbLabelFunction } from '@home/pages/home-pages.models';
 import { BreadCrumbConfig } from '@shared/components/breadcrumb';
-<<<<<<< HEAD
 import { QueuesTableConfigResolver } from '@home/pages/admin/queue/queues-table-config.resolver';
-=======
 import { VersionControlSettingsComponent } from '@home/pages/admin/version-control-settings.component';
->>>>>>> 841f9d5f
 
 @Injectable()
 export class OAuth2LoginProcessingUrlResolver implements Resolve<string> {
@@ -190,7 +187,6 @@
         ]
       },
       {
-<<<<<<< HEAD
         path: 'queues',
         data: {
           breadcrumb: {
@@ -227,7 +223,8 @@
             }
           }
         ]
-=======
+      },
+      {
         path: 'vc',
         component: VersionControlSettingsComponent,
         canDeactivate: [ConfirmOnExitGuard],
@@ -239,7 +236,6 @@
             icon: 'manage_history'
           }
         }
->>>>>>> 841f9d5f
       }
     ]
   }
