--- conflicted
+++ resolved
@@ -421,44 +421,6 @@
         return deviceProfile;
     }
 
-<<<<<<< HEAD
-    private RuleChain createEmptyRuleChain(String name) {
-        RuleChain ruleChain = new RuleChain();
-        ruleChain.setName(name);
-        ruleChain.setTenantId(tenantId);
-        ruleChain.setRoot(false);
-        ruleChain.setDebugMode(false);
-        ruleChain = doPost("/api/ruleChain", ruleChain, RuleChain.class);
-
-        RuleChainMetaData metaData = new RuleChainMetaData();
-        metaData.setRuleChainId(ruleChain.getId());
-        metaData.setNodes(List.of());
-        metaData = doPost("/api/ruleChain/metadata", metaData, RuleChainMetaData.class);
-        return ruleChain;
-    }
-
-    private RuleNode addRuleNodeWithError(RuleChainId ruleChainId, String name) {
-        RuleChainMetaData metaData = new RuleChainMetaData();
-        metaData.setRuleChainId(ruleChainId);
-
-        RuleNode generatorNodeWithError = new RuleNode();
-        generatorNodeWithError.setName(name);
-        generatorNodeWithError.setType(TbMsgGeneratorNode.class.getName());
-        TbMsgGeneratorNodeConfiguration generatorNodeConfiguration = new TbMsgGeneratorNodeConfiguration();
-        generatorNodeConfiguration.setScriptLang(ScriptLanguage.JS);
-        generatorNodeConfiguration.setPeriodInSeconds(1000);
-        generatorNodeConfiguration.setMsgCount(1);
-        generatorNodeConfiguration.setJsScript("[return");
-        generatorNodeWithError.setConfiguration(JacksonUtil.valueToTree(generatorNodeConfiguration));
-
-        metaData.setNodes(List.of(generatorNodeWithError));
-        metaData.setFirstNodeIndex(0);
-        metaData = doPost("/api/ruleChain/metadata", metaData, RuleChainMetaData.class);
-        return metaData.getNodes().get(0);
-    }
-
-=======
->>>>>>> 631c529b
     private NotificationRule saveNotificationRule(NotificationRule notificationRule) {
         return doPost("/api/notification/rule", notificationRule, NotificationRule.class);
     }
