--- conflicted
+++ resolved
@@ -94,6 +94,8 @@
     TelemetrySubscriptionService telemetrySubscriptionService;
     @Mock
     NotificationRuleProcessor notificationRuleProcessor;
+    @Mock
+    DefaultTbApiUsageReportClient defaultTbApiUsageReportClient;
 
     TenantId tenantId = new TenantId(UUID.fromString("00797a3b-7aeb-4b5b-b57a-c2a810d0f112"));
     DeviceId deviceId = DeviceId.fromString("00797a3b-7aeb-4b5b-b57a-c2a810d0f112");
@@ -103,12 +105,7 @@
 
     @BeforeEach
     public void setUp() {
-<<<<<<< HEAD
-        service = spy(new DefaultDeviceStateService(deviceService, attributesService, tsService, clusterService, partitionService, entityQueryRepository, null, null, notificationRuleProcessor));
-=======
-        service = spy(new DefaultDeviceStateService(deviceService, attributesService, tsService, clusterService, partitionService, entityQueryRepository, null, mock(DefaultTbApiUsageReportClient.class), mock(NotificationRuleProcessor.class)));
-        telemetrySubscriptionService = Mockito.mock(TelemetrySubscriptionService.class);
->>>>>>> 89196ec8
+        service = spy(new DefaultDeviceStateService(deviceService, attributesService, tsService, clusterService, partitionService, entityQueryRepository, null, defaultTbApiUsageReportClient, notificationRuleProcessor));
         ReflectionTestUtils.setField(service, "tsSubService", telemetrySubscriptionService);
         ReflectionTestUtils.setField(service, "defaultStateCheckIntervalInSec", 60);
         ReflectionTestUtils.setField(service, "defaultActivityStatsIntervalInSec", 60);
