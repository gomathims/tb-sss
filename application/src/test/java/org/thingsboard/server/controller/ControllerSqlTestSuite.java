--- conflicted
+++ resolved
@@ -27,13 +27,8 @@
 @RunWith(ClasspathSuite.class)
 @ClasspathSuite.ClassnameFilters({
 //        "org.thingsboard.server.controller.sql.WebsocketApiSqlTest",
-<<<<<<< HEAD
-//        "org.thingsboard.server.controller.sql.EntityQueryControllerSqlTest",
-        "org.thingsboard.server.controller.sql.DeviceProfileControllerSqlTest",
-=======
 //        "org.thingsboard.server.controller.sql.TenantProfileControllerSqlTest",
         "org.thingsboard.server.controller.sql.*Test",
->>>>>>> 7c70eaa7
         })
 public class ControllerSqlTestSuite {
 
