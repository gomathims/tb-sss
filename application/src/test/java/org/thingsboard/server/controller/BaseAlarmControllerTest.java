/**
 * Copyright © 2016-2022 The Thingsboard Authors
 *
 * Licensed under the Apache License, Version 2.0 (the "License");
 * you may not use this file except in compliance with the License.
 * You may obtain a copy of the License at
 *
 *     http://www.apache.org/licenses/LICENSE-2.0
 *
 * Unless required by applicable law or agreed to in writing, software
 * distributed under the License is distributed on an "AS IS" BASIS,
 * WITHOUT WARRANTIES OR CONDITIONS OF ANY KIND, either express or implied.
 * See the License for the specific language governing permissions and
 * limitations under the License.
 */
package org.thingsboard.server.controller;

<<<<<<< HEAD
import lombok.extern.slf4j.Slf4j;
=======
import com.fasterxml.jackson.core.type.TypeReference;
import com.fasterxml.jackson.databind.JsonNode;
>>>>>>> a9cad823
import org.junit.After;
import org.junit.Assert;
import org.junit.Before;
import org.junit.Test;
<<<<<<< HEAD
import org.mockito.Mockito;
=======
import org.thingsboard.common.util.JacksonUtil;
>>>>>>> a9cad823
import org.thingsboard.server.common.data.Device;
import org.thingsboard.server.common.data.EntityType;
import org.thingsboard.server.common.data.alarm.Alarm;
import org.thingsboard.server.common.data.alarm.AlarmInfo;
import org.thingsboard.server.common.data.alarm.AlarmSeverity;
import org.thingsboard.server.common.data.alarm.AlarmStatus;
<<<<<<< HEAD
import org.thingsboard.server.common.data.audit.ActionType;
=======
import org.thingsboard.server.common.data.page.PageData;

import java.util.LinkedList;
import java.util.List;
>>>>>>> a9cad823

import static org.springframework.test.web.servlet.result.MockMvcResultMatchers.status;

@Slf4j
public abstract class BaseAlarmControllerTest extends AbstractControllerTest {

    public static final String TEST_ALARM_TYPE = "Test";

    protected Device customerDevice;

    @Before
    public void setup() throws Exception {
        loginTenantAdmin();

        Device device = new Device();
        device.setTenantId(tenantId);
        device.setName("Test device");
        device.setLabel("Label");
        device.setType("Type");
        device.setCustomerId(customerId);
        customerDevice = doPost("/api/device", device, Device.class);

        logout();
    }

    @After
    public void teardown() throws Exception {
        loginSysAdmin();
        deleteDifferentTenant();
    }

    @Test
    public void testCreateAlarmViaCustomer() throws Exception {
        loginCustomerUser();
<<<<<<< HEAD

        Mockito.reset(tbClusterService, auditLogService);

        Alarm alarm = createAlarm(TEST_ALARM_TYPE);

        testNotifyEntityOne(alarm, alarm.getId(), alarm.getOriginator(),
                tenantId, customerId, customerUserId, CUSTOMER_USER_EMAIL, ActionType.ADDED);
        logout();
=======
        createAlarm(TEST_ALARM_TYPE);
>>>>>>> a9cad823
    }

    @Test
    public void testCreateAlarmViaTenant() throws Exception {
        loginTenantAdmin();
<<<<<<< HEAD

        Mockito.reset(tbClusterService, auditLogService);

        Alarm alarm = createAlarm(TEST_ALARM_TYPE);

        testNotifyEntityOne(alarm, alarm.getId(), alarm.getOriginator(),
                tenantId, customerId, tenantAdminUserId, TENANT_ADMIN_EMAIL, ActionType.ADDED);
        logout();
=======
        createAlarm(TEST_ALARM_TYPE);
>>>>>>> a9cad823
    }

    @Test
    public void testUpdateAlarmViaCustomer() throws Exception {
        loginCustomerUser();

        Alarm alarm = createAlarm(TEST_ALARM_TYPE);

        Mockito.reset(tbClusterService, auditLogService);

        alarm.setSeverity(AlarmSeverity.MAJOR);
        Alarm updatedAlarm = doPost("/api/alarm", alarm, Alarm.class);
        Assert.assertNotNull(updatedAlarm);
        Assert.assertEquals(AlarmSeverity.MAJOR, updatedAlarm.getSeverity());
<<<<<<< HEAD

        testNotifyEntityOne(alarm, alarm.getId(), alarm.getOriginator(),
                tenantId, customerId, customerUserId, CUSTOMER_USER_EMAIL, ActionType.UPDATED);
        logout();
=======
>>>>>>> a9cad823
    }

    @Test
    public void testUpdateAlarmViaTenant() throws Exception {
        loginTenantAdmin();

        Alarm alarm = createAlarm(TEST_ALARM_TYPE);

        Mockito.reset(tbClusterService, auditLogService);

        alarm.setSeverity(AlarmSeverity.MAJOR);
        Alarm updatedAlarm = doPost("/api/alarm", alarm, Alarm.class);
        Assert.assertNotNull(updatedAlarm);
        Assert.assertEquals(AlarmSeverity.MAJOR, updatedAlarm.getSeverity());
<<<<<<< HEAD

        testNotifyEntityOne(updatedAlarm, updatedAlarm.getId(), updatedAlarm.getOriginator(),
                tenantId, customerId, tenantAdminUserId, TENANT_ADMIN_EMAIL, ActionType.UPDATED);
        logout();
=======
>>>>>>> a9cad823
    }

    @Test
    public void testUpdateAlarmViaDifferentTenant() throws Exception {
        loginTenantAdmin();

        Alarm alarm = createAlarm(TEST_ALARM_TYPE);

        alarm.setSeverity(AlarmSeverity.MAJOR);
        loginDifferentTenant();

        Mockito.reset(tbClusterService, auditLogService);

        doPost("/api/alarm", alarm).andExpect(status().isForbidden());
<<<<<<< HEAD

        testNotifyEntityNever(alarm.getId(), alarm);
        logout();
=======
>>>>>>> a9cad823
    }

    @Test
    public void testUpdateAlarmViaDifferentCustomer() throws Exception {
        loginCustomerUser();

        Alarm alarm = createAlarm(TEST_ALARM_TYPE);

        loginDifferentCustomer();
        alarm.setSeverity(AlarmSeverity.MAJOR);

        Mockito.reset(tbClusterService, auditLogService);

        doPost("/api/alarm", alarm).andExpect(status().isForbidden());
<<<<<<< HEAD

        testNotifyEntityNever(alarm.getId(), alarm);
        logout();
=======
>>>>>>> a9cad823
    }

    @Test
    public void testDeleteAlarmViaCustomer() throws Exception {
        loginCustomerUser();

        Alarm alarm = createAlarm(TEST_ALARM_TYPE);

        Mockito.reset(tbClusterService, auditLogService);

        doDelete("/api/alarm/" + alarm.getId()).andExpect(status().isOk());
<<<<<<< HEAD

        testNotifyEntityOneMsgToEdgeServiceNever(alarm, alarm.getId(), alarm.getOriginator(),
                tenantId, customerId, customerUserId, CUSTOMER_USER_EMAIL, ActionType.DELETED);
        logout();
=======
>>>>>>> a9cad823
    }

    @Test
    public void testDeleteAlarmViaTenant() throws Exception {
        loginTenantAdmin();

        Alarm alarm = createAlarm(TEST_ALARM_TYPE);

        Mockito.reset(tbClusterService, auditLogService);

        doDelete("/api/alarm/" + alarm.getId()).andExpect(status().isOk());
<<<<<<< HEAD

        testNotifyEntityOneMsgToEdgeServiceNever(alarm, alarm.getId(), alarm.getOriginator(),
                tenantId, tenantAdminCustomerId, tenantAdminUserId, TENANT_ADMIN_EMAIL, ActionType.DELETED);
        logout();
=======
>>>>>>> a9cad823
    }

    @Test
    public void testDeleteAlarmViaDifferentTenant() throws Exception {
        loginTenantAdmin();

        Alarm alarm = createAlarm(TEST_ALARM_TYPE);

        loginDifferentTenant();

        Mockito.reset(tbClusterService, auditLogService);

        doDelete("/api/alarm/" + alarm.getId()).andExpect(status().isForbidden());
<<<<<<< HEAD

        testNotifyEntityNever(alarm.getId(), alarm);

        logout();
=======
>>>>>>> a9cad823
    }

    @Test
    public void testDeleteAlarmViaDifferentCustomer() throws Exception {
        loginCustomerUser();

        Alarm alarm = createAlarm(TEST_ALARM_TYPE);

        loginDifferentCustomer();

        Mockito.reset(tbClusterService, auditLogService);

        doDelete("/api/alarm/" + alarm.getId()).andExpect(status().isForbidden());
<<<<<<< HEAD

        testNotifyEntityNever(alarm.getId(), alarm);

        logout();
=======
>>>>>>> a9cad823
    }

    @Test
    public void testClearAlarmViaCustomer() throws Exception {
        loginCustomerUser();

        Alarm alarm = createAlarm(TEST_ALARM_TYPE);

        Mockito.reset(tbClusterService, auditLogService);

        doPost("/api/alarm/" + alarm.getId() + "/clear").andExpect(status().isOk());

        Alarm foundAlarm = doGet("/api/alarm/" + alarm.getId(), Alarm.class);
        Assert.assertNotNull(foundAlarm);
        Assert.assertEquals(AlarmStatus.CLEARED_UNACK, foundAlarm.getStatus());
<<<<<<< HEAD

        testNotifyEntityOne(foundAlarm, foundAlarm.getId(), foundAlarm.getOriginator(),
                tenantId, customerId, customerUserId, CUSTOMER_USER_EMAIL, ActionType.ALARM_CLEAR);
        logout();
=======
>>>>>>> a9cad823
    }

    @Test
    public void testClearAlarmViaTenant() throws Exception {
        loginTenantAdmin();

        Alarm alarm = createAlarm(TEST_ALARM_TYPE);

        Mockito.reset(tbClusterService, auditLogService);

        doPost("/api/alarm/" + alarm.getId() + "/clear").andExpect(status().isOk());
        Alarm foundAlarm = doGet("/api/alarm/" + alarm.getId(), Alarm.class);
        Assert.assertNotNull(foundAlarm);
        Assert.assertEquals(AlarmStatus.CLEARED_UNACK, foundAlarm.getStatus());
<<<<<<< HEAD

        testNotifyEntityOne(foundAlarm, foundAlarm.getId(), foundAlarm.getOriginator(),
                tenantId, customerId, tenantAdminUserId, TENANT_ADMIN_EMAIL, ActionType.ALARM_CLEAR);
        logout();
=======
>>>>>>> a9cad823
    }

    @Test
    public void testAcknowledgeAlarmViaCustomer() throws Exception {
        loginCustomerUser();

        Alarm alarm = createAlarm(TEST_ALARM_TYPE);

        Mockito.reset(tbClusterService, auditLogService);

        doPost("/api/alarm/" + alarm.getId() + "/ack").andExpect(status().isOk());

        Alarm foundAlarm = doGet("/api/alarm/" + alarm.getId(), Alarm.class);
        Assert.assertNotNull(foundAlarm);
        Assert.assertEquals(AlarmStatus.ACTIVE_ACK, foundAlarm.getStatus());
<<<<<<< HEAD

        testNotifyEntityOne(foundAlarm, foundAlarm.getId(), foundAlarm.getOriginator(),
                tenantId, customerId, customerUserId, CUSTOMER_USER_EMAIL, ActionType.ALARM_ACK);
        logout();
=======
>>>>>>> a9cad823
    }

    @Test
    public void testClearAlarmViaDifferentCustomer() throws Exception {
        loginCustomerUser();

        Alarm alarm = createAlarm(TEST_ALARM_TYPE);

        loginDifferentCustomer();

        Mockito.reset(tbClusterService, auditLogService);

        doPost("/api/alarm/" + alarm.getId() + "/clear").andExpect(status().isForbidden());
<<<<<<< HEAD

        testNotifyEntityNever(alarm.getId(), alarm);
        logout();
=======
>>>>>>> a9cad823
    }

    @Test
    public void testClearAlarmViaDifferentTenant() throws Exception {
        loginTenantAdmin();

        Alarm alarm = createAlarm(TEST_ALARM_TYPE);

        loginDifferentTenant();

        Mockito.reset(tbClusterService, auditLogService);

        doPost("/api/alarm/" + alarm.getId() + "/clear").andExpect(status().isForbidden());
<<<<<<< HEAD

        testNotifyEntityNever(alarm.getId(), alarm);
        logout();
=======
>>>>>>> a9cad823
    }

    @Test
    public void testAcknowledgeAlarmViaDifferentCustomer() throws Exception {
        loginCustomerUser();

        Alarm alarm = createAlarm(TEST_ALARM_TYPE);

        loginDifferentCustomer();

        Mockito.reset(tbClusterService, auditLogService);

        doPost("/api/alarm/" + alarm.getId() + "/ack").andExpect(status().isForbidden());
<<<<<<< HEAD

        testNotifyEntityNever(alarm.getId(), alarm);
        logout();
=======
>>>>>>> a9cad823
    }

    @Test
    public void testAcknowledgeAlarmViaDifferentTenant() throws Exception {
        loginTenantAdmin();

        Alarm alarm = createAlarm(TEST_ALARM_TYPE);

        loginDifferentTenant();

        Mockito.reset(tbClusterService, auditLogService);

        doPost("/api/alarm/" + alarm.getId() + "/ack").andExpect(status().isForbidden());
<<<<<<< HEAD

        testNotifyEntityNever(alarm.getId(), alarm);
=======
    }

    @Test
    public void testFindAlarmsViaCustomerUser() throws Exception {
        loginCustomerUser();

        List<Alarm> createdAlarms = new LinkedList<>();

        final int size = 10;
        for (int i = 0; i < size; i++) {
            createdAlarms.add(
                    createAlarm(TEST_ALARM_TYPE + i)
            );
        }

        var response = doGetTyped(
                "/api/alarm/" + EntityType.DEVICE + "/"
                        + customerDevice.getUuidId() + "?page=0&pageSize=" + size,
                new TypeReference<PageData<AlarmInfo>>() {}
        );
        var foundAlarmInfos = response.getData();
        Assert.assertNotNull("Found pageData is null", foundAlarmInfos);
        Assert.assertNotEquals(
                "Expected alarms are not found!",
                0, foundAlarmInfos.size()
        );

        boolean allMatch = createdAlarms.stream()
                .allMatch(alarm -> foundAlarmInfos.stream()
                        .map(Alarm::getType)
                        .anyMatch(type -> alarm.getType().equals(type))
                );
        Assert.assertTrue("Created alarm doesn't match any found!", allMatch);
    }

    @Test
    public void testFindAlarmsViaDifferentCustomerUser() throws Exception {
        loginCustomerUser();

        final int size = 10;
        for (int i = 0; i < size; i++) {
            createAlarm(TEST_ALARM_TYPE + i);
        }

        loginDifferentCustomer();
        doGet("/api/alarm/" + EntityType.DEVICE + "/"
                + customerDevice.getUuidId() + "?page=0&pageSize=" + size)
                .andExpect(status().isForbidden());
    }

    @Test
    public void testFindAlarmsViaPublicCustomer() throws Exception {
        loginTenantAdmin();

        Device device = new Device();
        device.setName("Test Public Device");
        device.setLabel("Label");
        device.setCustomerId(customerId);
        device = doPost("/api/device", device, Device.class);
        device = doPost("/api/customer/public/device/" + device.getUuidId(), Device.class);

        String publicId = device.getCustomerId().toString();

        Alarm alarm = Alarm.builder()
                .originator(device.getId())
                .status(AlarmStatus.ACTIVE_UNACK)
                .severity(AlarmSeverity.CRITICAL)
                .type("Test")
                .build();
        alarm = doPost("/api/alarm", alarm, Alarm.class);
        Assert.assertNotNull("Saved alarm is null!", alarm);

>>>>>>> a9cad823
        logout();


        JsonNode publicLoginRequest = JacksonUtil.toJsonNode("{\"publicId\": \"" + publicId + "\"}");
        JsonNode tokens = doPost("/api/auth/login/public", publicLoginRequest, JsonNode.class);
        this.token = tokens.get("token").asText();


        PageData<AlarmInfo> pageData = doGetTyped(
                "/api/alarm/DEVICE/" + device.getUuidId() + "?page=0&pageSize=1", new TypeReference<PageData<AlarmInfo>>() {}
        );

        Assert.assertNotNull("Found pageData is null", pageData);
        Assert.assertNotEquals("Expected alarms are not found!", 0, pageData.getTotalElements());

        AlarmInfo alarmInfo = pageData.getData().get(0);
        boolean equals = alarm.getId().equals(alarmInfo.getId()) && alarm.getType().equals(alarmInfo.getType());
        Assert.assertTrue("Created alarm doesn't match the found one!", equals);
    }

    private Alarm createAlarm(String type) throws Exception {
        Alarm alarm = Alarm.builder()
                .tenantId(tenantId)
                .customerId(customerId)
                .originator(customerDevice.getId())
                .status(AlarmStatus.ACTIVE_UNACK)
                .severity(AlarmSeverity.CRITICAL)
                .type(type)
                .build();
        alarm = doPost("/api/alarm", alarm, Alarm.class);
        Assert.assertNotNull(alarm);
        return alarm;
    }
}<|MERGE_RESOLUTION|>--- conflicted
+++ resolved
@@ -15,35 +15,26 @@
  */
 package org.thingsboard.server.controller;
 
-<<<<<<< HEAD
-import lombok.extern.slf4j.Slf4j;
-=======
 import com.fasterxml.jackson.core.type.TypeReference;
 import com.fasterxml.jackson.databind.JsonNode;
->>>>>>> a9cad823
+import lombok.extern.slf4j.Slf4j;
 import org.junit.After;
 import org.junit.Assert;
 import org.junit.Before;
 import org.junit.Test;
-<<<<<<< HEAD
 import org.mockito.Mockito;
-=======
 import org.thingsboard.common.util.JacksonUtil;
->>>>>>> a9cad823
 import org.thingsboard.server.common.data.Device;
 import org.thingsboard.server.common.data.EntityType;
 import org.thingsboard.server.common.data.alarm.Alarm;
 import org.thingsboard.server.common.data.alarm.AlarmInfo;
 import org.thingsboard.server.common.data.alarm.AlarmSeverity;
 import org.thingsboard.server.common.data.alarm.AlarmStatus;
-<<<<<<< HEAD
 import org.thingsboard.server.common.data.audit.ActionType;
-=======
 import org.thingsboard.server.common.data.page.PageData;
 
 import java.util.LinkedList;
 import java.util.List;
->>>>>>> a9cad823
 
 import static org.springframework.test.web.servlet.result.MockMvcResultMatchers.status;
 
@@ -78,41 +69,30 @@
     @Test
     public void testCreateAlarmViaCustomer() throws Exception {
         loginCustomerUser();
-<<<<<<< HEAD
-
-        Mockito.reset(tbClusterService, auditLogService);
-
-        Alarm alarm = createAlarm(TEST_ALARM_TYPE);
-
-        testNotifyEntityOne(alarm, alarm.getId(), alarm.getOriginator(),
+
+        Mockito.reset(tbClusterService, auditLogService);
+
+        Alarm alarm = createAlarm(TEST_ALARM_TYPE);
+
+        testNotifyEntityAllOneTime(alarm, alarm.getId(), alarm.getOriginator(),
                 tenantId, customerId, customerUserId, CUSTOMER_USER_EMAIL, ActionType.ADDED);
-        logout();
-=======
-        createAlarm(TEST_ALARM_TYPE);
->>>>>>> a9cad823
     }
 
     @Test
     public void testCreateAlarmViaTenant() throws Exception {
         loginTenantAdmin();
-<<<<<<< HEAD
-
-        Mockito.reset(tbClusterService, auditLogService);
-
-        Alarm alarm = createAlarm(TEST_ALARM_TYPE);
-
-        testNotifyEntityOne(alarm, alarm.getId(), alarm.getOriginator(),
+
+        Mockito.reset(tbClusterService, auditLogService);
+
+        Alarm alarm = createAlarm(TEST_ALARM_TYPE);
+
+        testNotifyEntityAllOneTime(alarm, alarm.getId(), alarm.getOriginator(),
                 tenantId, customerId, tenantAdminUserId, TENANT_ADMIN_EMAIL, ActionType.ADDED);
-        logout();
-=======
-        createAlarm(TEST_ALARM_TYPE);
->>>>>>> a9cad823
     }
 
     @Test
     public void testUpdateAlarmViaCustomer() throws Exception {
         loginCustomerUser();
-
         Alarm alarm = createAlarm(TEST_ALARM_TYPE);
 
         Mockito.reset(tbClusterService, auditLogService);
@@ -121,19 +101,14 @@
         Alarm updatedAlarm = doPost("/api/alarm", alarm, Alarm.class);
         Assert.assertNotNull(updatedAlarm);
         Assert.assertEquals(AlarmSeverity.MAJOR, updatedAlarm.getSeverity());
-<<<<<<< HEAD
-
-        testNotifyEntityOne(alarm, alarm.getId(), alarm.getOriginator(),
+
+        testNotifyEntityAllOneTime(updatedAlarm, updatedAlarm.getId(), updatedAlarm.getOriginator(),
                 tenantId, customerId, customerUserId, CUSTOMER_USER_EMAIL, ActionType.UPDATED);
-        logout();
-=======
->>>>>>> a9cad823
     }
 
     @Test
     public void testUpdateAlarmViaTenant() throws Exception {
         loginTenantAdmin();
-
         Alarm alarm = createAlarm(TEST_ALARM_TYPE);
 
         Mockito.reset(tbClusterService, auditLogService);
@@ -142,19 +117,14 @@
         Alarm updatedAlarm = doPost("/api/alarm", alarm, Alarm.class);
         Assert.assertNotNull(updatedAlarm);
         Assert.assertEquals(AlarmSeverity.MAJOR, updatedAlarm.getSeverity());
-<<<<<<< HEAD
-
-        testNotifyEntityOne(updatedAlarm, updatedAlarm.getId(), updatedAlarm.getOriginator(),
+
+        testNotifyEntityAllOneTime(updatedAlarm, updatedAlarm.getId(), updatedAlarm.getOriginator(),
                 tenantId, customerId, tenantAdminUserId, TENANT_ADMIN_EMAIL, ActionType.UPDATED);
-        logout();
-=======
->>>>>>> a9cad823
     }
 
     @Test
     public void testUpdateAlarmViaDifferentTenant() throws Exception {
         loginTenantAdmin();
-
         Alarm alarm = createAlarm(TEST_ALARM_TYPE);
 
         alarm.setSeverity(AlarmSeverity.MAJOR);
@@ -163,18 +133,13 @@
         Mockito.reset(tbClusterService, auditLogService);
 
         doPost("/api/alarm", alarm).andExpect(status().isForbidden());
-<<<<<<< HEAD
-
-        testNotifyEntityNever(alarm.getId(), alarm);
-        logout();
-=======
->>>>>>> a9cad823
+
+        testNotifyEntityNever(alarm.getId(), alarm);
     }
 
     @Test
     public void testUpdateAlarmViaDifferentCustomer() throws Exception {
         loginCustomerUser();
-
         Alarm alarm = createAlarm(TEST_ALARM_TYPE);
 
         loginDifferentCustomer();
@@ -183,54 +148,39 @@
         Mockito.reset(tbClusterService, auditLogService);
 
         doPost("/api/alarm", alarm).andExpect(status().isForbidden());
-<<<<<<< HEAD
-
-        testNotifyEntityNever(alarm.getId(), alarm);
-        logout();
-=======
->>>>>>> a9cad823
+
+        testNotifyEntityNever(alarm.getId(), alarm);
     }
 
     @Test
     public void testDeleteAlarmViaCustomer() throws Exception {
         loginCustomerUser();
-
         Alarm alarm = createAlarm(TEST_ALARM_TYPE);
 
         Mockito.reset(tbClusterService, auditLogService);
 
         doDelete("/api/alarm/" + alarm.getId()).andExpect(status().isOk());
-<<<<<<< HEAD
-
-        testNotifyEntityOneMsgToEdgeServiceNever(alarm, alarm.getId(), alarm.getOriginator(),
+
+        testNotifyEntityOneTimeMsgToEdgeServiceNever(alarm, alarm.getId(), alarm.getOriginator(),
                 tenantId, customerId, customerUserId, CUSTOMER_USER_EMAIL, ActionType.DELETED);
-        logout();
-=======
->>>>>>> a9cad823
     }
 
     @Test
     public void testDeleteAlarmViaTenant() throws Exception {
         loginTenantAdmin();
-
         Alarm alarm = createAlarm(TEST_ALARM_TYPE);
 
         Mockito.reset(tbClusterService, auditLogService);
 
         doDelete("/api/alarm/" + alarm.getId()).andExpect(status().isOk());
-<<<<<<< HEAD
-
-        testNotifyEntityOneMsgToEdgeServiceNever(alarm, alarm.getId(), alarm.getOriginator(),
+
+        testNotifyEntityOneTimeMsgToEdgeServiceNever(alarm, alarm.getId(), alarm.getOriginator(),
                 tenantId, tenantAdminCustomerId, tenantAdminUserId, TENANT_ADMIN_EMAIL, ActionType.DELETED);
-        logout();
-=======
->>>>>>> a9cad823
     }
 
     @Test
     public void testDeleteAlarmViaDifferentTenant() throws Exception {
         loginTenantAdmin();
-
         Alarm alarm = createAlarm(TEST_ALARM_TYPE);
 
         loginDifferentTenant();
@@ -238,19 +188,13 @@
         Mockito.reset(tbClusterService, auditLogService);
 
         doDelete("/api/alarm/" + alarm.getId()).andExpect(status().isForbidden());
-<<<<<<< HEAD
-
-        testNotifyEntityNever(alarm.getId(), alarm);
-
-        logout();
-=======
->>>>>>> a9cad823
+
+        testNotifyEntityNever(alarm.getId(), alarm);
     }
 
     @Test
     public void testDeleteAlarmViaDifferentCustomer() throws Exception {
         loginCustomerUser();
-
         Alarm alarm = createAlarm(TEST_ALARM_TYPE);
 
         loginDifferentCustomer();
@@ -258,19 +202,13 @@
         Mockito.reset(tbClusterService, auditLogService);
 
         doDelete("/api/alarm/" + alarm.getId()).andExpect(status().isForbidden());
-<<<<<<< HEAD
-
-        testNotifyEntityNever(alarm.getId(), alarm);
-
-        logout();
-=======
->>>>>>> a9cad823
+
+        testNotifyEntityNever(alarm.getId(), alarm);
     }
 
     @Test
     public void testClearAlarmViaCustomer() throws Exception {
         loginCustomerUser();
-
         Alarm alarm = createAlarm(TEST_ALARM_TYPE);
 
         Mockito.reset(tbClusterService, auditLogService);
@@ -280,19 +218,14 @@
         Alarm foundAlarm = doGet("/api/alarm/" + alarm.getId(), Alarm.class);
         Assert.assertNotNull(foundAlarm);
         Assert.assertEquals(AlarmStatus.CLEARED_UNACK, foundAlarm.getStatus());
-<<<<<<< HEAD
-
-        testNotifyEntityOne(foundAlarm, foundAlarm.getId(), foundAlarm.getOriginator(),
+
+        testNotifyEntityAllOneTime(foundAlarm, foundAlarm.getId(), foundAlarm.getOriginator(),
                 tenantId, customerId, customerUserId, CUSTOMER_USER_EMAIL, ActionType.ALARM_CLEAR);
-        logout();
-=======
->>>>>>> a9cad823
     }
 
     @Test
     public void testClearAlarmViaTenant() throws Exception {
         loginTenantAdmin();
-
         Alarm alarm = createAlarm(TEST_ALARM_TYPE);
 
         Mockito.reset(tbClusterService, auditLogService);
@@ -301,19 +234,14 @@
         Alarm foundAlarm = doGet("/api/alarm/" + alarm.getId(), Alarm.class);
         Assert.assertNotNull(foundAlarm);
         Assert.assertEquals(AlarmStatus.CLEARED_UNACK, foundAlarm.getStatus());
-<<<<<<< HEAD
-
-        testNotifyEntityOne(foundAlarm, foundAlarm.getId(), foundAlarm.getOriginator(),
+
+        testNotifyEntityAllOneTime(foundAlarm, foundAlarm.getId(), foundAlarm.getOriginator(),
                 tenantId, customerId, tenantAdminUserId, TENANT_ADMIN_EMAIL, ActionType.ALARM_CLEAR);
-        logout();
-=======
->>>>>>> a9cad823
     }
 
     @Test
     public void testAcknowledgeAlarmViaCustomer() throws Exception {
         loginCustomerUser();
-
         Alarm alarm = createAlarm(TEST_ALARM_TYPE);
 
         Mockito.reset(tbClusterService, auditLogService);
@@ -323,19 +251,14 @@
         Alarm foundAlarm = doGet("/api/alarm/" + alarm.getId(), Alarm.class);
         Assert.assertNotNull(foundAlarm);
         Assert.assertEquals(AlarmStatus.ACTIVE_ACK, foundAlarm.getStatus());
-<<<<<<< HEAD
-
-        testNotifyEntityOne(foundAlarm, foundAlarm.getId(), foundAlarm.getOriginator(),
+
+        testNotifyEntityAllOneTime(foundAlarm, foundAlarm.getId(), foundAlarm.getOriginator(),
                 tenantId, customerId, customerUserId, CUSTOMER_USER_EMAIL, ActionType.ALARM_ACK);
-        logout();
-=======
->>>>>>> a9cad823
     }
 
     @Test
     public void testClearAlarmViaDifferentCustomer() throws Exception {
         loginCustomerUser();
-
         Alarm alarm = createAlarm(TEST_ALARM_TYPE);
 
         loginDifferentCustomer();
@@ -343,18 +266,13 @@
         Mockito.reset(tbClusterService, auditLogService);
 
         doPost("/api/alarm/" + alarm.getId() + "/clear").andExpect(status().isForbidden());
-<<<<<<< HEAD
-
-        testNotifyEntityNever(alarm.getId(), alarm);
-        logout();
-=======
->>>>>>> a9cad823
+
+        testNotifyEntityNever(alarm.getId(), alarm);
     }
 
     @Test
     public void testClearAlarmViaDifferentTenant() throws Exception {
         loginTenantAdmin();
-
         Alarm alarm = createAlarm(TEST_ALARM_TYPE);
 
         loginDifferentTenant();
@@ -362,18 +280,13 @@
         Mockito.reset(tbClusterService, auditLogService);
 
         doPost("/api/alarm/" + alarm.getId() + "/clear").andExpect(status().isForbidden());
-<<<<<<< HEAD
-
-        testNotifyEntityNever(alarm.getId(), alarm);
-        logout();
-=======
->>>>>>> a9cad823
+
+        testNotifyEntityNever(alarm.getId(), alarm);
     }
 
     @Test
     public void testAcknowledgeAlarmViaDifferentCustomer() throws Exception {
         loginCustomerUser();
-
         Alarm alarm = createAlarm(TEST_ALARM_TYPE);
 
         loginDifferentCustomer();
@@ -381,18 +294,13 @@
         Mockito.reset(tbClusterService, auditLogService);
 
         doPost("/api/alarm/" + alarm.getId() + "/ack").andExpect(status().isForbidden());
-<<<<<<< HEAD
-
-        testNotifyEntityNever(alarm.getId(), alarm);
-        logout();
-=======
->>>>>>> a9cad823
+
+        testNotifyEntityNever(alarm.getId(), alarm);
     }
 
     @Test
     public void testAcknowledgeAlarmViaDifferentTenant() throws Exception {
         loginTenantAdmin();
-
         Alarm alarm = createAlarm(TEST_ALARM_TYPE);
 
         loginDifferentTenant();
@@ -400,10 +308,6 @@
         Mockito.reset(tbClusterService, auditLogService);
 
         doPost("/api/alarm/" + alarm.getId() + "/ack").andExpect(status().isForbidden());
-<<<<<<< HEAD
-
-        testNotifyEntityNever(alarm.getId(), alarm);
-=======
     }
 
     @Test
@@ -473,17 +377,19 @@
                 .severity(AlarmSeverity.CRITICAL)
                 .type("Test")
                 .build();
+
+        Mockito.reset(tbClusterService, auditLogService);
+
         alarm = doPost("/api/alarm", alarm, Alarm.class);
         Assert.assertNotNull("Saved alarm is null!", alarm);
 
->>>>>>> a9cad823
+        testNotifyEntityNeverMsgToEdgeServiceOneTime(alarm, alarm.getId(), tenantId, ActionType.ADDED);
+
         logout();
-
 
         JsonNode publicLoginRequest = JacksonUtil.toJsonNode("{\"publicId\": \"" + publicId + "\"}");
         JsonNode tokens = doPost("/api/auth/login/public", publicLoginRequest, JsonNode.class);
         this.token = tokens.get("token").asText();
-
 
         PageData<AlarmInfo> pageData = doGetTyped(
                 "/api/alarm/DEVICE/" + device.getUuidId() + "?page=0&pageSize=1", new TypeReference<PageData<AlarmInfo>>() {}
@@ -506,8 +412,10 @@
                 .severity(AlarmSeverity.CRITICAL)
                 .type(type)
                 .build();
+
         alarm = doPost("/api/alarm", alarm, Alarm.class);
         Assert.assertNotNull(alarm);
+
         return alarm;
     }
 }