/**
 * Copyright © 2016-2021 The Thingsboard Authors
 *
 * Licensed under the Apache License, Version 2.0 (the "License");
 * you may not use this file except in compliance with the License.
 * You may obtain a copy of the License at
 *
 *     http://www.apache.org/licenses/LICENSE-2.0
 *
 * Unless required by applicable law or agreed to in writing, software
 * distributed under the License is distributed on an "AS IS" BASIS,
 * WITHOUT WARRANTIES OR CONDITIONS OF ANY KIND, either express or implied.
 * See the License for the specific language governing permissions and
 * limitations under the License.
 */
package org.thingsboard.server.controller;

import io.swagger.annotations.ApiOperation;
import io.swagger.annotations.ApiParam;
import org.springframework.http.HttpStatus;
import org.springframework.security.access.prepost.PreAuthorize;
import org.springframework.web.bind.annotation.PathVariable;
import org.springframework.web.bind.annotation.RequestBody;
import org.springframework.web.bind.annotation.RequestMapping;
import org.springframework.web.bind.annotation.RequestMethod;
import org.springframework.web.bind.annotation.RequestParam;
import org.springframework.web.bind.annotation.ResponseBody;
import org.springframework.web.bind.annotation.ResponseStatus;
import org.springframework.web.bind.annotation.RestController;
import org.thingsboard.server.common.data.edge.EdgeEventActionType;
import org.thingsboard.server.common.data.exception.ThingsboardException;
import org.thingsboard.server.common.data.id.TenantId;
import org.thingsboard.server.common.data.id.WidgetsBundleId;
import org.thingsboard.server.common.data.page.PageData;
import org.thingsboard.server.common.data.page.PageLink;
import org.thingsboard.server.common.data.security.Authority;
import org.thingsboard.server.common.data.widget.WidgetsBundle;
import org.thingsboard.server.queue.util.TbCoreComponent;
import org.thingsboard.server.service.security.permission.Operation;
import org.thingsboard.server.service.security.permission.Resource;

import java.util.List;

import static org.thingsboard.server.controller.ControllerConstants.AVAILABLE_FOR_ANY_AUTHORIZED_USER;
import static org.thingsboard.server.controller.ControllerConstants.PAGE_DATA_PARAMETERS;
import static org.thingsboard.server.controller.ControllerConstants.PAGE_NUMBER_DESCRIPTION;
import static org.thingsboard.server.controller.ControllerConstants.PAGE_SIZE_DESCRIPTION;
import static org.thingsboard.server.controller.ControllerConstants.SORT_ORDER_ALLOWABLE_VALUES;
import static org.thingsboard.server.controller.ControllerConstants.SORT_ORDER_DESCRIPTION;
import static org.thingsboard.server.controller.ControllerConstants.SORT_PROPERTY_DESCRIPTION;
import static org.thingsboard.server.controller.ControllerConstants.SYSTEM_OR_TENANT_AUTHORITY_PARAGRAPH;
import static org.thingsboard.server.controller.ControllerConstants.UUID_WIKI_LINK;
import static org.thingsboard.server.controller.ControllerConstants.WIDGET_BUNDLE_ID_PARAM_DESCRIPTION;
import static org.thingsboard.server.controller.ControllerConstants.WIDGET_BUNDLE_SORT_PROPERTY_ALLOWABLE_VALUES;
import static org.thingsboard.server.controller.ControllerConstants.WIDGET_BUNDLE_TEXT_SEARCH_DESCRIPTION;

@RestController
@TbCoreComponent
@RequestMapping("/api")
public class WidgetsBundleController extends BaseController {

    private static final String WIDGET_BUNDLE_DESCRIPTION = "Widget Bundle represents a group(bundle) of widgets. Widgets are grouped into bundle by type or use case. ";

    @ApiOperation(value = "Get Widget Bundle (getWidgetsBundleById)",
            notes = "Get the Widget Bundle based on the provided Widget Bundle Id. " + WIDGET_BUNDLE_DESCRIPTION + AVAILABLE_FOR_ANY_AUTHORIZED_USER)
    @PreAuthorize("hasAnyAuthority('SYS_ADMIN', 'TENANT_ADMIN', 'CUSTOMER_USER')")
    @RequestMapping(value = "/widgetsBundle/{widgetsBundleId}", method = RequestMethod.GET)
    @ResponseBody
    public WidgetsBundle getWidgetsBundleById(
            @ApiParam(value = WIDGET_BUNDLE_ID_PARAM_DESCRIPTION, required = true)
            @PathVariable("widgetsBundleId") String strWidgetsBundleId) throws ThingsboardException {
        checkParameter("widgetsBundleId", strWidgetsBundleId);
        try {
            WidgetsBundleId widgetsBundleId = new WidgetsBundleId(toUUID(strWidgetsBundleId));
            return checkWidgetsBundleId(widgetsBundleId, Operation.READ);
        } catch (Exception e) {
            throw handleException(e);
        }
    }

    @ApiOperation(value = "Create Or Update Widget Bundle (saveWidgetsBundle)",
            notes = "Create or update the Widget Bundle. " + WIDGET_BUNDLE_DESCRIPTION + " " +
<<<<<<< HEAD
                    "When creating the bundle, platform generates Widget Bundle Id as [time-based UUID](https://en.wikipedia.org/wiki/Universally_unique_identifier#Version_1_(date-time_and_MAC_address)). " +
=======
                    "When creating the bundle, platform generates Widget Bundle Id as " + UUID_WIKI_LINK +
>>>>>>> f005f82f
                    "The newly created Widget Bundle Id will be present in the response. " +
                    "Specify existing Widget Bundle id to update the Widget Bundle. " +
                    "Referencing non-existing Widget Bundle Id will cause 'Not Found' error." +
                    "\n\nWidget Bundle alias is unique in the scope of tenant. " +
                    "Special Tenant Id '13814000-1dd2-11b2-8080-808080808080' is automatically used if the create bundle request is sent by user with 'SYS_ADMIN' authority."
                    + SYSTEM_OR_TENANT_AUTHORITY_PARAGRAPH)
    @PreAuthorize("hasAnyAuthority('SYS_ADMIN', 'TENANT_ADMIN')")
    @RequestMapping(value = "/widgetsBundle", method = RequestMethod.POST)
    @ResponseBody
    public WidgetsBundle saveWidgetsBundle(
            @ApiParam(value = "A JSON value representing the Widget Bundle.", required = true)
            @RequestBody WidgetsBundle widgetsBundle) throws ThingsboardException {
        try {
            if (Authority.SYS_ADMIN.equals(getCurrentUser().getAuthority())) {
                widgetsBundle.setTenantId(TenantId.SYS_TENANT_ID);
            } else {
                widgetsBundle.setTenantId(getCurrentUser().getTenantId());
            }

            checkEntity(widgetsBundle.getId(), widgetsBundle, Resource.WIDGETS_BUNDLE);
            WidgetsBundle savedWidgetsBundle = widgetsBundleService.saveWidgetsBundle(widgetsBundle);

            sendEntityNotificationMsg(getTenantId(), savedWidgetsBundle.getId(),
                    widgetsBundle.getId() == null ? EdgeEventActionType.ADDED : EdgeEventActionType.UPDATED);

            return checkNotNull(savedWidgetsBundle);
        } catch (Exception e) {
            throw handleException(e);
        }
    }

    @ApiOperation(value = "Delete widgets bundle (deleteWidgetsBundle)",
            notes = "Deletes the widget bundle. Referencing non-existing Widget Bundle Id will cause an error." + SYSTEM_OR_TENANT_AUTHORITY_PARAGRAPH)
    @PreAuthorize("hasAnyAuthority('SYS_ADMIN', 'TENANT_ADMIN')")
    @RequestMapping(value = "/widgetsBundle/{widgetsBundleId}", method = RequestMethod.DELETE)
    @ResponseStatus(value = HttpStatus.OK)
    public void deleteWidgetsBundle(
            @ApiParam(value = WIDGET_BUNDLE_ID_PARAM_DESCRIPTION, required = true)
            @PathVariable("widgetsBundleId") String strWidgetsBundleId) throws ThingsboardException {
        checkParameter("widgetsBundleId", strWidgetsBundleId);
        try {
            WidgetsBundleId widgetsBundleId = new WidgetsBundleId(toUUID(strWidgetsBundleId));
            checkWidgetsBundleId(widgetsBundleId, Operation.DELETE);
            widgetsBundleService.deleteWidgetsBundle(getTenantId(), widgetsBundleId);

            sendEntityNotificationMsg(getTenantId(), widgetsBundleId, EdgeEventActionType.DELETED);

        } catch (Exception e) {
            throw handleException(e);
        }
    }

    @ApiOperation(value = "Get Widget Bundles (getWidgetsBundles)",
            notes = "Returns a page of Widget Bundle objects available for current user. " + WIDGET_BUNDLE_DESCRIPTION + " " +
                    PAGE_DATA_PARAMETERS + AVAILABLE_FOR_ANY_AUTHORIZED_USER)
    @PreAuthorize("hasAnyAuthority('SYS_ADMIN', 'TENANT_ADMIN', 'CUSTOMER_USER')")
    @RequestMapping(value = "/widgetsBundles", params = {"pageSize", "page"}, method = RequestMethod.GET)
    @ResponseBody
    public PageData<WidgetsBundle> getWidgetsBundles(
            @ApiParam(value = PAGE_SIZE_DESCRIPTION, required = true)
            @RequestParam int pageSize,
            @ApiParam(value = PAGE_NUMBER_DESCRIPTION, required = true)
            @RequestParam int page,
            @ApiParam(value = WIDGET_BUNDLE_TEXT_SEARCH_DESCRIPTION)
            @RequestParam(required = false) String textSearch,
            @ApiParam(value = SORT_PROPERTY_DESCRIPTION, allowableValues = WIDGET_BUNDLE_SORT_PROPERTY_ALLOWABLE_VALUES)
            @RequestParam(required = false) String sortProperty,
            @ApiParam(value = SORT_ORDER_DESCRIPTION, allowableValues = SORT_ORDER_ALLOWABLE_VALUES)
            @RequestParam(required = false) String sortOrder) throws ThingsboardException {
        try {
            PageLink pageLink = createPageLink(pageSize, page, textSearch, sortProperty, sortOrder);
            if (Authority.SYS_ADMIN.equals(getCurrentUser().getAuthority())) {
                return checkNotNull(widgetsBundleService.findSystemWidgetsBundlesByPageLink(getTenantId(), pageLink));
            } else {
                TenantId tenantId = getCurrentUser().getTenantId();
                return checkNotNull(widgetsBundleService.findAllTenantWidgetsBundlesByTenantIdAndPageLink(tenantId, pageLink));
            }
        } catch (Exception e) {
            throw handleException(e);
        }
    }

    @ApiOperation(value = "Get all Widget Bundles (getWidgetsBundles)",
            notes = "Returns an array of Widget Bundle objects that are available for current user." + WIDGET_BUNDLE_DESCRIPTION + " " + AVAILABLE_FOR_ANY_AUTHORIZED_USER)
    @PreAuthorize("hasAnyAuthority('SYS_ADMIN', 'TENANT_ADMIN', 'CUSTOMER_USER')")
    @RequestMapping(value = "/widgetsBundles", method = RequestMethod.GET)
    @ResponseBody
    public List<WidgetsBundle> getWidgetsBundles() throws ThingsboardException {
        try {
            if (Authority.SYS_ADMIN.equals(getCurrentUser().getAuthority())) {
                return checkNotNull(widgetsBundleService.findSystemWidgetsBundles(getTenantId()));
            } else {
                TenantId tenantId = getCurrentUser().getTenantId();
                return checkNotNull(widgetsBundleService.findAllTenantWidgetsBundlesByTenantId(tenantId));
            }
        } catch (Exception e) {
            throw handleException(e);
        }
    }

}<|MERGE_RESOLUTION|>--- conflicted
+++ resolved
@@ -80,11 +80,7 @@
 
     @ApiOperation(value = "Create Or Update Widget Bundle (saveWidgetsBundle)",
             notes = "Create or update the Widget Bundle. " + WIDGET_BUNDLE_DESCRIPTION + " " +
-<<<<<<< HEAD
-                    "When creating the bundle, platform generates Widget Bundle Id as [time-based UUID](https://en.wikipedia.org/wiki/Universally_unique_identifier#Version_1_(date-time_and_MAC_address)). " +
-=======
                     "When creating the bundle, platform generates Widget Bundle Id as " + UUID_WIKI_LINK +
->>>>>>> f005f82f
                     "The newly created Widget Bundle Id will be present in the response. " +
                     "Specify existing Widget Bundle id to update the Widget Bundle. " +
                     "Referencing non-existing Widget Bundle Id will cause 'Not Found' error." +
