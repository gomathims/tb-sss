--- conflicted
+++ resolved
@@ -132,13 +132,9 @@
             long ackTs = System.currentTimeMillis();
             alarmService.ackAlarm(getCurrentUser().getTenantId(), alarmId, ackTs).get();
             alarm.setAckTs(ackTs);
-<<<<<<< HEAD
-            logEntityAction(alarmId, alarm, getCurrentUser().getCustomerId(), ActionType.ALARM_ACK, null);
+            logEntityAction(alarm.getOriginator(), alarm, getCurrentUser().getCustomerId(), ActionType.ALARM_ACK, null);
 
             sendNotificationMsgToEdgeService(getTenantId(), alarmId, ActionType.ALARM_ACK);
-=======
-            logEntityAction(alarm.getOriginator(), alarm, getCurrentUser().getCustomerId(), ActionType.ALARM_ACK, null);
->>>>>>> 40e13cce
         } catch (Exception e) {
             throw handleException(e);
         }
@@ -155,13 +151,9 @@
             long clearTs = System.currentTimeMillis();
             alarmService.clearAlarm(getCurrentUser().getTenantId(), alarmId, null, clearTs).get();
             alarm.setClearTs(clearTs);
-<<<<<<< HEAD
-            logEntityAction(alarmId, alarm, getCurrentUser().getCustomerId(), ActionType.ALARM_CLEAR, null);
+            logEntityAction(alarm.getOriginator(), alarm, getCurrentUser().getCustomerId(), ActionType.ALARM_CLEAR, null);
 
             sendNotificationMsgToEdgeService(getTenantId(), alarmId, ActionType.ALARM_CLEAR);
-=======
-            logEntityAction(alarm.getOriginator(), alarm, getCurrentUser().getCustomerId(), ActionType.ALARM_CLEAR, null);
->>>>>>> 40e13cce
         } catch (Exception e) {
             throw handleException(e);
         }
