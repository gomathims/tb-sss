/**
 * Copyright © 2016-2023 The Thingsboard Authors
 *
 * Licensed under the Apache License, Version 2.0 (the "License");
 * you may not use this file except in compliance with the License.
 * You may obtain a copy of the License at
 *
 *     http://www.apache.org/licenses/LICENSE-2.0
 *
 * Unless required by applicable law or agreed to in writing, software
 * distributed under the License is distributed on an "AS IS" BASIS,
 * WITHOUT WARRANTIES OR CONDITIONS OF ANY KIND, either express or implied.
 * See the License for the specific language governing permissions and
 * limitations under the License.
 */
package org.thingsboard.server.controller;

import io.swagger.v3.oas.annotations.Parameter;
import io.swagger.v3.oas.annotations.media.Content;
import io.swagger.v3.oas.annotations.media.Schema;
import io.swagger.v3.oas.annotations.responses.ApiResponse;
import lombok.RequiredArgsConstructor;
import lombok.extern.slf4j.Slf4j;
import org.springframework.http.HttpStatus;
import org.springframework.http.MediaType;
import org.springframework.security.access.prepost.PreAuthorize;
import org.springframework.web.bind.annotation.PathVariable;
import org.springframework.web.bind.annotation.RequestBody;
import org.springframework.web.bind.annotation.RequestMapping;
import org.springframework.web.bind.annotation.RequestMethod;
import org.springframework.web.bind.annotation.RequestParam;
import org.springframework.web.bind.annotation.ResponseBody;
import org.springframework.web.bind.annotation.ResponseStatus;
import org.springframework.web.bind.annotation.RestController;
import org.thingsboard.server.common.data.EntityInfo;
import org.thingsboard.server.common.data.asset.AssetProfile;
import org.thingsboard.server.common.data.asset.AssetProfileInfo;
import org.thingsboard.server.common.data.exception.ThingsboardException;
import org.thingsboard.server.common.data.id.AssetProfileId;
import org.thingsboard.server.common.data.id.TenantId;
import org.thingsboard.server.common.data.page.PageData;
import org.thingsboard.server.common.data.page.PageLink;
<<<<<<< HEAD
import org.thingsboard.server.config.annotations.ApiOperation;
=======
import org.thingsboard.server.dao.resource.ImageService;
>>>>>>> 5cc0dc6d
import org.thingsboard.server.queue.util.TbCoreComponent;
import org.thingsboard.server.service.entitiy.asset.profile.TbAssetProfileService;
import org.thingsboard.server.service.security.model.SecurityUser;
import org.thingsboard.server.service.security.permission.Operation;
import org.thingsboard.server.service.security.permission.Resource;

import java.util.List;

import static org.thingsboard.server.controller.ControllerConstants.ASSET_PROFILE_ID;
import static org.thingsboard.server.controller.ControllerConstants.ASSET_PROFILE_ID_PARAM_DESCRIPTION;
import static org.thingsboard.server.controller.ControllerConstants.ASSET_PROFILE_INFO_DESCRIPTION;
import static org.thingsboard.server.controller.ControllerConstants.ASSET_PROFILE_TEXT_SEARCH_DESCRIPTION;
import static org.thingsboard.server.controller.ControllerConstants.INLINE_IMAGES;
import static org.thingsboard.server.controller.ControllerConstants.INLINE_IMAGES_DESCRIPTION;
import static org.thingsboard.server.controller.ControllerConstants.NEW_LINE;
import static org.thingsboard.server.controller.ControllerConstants.PAGE_DATA_PARAMETERS;
import static org.thingsboard.server.controller.ControllerConstants.PAGE_NUMBER_DESCRIPTION;
import static org.thingsboard.server.controller.ControllerConstants.PAGE_SIZE_DESCRIPTION;
import static org.thingsboard.server.controller.ControllerConstants.SORT_ORDER_DESCRIPTION;
import static org.thingsboard.server.controller.ControllerConstants.SORT_PROPERTY_DESCRIPTION;
import static org.thingsboard.server.controller.ControllerConstants.TENANT_AUTHORITY_PARAGRAPH;
import static org.thingsboard.server.controller.ControllerConstants.TENANT_OR_CUSTOMER_AUTHORITY_PARAGRAPH;
import static org.thingsboard.server.controller.ControllerConstants.UUID_WIKI_LINK;

@RestController
@TbCoreComponent
@RequestMapping("/api")
@RequiredArgsConstructor
@Slf4j
public class AssetProfileController extends BaseController {

    private final TbAssetProfileService tbAssetProfileService;
    private final ImageService imageService;

    @ApiOperation(value = "Get Asset Profile (getAssetProfileById)",
            notes = "Fetch the Asset Profile object based on the provided Asset Profile Id. " +
                    "The server checks that the asset profile is owned by the same tenant. " + TENANT_AUTHORITY_PARAGRAPH,
            responses = @ApiResponse(content = @Content(mediaType = MediaType.APPLICATION_JSON_VALUE)))
    @PreAuthorize("hasAnyAuthority('TENANT_ADMIN')")
    @RequestMapping(value = "/assetProfile/{assetProfileId}", method = RequestMethod.GET)
    @ResponseBody
    public AssetProfile getAssetProfileById(
<<<<<<< HEAD
            @Parameter(description = ASSET_PROFILE_ID_PARAM_DESCRIPTION)
            @PathVariable(ASSET_PROFILE_ID) String strAssetProfileId) throws ThingsboardException {
=======
            @ApiParam(value = ASSET_PROFILE_ID_PARAM_DESCRIPTION)
            @PathVariable(ASSET_PROFILE_ID) String strAssetProfileId,
            @ApiParam(value = INLINE_IMAGES_DESCRIPTION)
            @RequestParam(value = INLINE_IMAGES, required = false) boolean inlineImages) throws ThingsboardException {
>>>>>>> 5cc0dc6d
        checkParameter(ASSET_PROFILE_ID, strAssetProfileId);
        AssetProfileId assetProfileId = new AssetProfileId(toUUID(strAssetProfileId));
        var result = checkAssetProfileId(assetProfileId, Operation.READ);
        if (inlineImages) {
            imageService.inlineImage(result);
        }
        return result;
    }

    @ApiOperation(value = "Get Asset Profile Info (getAssetProfileInfoById)",
            notes = "Fetch the Asset Profile Info object based on the provided Asset Profile Id. "
                    + ASSET_PROFILE_INFO_DESCRIPTION + TENANT_OR_CUSTOMER_AUTHORITY_PARAGRAPH,
            responses = @ApiResponse(content = @Content(mediaType = MediaType.APPLICATION_JSON_VALUE)))
    @PreAuthorize("hasAnyAuthority('TENANT_ADMIN', 'CUSTOMER_USER')")
    @RequestMapping(value = "/assetProfileInfo/{assetProfileId}", method = RequestMethod.GET)
    @ResponseBody
    public AssetProfileInfo getAssetProfileInfoById(
            @Parameter(description = ASSET_PROFILE_ID_PARAM_DESCRIPTION)
            @PathVariable(ASSET_PROFILE_ID) String strAssetProfileId) throws ThingsboardException {
        checkParameter(ASSET_PROFILE_ID, strAssetProfileId);
        AssetProfileId assetProfileId = new AssetProfileId(toUUID(strAssetProfileId));
        return new AssetProfileInfo(checkAssetProfileId(assetProfileId, Operation.READ));
    }

    @ApiOperation(value = "Get Default Asset Profile (getDefaultAssetProfileInfo)",
            notes = "Fetch the Default Asset Profile Info object. " +
                    ASSET_PROFILE_INFO_DESCRIPTION + TENANT_OR_CUSTOMER_AUTHORITY_PARAGRAPH,
            responses = @ApiResponse(content = @Content(mediaType = MediaType.APPLICATION_JSON_VALUE)))
    @PreAuthorize("hasAnyAuthority('TENANT_ADMIN', 'CUSTOMER_USER')")
    @RequestMapping(value = "/assetProfileInfo/default", method = RequestMethod.GET)
    @ResponseBody
    public AssetProfileInfo getDefaultAssetProfileInfo() throws ThingsboardException {
        return checkNotNull(assetProfileService.findDefaultAssetProfileInfo(getTenantId()));
    }

    @ApiOperation(value = "Create Or Update Asset Profile (saveAssetProfile)",
            notes = "Create or update the Asset Profile. When creating asset profile, platform generates asset profile id as " + UUID_WIKI_LINK +
                    "The newly created asset profile id will be present in the response. " +
                    "Specify existing asset profile id to update the asset profile. " +
                    "Referencing non-existing asset profile Id will cause 'Not Found' error. " + NEW_LINE +
                    "Asset profile name is unique in the scope of tenant. Only one 'default' asset profile may exist in scope of tenant. " +
                    "Remove 'id', 'tenantId' from the request body example (below) to create new Asset Profile entity. " +
                    TENANT_AUTHORITY_PARAGRAPH,
            responses = @ApiResponse(content = @Content(mediaType = MediaType.APPLICATION_JSON_VALUE)))
    @PreAuthorize("hasAuthority('TENANT_ADMIN')")
    @RequestMapping(value = "/assetProfile", method = RequestMethod.POST)
    @ResponseBody
    public AssetProfile saveAssetProfile(
            @Parameter(description = "A JSON value representing the asset profile.")
            @RequestBody AssetProfile assetProfile) throws Exception {
        assetProfile.setTenantId(getTenantId());
        checkEntity(assetProfile.getId(), assetProfile, Resource.ASSET_PROFILE);
        return tbAssetProfileService.save(assetProfile, getCurrentUser());
    }

    @ApiOperation(value = "Delete asset profile (deleteAssetProfile)",
            notes = "Deletes the asset profile. Referencing non-existing asset profile Id will cause an error. " +
                    "Can't delete the asset profile if it is referenced by existing assets." + TENANT_AUTHORITY_PARAGRAPH,
            responses = @ApiResponse(content = @Content(mediaType = MediaType.APPLICATION_JSON_VALUE)))
    @PreAuthorize("hasAuthority('TENANT_ADMIN')")
    @RequestMapping(value = "/assetProfile/{assetProfileId}", method = RequestMethod.DELETE)
    @ResponseStatus(value = HttpStatus.OK)
    public void deleteAssetProfile(
            @Parameter(description = ASSET_PROFILE_ID_PARAM_DESCRIPTION)
            @PathVariable(ASSET_PROFILE_ID) String strAssetProfileId) throws ThingsboardException {
        checkParameter(ASSET_PROFILE_ID, strAssetProfileId);
        AssetProfileId assetProfileId = new AssetProfileId(toUUID(strAssetProfileId));
        AssetProfile assetProfile = checkAssetProfileId(assetProfileId, Operation.DELETE);
        tbAssetProfileService.delete(assetProfile, getCurrentUser());
    }

    @ApiOperation(value = "Make Asset Profile Default (setDefaultAssetProfile)",
            notes = "Marks asset profile as default within a tenant scope." + TENANT_AUTHORITY_PARAGRAPH,
            responses = @ApiResponse(content = @Content(mediaType = MediaType.APPLICATION_JSON_VALUE)))
    @PreAuthorize("hasAnyAuthority('TENANT_ADMIN')")
    @RequestMapping(value = "/assetProfile/{assetProfileId}/default", method = RequestMethod.POST)
    @ResponseBody
    public AssetProfile setDefaultAssetProfile(
            @Parameter(description = ASSET_PROFILE_ID_PARAM_DESCRIPTION)
            @PathVariable(ASSET_PROFILE_ID) String strAssetProfileId) throws ThingsboardException {
        checkParameter(ASSET_PROFILE_ID, strAssetProfileId);
        AssetProfileId assetProfileId = new AssetProfileId(toUUID(strAssetProfileId));
        AssetProfile assetProfile = checkAssetProfileId(assetProfileId, Operation.WRITE);
        AssetProfile previousDefaultAssetProfile = assetProfileService.findDefaultAssetProfile(getTenantId());
        return tbAssetProfileService.setDefaultAssetProfile(assetProfile, previousDefaultAssetProfile, getCurrentUser());
    }

    @ApiOperation(value = "Get Asset Profiles (getAssetProfiles)",
            notes = "Returns a page of asset profile objects owned by tenant. " +
                    PAGE_DATA_PARAMETERS + TENANT_AUTHORITY_PARAGRAPH,
            responses = @ApiResponse(content = @Content(mediaType = MediaType.APPLICATION_JSON_VALUE)))
    @PreAuthorize("hasAuthority('TENANT_ADMIN')")
    @RequestMapping(value = "/assetProfiles", params = {"pageSize", "page"}, method = RequestMethod.GET)
    @ResponseBody
    public PageData<AssetProfile> getAssetProfiles(
            @Parameter(description = PAGE_SIZE_DESCRIPTION, required = true)
            @RequestParam int pageSize,
            @Parameter(description = PAGE_NUMBER_DESCRIPTION, required = true)
            @RequestParam int page,
            @Parameter(description = ASSET_PROFILE_TEXT_SEARCH_DESCRIPTION)
            @RequestParam(required = false) String textSearch,
            @Parameter(description = SORT_PROPERTY_DESCRIPTION, schema = @Schema(allowableValues = {"createdTime", "name", "description", "isDefault"}))
            @RequestParam(required = false) String sortProperty,
            @Parameter(description = SORT_ORDER_DESCRIPTION, schema = @Schema(allowableValues = {"ASC", "DESC"}))
            @RequestParam(required = false) String sortOrder) throws ThingsboardException {
        PageLink pageLink = createPageLink(pageSize, page, textSearch, sortProperty, sortOrder);
        return checkNotNull(assetProfileService.findAssetProfiles(getTenantId(), pageLink));
    }

    @ApiOperation(value = "Get Asset Profile infos (getAssetProfileInfos)",
            notes = "Returns a page of asset profile info objects owned by tenant. " +
                    PAGE_DATA_PARAMETERS + ASSET_PROFILE_INFO_DESCRIPTION + TENANT_OR_CUSTOMER_AUTHORITY_PARAGRAPH,
            responses = @ApiResponse(content = @Content(mediaType = MediaType.APPLICATION_JSON_VALUE)))
    @PreAuthorize("hasAnyAuthority('TENANT_ADMIN', 'CUSTOMER_USER')")
    @RequestMapping(value = "/assetProfileInfos", params = {"pageSize", "page"}, method = RequestMethod.GET)
    @ResponseBody
    public PageData<AssetProfileInfo> getAssetProfileInfos(
            @Parameter(description = PAGE_SIZE_DESCRIPTION, required = true)
            @RequestParam int pageSize,
            @Parameter(description = PAGE_NUMBER_DESCRIPTION, required = true)
            @RequestParam int page,
            @Parameter(description = ASSET_PROFILE_TEXT_SEARCH_DESCRIPTION)
            @RequestParam(required = false) String textSearch,
            @Parameter(description = SORT_PROPERTY_DESCRIPTION, schema = @Schema(allowableValues = {"createdTime", "name", "description", "isDefault"}))
            @RequestParam(required = false) String sortProperty,
            @Parameter(description = SORT_ORDER_DESCRIPTION, schema = @Schema(allowableValues = {"ASC", "DESC"}))
            @RequestParam(required = false) String sortOrder) throws ThingsboardException {
        PageLink pageLink = createPageLink(pageSize, page, textSearch, sortProperty, sortOrder);
        return checkNotNull(assetProfileService.findAssetProfileInfos(getTenantId(), pageLink));
    }

    @ApiOperation(value = "Get Asset Profile names (getAssetProfileNames)",
            notes = "Returns a set of unique asset profile names owned by the tenant."
                    + TENANT_OR_CUSTOMER_AUTHORITY_PARAGRAPH)
    @PreAuthorize("hasAnyAuthority('TENANT_ADMIN', 'CUSTOMER_USER')")
    @RequestMapping(value = "/assetProfile/names", method = RequestMethod.GET)
    @ResponseBody
    public List<EntityInfo> getAssetProfileNames(
            @ApiParam(value = "Flag indicating whether to retrieve exclusively the names of asset profiles that are referenced by tenant's assets.")
            @RequestParam(value = "activeOnly", required = false, defaultValue = "false") boolean activeOnly) throws ThingsboardException {
        SecurityUser user = getCurrentUser();
        TenantId tenantId = user.getTenantId();
        return checkNotNull(assetProfileService.findAssetProfileNamesByTenantId(tenantId, activeOnly));
    }

}<|MERGE_RESOLUTION|>--- conflicted
+++ resolved
@@ -40,11 +40,8 @@
 import org.thingsboard.server.common.data.id.TenantId;
 import org.thingsboard.server.common.data.page.PageData;
 import org.thingsboard.server.common.data.page.PageLink;
-<<<<<<< HEAD
+import org.thingsboard.server.dao.resource.ImageService;
 import org.thingsboard.server.config.annotations.ApiOperation;
-=======
-import org.thingsboard.server.dao.resource.ImageService;
->>>>>>> 5cc0dc6d
 import org.thingsboard.server.queue.util.TbCoreComponent;
 import org.thingsboard.server.service.entitiy.asset.profile.TbAssetProfileService;
 import org.thingsboard.server.service.security.model.SecurityUser;
@@ -87,15 +84,10 @@
     @RequestMapping(value = "/assetProfile/{assetProfileId}", method = RequestMethod.GET)
     @ResponseBody
     public AssetProfile getAssetProfileById(
-<<<<<<< HEAD
-            @Parameter(description = ASSET_PROFILE_ID_PARAM_DESCRIPTION)
-            @PathVariable(ASSET_PROFILE_ID) String strAssetProfileId) throws ThingsboardException {
-=======
-            @ApiParam(value = ASSET_PROFILE_ID_PARAM_DESCRIPTION)
+            @Parameter(description = ASSET_PROFILE_ID_PARAM_DESCRIPTION)
             @PathVariable(ASSET_PROFILE_ID) String strAssetProfileId,
-            @ApiParam(value = INLINE_IMAGES_DESCRIPTION)
+            @Parameter(description = INLINE_IMAGES_DESCRIPTION)
             @RequestParam(value = INLINE_IMAGES, required = false) boolean inlineImages) throws ThingsboardException {
->>>>>>> 5cc0dc6d
         checkParameter(ASSET_PROFILE_ID, strAssetProfileId);
         AssetProfileId assetProfileId = new AssetProfileId(toUUID(strAssetProfileId));
         var result = checkAssetProfileId(assetProfileId, Operation.READ);
@@ -234,7 +226,7 @@
     @RequestMapping(value = "/assetProfile/names", method = RequestMethod.GET)
     @ResponseBody
     public List<EntityInfo> getAssetProfileNames(
-            @ApiParam(value = "Flag indicating whether to retrieve exclusively the names of asset profiles that are referenced by tenant's assets.")
+            @Parameter(description = "Flag indicating whether to retrieve exclusively the names of asset profiles that are referenced by tenant's assets.")
             @RequestParam(value = "activeOnly", required = false, defaultValue = "false") boolean activeOnly) throws ThingsboardException {
         SecurityUser user = getCurrentUser();
         TenantId tenantId = user.getTenantId();
