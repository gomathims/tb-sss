--- conflicted
+++ resolved
@@ -48,14 +48,8 @@
 import org.thingsboard.server.common.data.id.RuleChainId;
 import org.thingsboard.server.common.data.id.RuleNodeId;
 import org.thingsboard.server.common.data.id.TenantId;
-<<<<<<< HEAD
 import org.thingsboard.server.common.data.page.PageData;
 import org.thingsboard.server.common.data.page.PageLink;
-=======
-import org.thingsboard.server.common.data.page.TextPageData;
-import org.thingsboard.server.common.data.page.TextPageLink;
-import org.thingsboard.server.common.data.page.TimePageData;
->>>>>>> 0a7d8e86
 import org.thingsboard.server.common.data.page.TimePageLink;
 import org.thingsboard.server.common.data.plugin.ComponentLifecycleEvent;
 import org.thingsboard.server.common.data.rule.DefaultRuleChainCreateRequest;
@@ -158,15 +152,9 @@
                     created ? ActionType.ADDED : ActionType.UPDATED, null);
 
             if (RuleChainType.EDGE.equals(savedRuleChain.getType())) {
-<<<<<<< HEAD
-                sendNotificationMsgToEdgeService(savedRuleChain.getTenantId(), null,
-                        savedRuleChain.getId(), EdgeEventType.RULE_CHAIN,
-                        savedRuleChain.getId() == null ? ActionType.ADDED : ActionType.UPDATED);
-=======
                 if (!created) {
                     sendNotificationMsgToEdgeService(savedRuleChain.getTenantId(), savedRuleChain.getId(), ActionType.UPDATED);
                 }
->>>>>>> 0a7d8e86
             }
 
             return savedRuleChain;
@@ -266,13 +254,7 @@
 
             if (RuleChainType.EDGE.equals(ruleChain.getType())) {
                 sendNotificationMsgToEdgeService(ruleChain.getTenantId(),
-<<<<<<< HEAD
-                        null,
-                        ruleChain.getId(), EdgeEventType.RULE_CHAIN,
-                        ActionType.UPDATED);
-=======
                         ruleChain.getId(), ActionType.UPDATED);
->>>>>>> 0a7d8e86
             }
 
             return savedRuleChainMetaData;
@@ -288,25 +270,16 @@
     @PreAuthorize("hasAuthority('TENANT_ADMIN')")
     @RequestMapping(value = "/ruleChains", params = {"pageSize", "page"}, method = RequestMethod.GET)
     @ResponseBody
-<<<<<<< HEAD
     public PageData<RuleChain> getRuleChains(
             @RequestParam int pageSize,
             @RequestParam int page,
-=======
-    public TextPageData<RuleChain> getRuleChains(
-            @RequestParam int limit,
->>>>>>> 0a7d8e86
             @RequestParam(value = "type", required = false) String typeStr,
             @RequestParam(required = false) String textSearch,
             @RequestParam(required = false) String sortProperty,
             @RequestParam(required = false) String sortOrder) throws ThingsboardException {
         try {
             TenantId tenantId = getCurrentUser().getTenantId();
-<<<<<<< HEAD
             PageLink pageLink = createPageLink(pageSize, page, textSearch, sortProperty, sortOrder);
-=======
-            TextPageLink pageLink = createPageLink(limit, textSearch, idOffset, textOffset);
->>>>>>> 0a7d8e86
             if (typeStr != null && typeStr.trim().length() > 0) {
                 RuleChainType type = RuleChainType.valueOf(typeStr);
                 return checkNotNull(ruleChainService.findTenantRuleChainsByType(tenantId, type, pageLink));
@@ -347,12 +320,7 @@
                     ActionType.DELETED, null, strRuleChainId);
 
             if (RuleChainType.EDGE.equals(ruleChain.getType())) {
-<<<<<<< HEAD
-                sendNotificationMsgToEdgeService(ruleChain.getTenantId(), null,
-                        ruleChain.getId(), EdgeEventType.RULE_CHAIN, ActionType.DELETED);
-=======
                 sendNotificationMsgToEdgeService(ruleChain.getTenantId(), ruleChain.getId(), ActionType.DELETED);
->>>>>>> 0a7d8e86
             }
 
         } catch (Exception e) {
@@ -514,12 +482,7 @@
                     null,
                     ActionType.ASSIGNED_TO_EDGE, null, strRuleChainId, strEdgeId, edge.getName());
 
-<<<<<<< HEAD
-            sendNotificationMsgToEdgeService(getTenantId(), edgeId, savedRuleChain.getId(),
-                    EdgeEventType.RULE_CHAIN, ActionType.ASSIGNED_TO_EDGE);
-=======
             sendNotificationMsgToEdgeService(getTenantId(), edgeId, savedRuleChain.getId(), ActionType.ASSIGNED_TO_EDGE);
->>>>>>> 0a7d8e86
 
             return savedRuleChain;
         } catch (Exception e) {
@@ -551,12 +514,7 @@
                     null,
                     ActionType.UNASSIGNED_FROM_EDGE, null, strRuleChainId, edge.getId().toString(), edge.getName());
 
-<<<<<<< HEAD
-            sendNotificationMsgToEdgeService(getTenantId(), edgeId, savedRuleChain.getId(),
-                    EdgeEventType.RULE_CHAIN, ActionType.UNASSIGNED_FROM_EDGE);
-=======
             sendNotificationMsgToEdgeService(getTenantId(), edgeId, savedRuleChain.getId(), ActionType.UNASSIGNED_FROM_EDGE);
->>>>>>> 0a7d8e86
 
             return savedRuleChain;
         } catch (Exception e) {
@@ -570,7 +528,6 @@
     }
 
     @PreAuthorize("hasAnyAuthority('TENANT_ADMIN')")
-<<<<<<< HEAD
     @RequestMapping(value = "/edge/{edgeId}/ruleChains", params = {"pageSize", "page"}, method = RequestMethod.GET)
     @ResponseBody
     public PageData<RuleChain> getEdgeRuleChains(
@@ -582,29 +539,13 @@
             @RequestParam(required = false) String sortOrder,
             @RequestParam(required = false) Long startTime,
             @RequestParam(required = false) Long endTime) throws ThingsboardException {
-=======
-    @RequestMapping(value = "/edge/{edgeId}/ruleChains", params = {"limit"}, method = RequestMethod.GET)
-    @ResponseBody
-    public TimePageData<RuleChain> getEdgeRuleChains(
-            @PathVariable("edgeId") String strEdgeId,
-            @RequestParam int limit,
-            @RequestParam(required = false) Long startTime,
-            @RequestParam(required = false) Long endTime,
-            @RequestParam(required = false, defaultValue = "false") boolean ascOrder,
-            @RequestParam(required = false) String offset) throws ThingsboardException {
->>>>>>> 0a7d8e86
         checkParameter("edgeId", strEdgeId);
         try {
             TenantId tenantId = getCurrentUser().getTenantId();
             EdgeId edgeId = new EdgeId(toUUID(strEdgeId));
             checkEdgeId(edgeId, Operation.READ);
-<<<<<<< HEAD
             TimePageLink pageLink = createTimePageLink(pageSize, page, textSearch, sortProperty, sortOrder, startTime, endTime);
             return checkNotNull(ruleChainService.findRuleChainsByTenantIdAndEdgeId(tenantId, edgeId, pageLink));
-=======
-            TimePageLink pageLink = createPageLink(limit, startTime, endTime, ascOrder, offset);
-            return checkNotNull(ruleChainService.findRuleChainsByTenantIdAndEdgeId(tenantId, edgeId, pageLink).get());
->>>>>>> 0a7d8e86
         } catch (Exception e) {
             throw handleException(e);
         }
