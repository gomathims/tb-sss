--- conflicted
+++ resolved
@@ -15,14 +15,10 @@
  */
 package org.thingsboard.server.controller;
 
-<<<<<<< HEAD
 import io.swagger.v3.oas.annotations.Parameter;
+import io.swagger.v3.oas.annotations.media.Schema;
+import lombok.RequiredArgsConstructor;
 import lombok.extern.slf4j.Slf4j;
-=======
-import io.swagger.annotations.ApiOperation;
-import io.swagger.annotations.ApiParam;
-import lombok.RequiredArgsConstructor;
->>>>>>> 4fd2d280
 import org.springframework.http.HttpStatus;
 import org.springframework.security.access.prepost.PreAuthorize;
 import org.springframework.web.bind.annotation.PathVariable;
@@ -58,13 +54,11 @@
 import static org.thingsboard.server.controller.ControllerConstants.PAGE_DATA_PARAMETERS;
 import static org.thingsboard.server.controller.ControllerConstants.PAGE_NUMBER_DESCRIPTION;
 import static org.thingsboard.server.controller.ControllerConstants.PAGE_SIZE_DESCRIPTION;
-import static org.thingsboard.server.controller.ControllerConstants.SORT_ORDER_ALLOWABLE_VALUES;
 import static org.thingsboard.server.controller.ControllerConstants.SORT_ORDER_DESCRIPTION;
 import static org.thingsboard.server.controller.ControllerConstants.SORT_PROPERTY_DESCRIPTION;
 import static org.thingsboard.server.controller.ControllerConstants.SYSTEM_OR_TENANT_AUTHORITY_PARAGRAPH;
 import static org.thingsboard.server.controller.ControllerConstants.UUID_WIKI_LINK;
 import static org.thingsboard.server.controller.ControllerConstants.WIDGET_TYPE_ID_PARAM_DESCRIPTION;
-import static org.thingsboard.server.controller.ControllerConstants.WIDGET_TYPE_SORT_PROPERTY_ALLOWABLE_VALUES;
 import static org.thingsboard.server.controller.ControllerConstants.WIDGET_TYPE_TEXT_SEARCH_DESCRIPTION;
 
 @RestController
@@ -102,7 +96,7 @@
     @RequestMapping(value = "/widgetTypeInfo/{widgetTypeId}", method = RequestMethod.GET)
     @ResponseBody
     public WidgetTypeInfo getWidgetTypeInfoById(
-            @ApiParam(value = WIDGET_TYPE_ID_PARAM_DESCRIPTION, required = true)
+            @Parameter(description = WIDGET_TYPE_ID_PARAM_DESCRIPTION, required = true)
             @PathVariable("widgetTypeId") String strWidgetTypeId) throws ThingsboardException {
         checkParameter("widgetTypeId", strWidgetTypeId);
         WidgetTypeId widgetTypeId = new WidgetTypeId(toUUID(strWidgetTypeId));
@@ -123,15 +117,10 @@
     @RequestMapping(value = "/widgetType", method = RequestMethod.POST)
     @ResponseBody
     public WidgetTypeDetails saveWidgetType(
-<<<<<<< HEAD
             @Parameter(description = "A JSON value representing the Widget Type Details.", required = true)
-            @RequestBody WidgetTypeDetails widgetTypeDetails) throws Exception {
-=======
-            @ApiParam(value = "A JSON value representing the Widget Type Details.", required = true)
             @RequestBody WidgetTypeDetails widgetTypeDetails,
-            @ApiParam(value = UPDATE_EXISTING_BY_FQN_PARAM_DESCRIPTION)
+            @Parameter(description = UPDATE_EXISTING_BY_FQN_PARAM_DESCRIPTION)
             @RequestParam(required = false) Boolean updateExistingByFqn) throws Exception {
->>>>>>> 4fd2d280
         var currentUser = getCurrentUser();
         if (Authority.SYS_ADMIN.equals(currentUser.getAuthority())) {
             widgetTypeDetails.setTenantId(TenantId.SYS_TENANT_ID);
@@ -164,19 +153,19 @@
     @RequestMapping(value = "/widgetTypes", params = {"pageSize", "page"}, method = RequestMethod.GET)
     @ResponseBody
     public PageData<WidgetTypeInfo> getWidgetTypes(
-            @ApiParam(value = PAGE_SIZE_DESCRIPTION, required = true)
+            @Parameter(description = PAGE_SIZE_DESCRIPTION, required = true)
             @RequestParam int pageSize,
-            @ApiParam(value = PAGE_NUMBER_DESCRIPTION, required = true)
+            @Parameter(description = PAGE_NUMBER_DESCRIPTION, required = true)
             @RequestParam int page,
-            @ApiParam(value = WIDGET_TYPE_TEXT_SEARCH_DESCRIPTION)
+            @Parameter(description = WIDGET_TYPE_TEXT_SEARCH_DESCRIPTION)
             @RequestParam(required = false) String textSearch,
-            @ApiParam(value = SORT_PROPERTY_DESCRIPTION, allowableValues = WIDGET_TYPE_SORT_PROPERTY_ALLOWABLE_VALUES)
+            @Parameter(description = SORT_PROPERTY_DESCRIPTION, schema = @Schema(allowableValues = {"createdTime", "name", "deprecated", "tenantId"}))
             @RequestParam(required = false) String sortProperty,
-            @ApiParam(value = SORT_ORDER_DESCRIPTION, allowableValues = SORT_ORDER_ALLOWABLE_VALUES)
+            @Parameter(description = SORT_ORDER_DESCRIPTION, schema = @Schema(allowableValues = {"ASC, DESC"}))
             @RequestParam(required = false) String sortOrder,
-            @ApiParam(value = TENANT_ONLY_PARAM_DESCRIPTION)
+            @Parameter(description = TENANT_ONLY_PARAM_DESCRIPTION)
             @RequestParam(required = false) Boolean tenantOnly,
-            @ApiParam(value = FULL_SEARCH_PARAM_DESCRIPTION)
+            @Parameter(description = FULL_SEARCH_PARAM_DESCRIPTION)
             @RequestParam(required = false) Boolean fullSearch) throws ThingsboardException {
         PageLink pageLink = createPageLink(pageSize, page, textSearch, sortProperty, sortOrder);
         if (Authority.SYS_ADMIN.equals(getCurrentUser().getAuthority())) {
@@ -195,13 +184,8 @@
     @PreAuthorize("hasAnyAuthority('SYS_ADMIN', 'TENANT_ADMIN')")
     @RequestMapping(value = "/widgetTypes", params = {"isSystem", "bundleAlias"}, method = RequestMethod.GET)
     @ResponseBody
-<<<<<<< HEAD
-    public List<WidgetType> getBundleWidgetTypes(
+    public List<WidgetType> getBundleWidgetTypesByBundleAlias(
             @Parameter(description = "System or Tenant", required = true)
-=======
-    public List<WidgetType> getBundleWidgetTypesByBundleAlias(
-            @ApiParam(value = "System or Tenant", required = true)
->>>>>>> 4fd2d280
             @RequestParam boolean isSystem,
             @Parameter(description = "Widget Bundle alias", required = true)
             @RequestParam String bundleAlias) throws ThingsboardException {
@@ -221,7 +205,7 @@
     @RequestMapping(value = "/widgetTypes", params = {"widgetsBundleId"}, method = RequestMethod.GET)
     @ResponseBody
     public List<WidgetType> getBundleWidgetTypes(
-            @ApiParam(value = "Widget Bundle Id", required = true)
+            @Parameter(description = "Widget Bundle Id", required = true)
             @RequestParam("widgetsBundleId") String strWidgetsBundleId) throws ThingsboardException {
         WidgetsBundleId widgetsBundleId = new WidgetsBundleId(toUUID(strWidgetsBundleId));
         return checkNotNull(widgetTypeService.findWidgetTypesByWidgetsBundleId(getTenantId(), widgetsBundleId));
@@ -232,13 +216,8 @@
     @PreAuthorize("hasAnyAuthority('SYS_ADMIN', 'TENANT_ADMIN')")
     @RequestMapping(value = "/widgetTypesDetails", params = {"isSystem", "bundleAlias"}, method = RequestMethod.GET)
     @ResponseBody
-<<<<<<< HEAD
-    public List<WidgetTypeDetails> getBundleWidgetTypesDetails(
+    public List<WidgetTypeDetails> getBundleWidgetTypesDetailsByBundleAlias(
             @Parameter(description = "System or Tenant", required = true)
-=======
-    public List<WidgetTypeDetails> getBundleWidgetTypesDetailsByBundleAlias(
-            @ApiParam(value = "System or Tenant", required = true)
->>>>>>> 4fd2d280
             @RequestParam boolean isSystem,
             @Parameter(description = "Widget Bundle alias", required = true)
             @RequestParam String bundleAlias) throws ThingsboardException {
@@ -258,7 +237,7 @@
     @RequestMapping(value = "/widgetTypesDetails", params = {"widgetsBundleId"}, method = RequestMethod.GET)
     @ResponseBody
     public List<WidgetTypeDetails> getBundleWidgetTypesDetails(
-            @ApiParam(value = "Widget Bundle Id", required = true)
+            @Parameter(description = "Widget Bundle Id", required = true)
             @RequestParam("widgetsBundleId") String strWidgetsBundleId) throws ThingsboardException {
         WidgetsBundleId widgetsBundleId = new WidgetsBundleId(toUUID(strWidgetsBundleId));
         return checkNotNull(widgetTypeService.findWidgetTypesDetailsByWidgetsBundleId(getTenantId(), widgetsBundleId));
@@ -270,7 +249,7 @@
     @RequestMapping(value = "/widgetTypeFqns", params = {"widgetsBundleId"}, method = RequestMethod.GET)
     @ResponseBody
     public List<String> getBundleWidgetTypeFqns(
-            @ApiParam(value = "Widget Bundle Id", required = true)
+            @Parameter(description = "Widget Bundle Id", required = true)
             @RequestParam("widgetsBundleId") String strWidgetsBundleId) throws ThingsboardException {
         WidgetsBundleId widgetsBundleId = new WidgetsBundleId(toUUID(strWidgetsBundleId));
         return checkNotNull(widgetTypeService.findWidgetFqnsByWidgetsBundleId(getTenantId(), widgetsBundleId));
@@ -281,13 +260,8 @@
     @PreAuthorize("hasAnyAuthority('SYS_ADMIN', 'TENANT_ADMIN', 'CUSTOMER_USER')")
     @RequestMapping(value = "/widgetTypesInfos", params = {"isSystem", "bundleAlias"}, method = RequestMethod.GET)
     @ResponseBody
-<<<<<<< HEAD
-    public List<WidgetTypeInfo> getBundleWidgetTypesInfos(
+    public List<WidgetTypeInfo> getBundleWidgetTypesInfosByBundleAlias(
             @Parameter(description = "System or Tenant", required = true)
-=======
-    public List<WidgetTypeInfo> getBundleWidgetTypesInfosByBundleAlias(
-            @ApiParam(value = "System or Tenant", required = true)
->>>>>>> 4fd2d280
             @RequestParam boolean isSystem,
             @Parameter(description = "Widget Bundle alias", required = true)
             @RequestParam String bundleAlias) throws ThingsboardException {
@@ -307,7 +281,7 @@
     @RequestMapping(value = "/widgetTypesInfos", params = {"widgetsBundleId"}, method = RequestMethod.GET)
     @ResponseBody
     public List<WidgetTypeInfo> getBundleWidgetTypesInfos(
-            @ApiParam(value = "Widget Bundle Id", required = true)
+            @Parameter(description = "Widget Bundle Id", required = true)
             @RequestParam("widgetsBundleId") String strWidgetsBundleId) throws ThingsboardException {
         WidgetsBundleId widgetsBundleId = new WidgetsBundleId(toUUID(strWidgetsBundleId));
         return checkNotNull(widgetTypeService.findWidgetTypesInfosByWidgetsBundleId(getTenantId(), widgetsBundleId));
@@ -318,13 +292,8 @@
     @PreAuthorize("hasAnyAuthority('SYS_ADMIN', 'TENANT_ADMIN', 'CUSTOMER_USER')")
     @RequestMapping(value = "/widgetType", params = {"isSystem", "bundleAlias", "alias"}, method = RequestMethod.GET)
     @ResponseBody
-<<<<<<< HEAD
-    public WidgetType getWidgetType(
+    public WidgetType getWidgetTypeByBundleAliasAndTypeAlias(
             @Parameter(description = "System or Tenant", required = true)
-=======
-    public WidgetType getWidgetTypeByBundleAliasAndTypeAlias(
-            @ApiParam(value = "System or Tenant", required = true)
->>>>>>> 4fd2d280
             @RequestParam boolean isSystem,
             @Parameter(description = "Widget Bundle alias", required = true)
             @RequestParam String bundleAlias,
@@ -348,7 +317,7 @@
     @RequestMapping(value = "/widgetType", params = {"fqn"}, method = RequestMethod.GET)
     @ResponseBody
     public WidgetType getWidgetType(
-            @ApiParam(value = "Widget Type fqn", required = true)
+            @Parameter(description = "Widget Type fqn", required = true)
             @RequestParam String fqn) throws ThingsboardException {
         String[] parts = fqn.split("\\.");
         String scopeQualifier = parts.length > 0 ? parts[0] : null;
