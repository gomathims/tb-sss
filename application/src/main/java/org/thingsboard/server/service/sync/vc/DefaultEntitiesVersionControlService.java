/**
 * Copyright © 2016-2022 The Thingsboard Authors
 *
 * Licensed under the Apache License, Version 2.0 (the "License");
 * you may not use this file except in compliance with the License.
 * You may obtain a copy of the License at
 *
 *     http://www.apache.org/licenses/LICENSE-2.0
 *
 * Unless required by applicable law or agreed to in writing, software
 * distributed under the License is distributed on an "AS IS" BASIS,
 * WITHOUT WARRANTIES OR CONDITIONS OF ANY KIND, either express or implied.
 * See the License for the specific language governing permissions and
 * limitations under the License.
 */
package org.thingsboard.server.service.sync.vc;

import com.google.common.util.concurrent.Futures;
import com.google.common.util.concurrent.ListenableFuture;
import com.google.common.util.concurrent.ListeningExecutorService;
import com.google.common.util.concurrent.MoreExecutors;
import lombok.RequiredArgsConstructor;
import lombok.extern.slf4j.Slf4j;
import org.apache.commons.lang3.ObjectUtils;
import org.jetbrains.annotations.NotNull;
import org.springframework.beans.factory.annotation.Value;
import org.springframework.stereotype.Service;
import org.springframework.transaction.support.TransactionCallback;
import org.springframework.transaction.support.TransactionTemplate;
import org.thingsboard.common.util.JacksonUtil;
import org.thingsboard.common.util.ThingsBoardExecutors;
import org.thingsboard.server.common.data.EntityType;
import org.thingsboard.server.common.data.ExportableEntity;
import org.thingsboard.server.common.data.StringUtils;
import org.thingsboard.server.common.data.audit.ActionType;
import org.thingsboard.server.common.data.exception.ThingsboardErrorCode;
import org.thingsboard.server.common.data.exception.ThingsboardException;
import org.thingsboard.server.common.data.id.EntityId;
import org.thingsboard.server.common.data.id.EntityIdFactory;
import org.thingsboard.server.common.data.id.HasId;
import org.thingsboard.server.common.data.id.TenantId;
import org.thingsboard.server.common.data.page.PageData;
import org.thingsboard.server.common.data.page.PageLink;
import org.thingsboard.server.common.data.sync.ThrowingRunnable;
import org.thingsboard.server.common.data.sync.ie.EntityExportData;
import org.thingsboard.server.common.data.sync.ie.EntityExportSettings;
import org.thingsboard.server.common.data.sync.ie.EntityImportResult;
import org.thingsboard.server.common.data.sync.ie.EntityImportSettings;
<<<<<<< HEAD
=======
import org.thingsboard.server.common.data.sync.vc.EntityDataInfo;
import org.thingsboard.server.common.data.sync.vc.EntityLoadError;
import org.thingsboard.server.common.data.sync.vc.RepositorySettings;
>>>>>>> dff83878
import org.thingsboard.server.common.data.sync.vc.EntityDataDiff;
import org.thingsboard.server.common.data.sync.vc.EntityDataInfo;
import org.thingsboard.server.common.data.sync.vc.EntityVersion;
import org.thingsboard.server.common.data.sync.vc.RepositorySettings;
import org.thingsboard.server.common.data.sync.vc.VersionCreationResult;
import org.thingsboard.server.common.data.sync.vc.EntityTypeLoadResult;
import org.thingsboard.server.common.data.sync.vc.VersionLoadResult;
import org.thingsboard.server.common.data.sync.vc.VersionedEntityInfo;
import org.thingsboard.server.common.data.sync.vc.request.create.AutoVersionCreateConfig;
import org.thingsboard.server.common.data.sync.vc.request.create.ComplexVersionCreateRequest;
import org.thingsboard.server.common.data.sync.vc.request.create.EntityTypeVersionCreateConfig;
import org.thingsboard.server.common.data.sync.vc.request.create.SingleEntityVersionCreateRequest;
import org.thingsboard.server.common.data.sync.vc.request.create.SyncStrategy;
import org.thingsboard.server.common.data.sync.vc.request.create.VersionCreateConfig;
import org.thingsboard.server.common.data.sync.vc.request.create.VersionCreateRequest;
import org.thingsboard.server.common.data.sync.vc.request.load.EntityTypeVersionLoadConfig;
import org.thingsboard.server.common.data.sync.vc.request.load.EntityTypeVersionLoadRequest;
import org.thingsboard.server.common.data.sync.vc.request.load.SingleEntityVersionLoadRequest;
import org.thingsboard.server.common.data.sync.vc.request.load.VersionLoadConfig;
import org.thingsboard.server.common.data.sync.vc.request.load.VersionLoadRequest;
import org.thingsboard.server.dao.DaoUtil;
import org.thingsboard.server.dao.exception.DeviceCredentialsValidationException;
import org.thingsboard.server.queue.util.TbCoreComponent;
import org.thingsboard.server.service.entitiy.TbNotificationEntityService;
import org.thingsboard.server.service.security.model.SecurityUser;
import org.thingsboard.server.service.security.permission.Operation;
import org.thingsboard.server.service.sync.ie.EntitiesExportImportService;
import org.thingsboard.server.service.sync.ie.exporting.ExportableEntitiesService;
import org.thingsboard.server.service.sync.ie.importing.impl.MissingEntityException;
import org.thingsboard.server.service.sync.vc.autocommit.TbAutoCommitSettingsService;
import org.thingsboard.server.service.sync.vc.data.CommitGitRequest;
import org.thingsboard.server.service.sync.vc.repository.TbRepositorySettingsService;

import javax.annotation.PostConstruct;
import javax.annotation.PreDestroy;
import java.time.Instant;
import java.util.ArrayList;
import java.util.Collections;
import java.util.HashMap;
import java.util.HashSet;
import java.util.List;
import java.util.Map;
import java.util.Optional;
import java.util.Set;
import java.util.UUID;
import java.util.concurrent.ExecutionException;
import java.util.concurrent.atomic.AtomicInteger;

import static com.google.common.util.concurrent.Futures.transform;
import static com.google.common.util.concurrent.Futures.transformAsync;

@Service
@TbCoreComponent
@RequiredArgsConstructor
@Slf4j
public class DefaultEntitiesVersionControlService implements EntitiesVersionControlService {

    private final TbRepositorySettingsService repositorySettingsService;
    private final TbAutoCommitSettingsService autoCommitSettingsService;
    private final GitVersionControlQueueService gitServiceQueue;
    private final EntitiesExportImportService exportImportService;
    private final ExportableEntitiesService exportableEntitiesService;
    private final TbNotificationEntityService entityNotificationService;
    private final TransactionTemplate transactionTemplate;

    private ListeningExecutorService executor;

    @Value("${vc.thread_pool_size:4}")
    private int threadPoolSize;

    @PostConstruct
    public void init() {
        executor = MoreExecutors.listeningDecorator(ThingsBoardExecutors.newWorkStealingPool(threadPoolSize, DefaultEntitiesVersionControlService.class));
    }

    @PreDestroy
    public void shutdown() {
        if (executor != null) {
            executor.shutdownNow();
        }
    }

    @SuppressWarnings("UnstableApiUsage")
    @Override
    public ListenableFuture<VersionCreationResult> saveEntitiesVersion(SecurityUser user, VersionCreateRequest request) throws Exception {
        var pendingCommit = gitServiceQueue.prepareCommit(user, request);

        return transformAsync(pendingCommit, commit -> {
            List<ListenableFuture<Void>> gitFutures = new ArrayList<>();
            switch (request.getType()) {
                case SINGLE_ENTITY: {
                    SingleEntityVersionCreateRequest versionCreateRequest = (SingleEntityVersionCreateRequest) request;
                    gitFutures.add(saveEntityData(user, commit, versionCreateRequest.getEntityId(), versionCreateRequest.getConfig()));
                    break;
                }
                case COMPLEX: {
                    ComplexVersionCreateRequest versionCreateRequest = (ComplexVersionCreateRequest) request;
                    versionCreateRequest.getEntityTypes().forEach((entityType, config) -> {
                        if (ObjectUtils.defaultIfNull(config.getSyncStrategy(), versionCreateRequest.getSyncStrategy()) == SyncStrategy.OVERWRITE) {
                            gitFutures.add(gitServiceQueue.deleteAll(commit, entityType));
                        }

                        if (config.isAllEntities()) {
                            DaoUtil.processInBatches(pageLink -> exportableEntitiesService.findEntitiesByTenantId(user.getTenantId(), entityType, pageLink)
                                    , 100, entity -> {
                                        try {
                                            gitFutures.add(saveEntityData(user, commit, entity.getId(), config));
                                        } catch (Exception e) {
                                            throw new RuntimeException(e);
                                        }
                                    });
                        } else {
                            for (UUID entityId : config.getEntityIds()) {
                                try {
                                    gitFutures.add(saveEntityData(user, commit, EntityIdFactory.getByTypeAndUuid(entityType, entityId), config));
                                } catch (Exception e) {
                                    throw new RuntimeException(e);
                                }
                            }
                        }
                    });
                    break;
                }
            }
            return transformAsync(Futures.allAsList(gitFutures), success -> gitServiceQueue.push(commit), executor);
        }, executor);
    }

    private ListenableFuture<Void> saveEntityData(SecurityUser user, CommitGitRequest commit, EntityId entityId, VersionCreateConfig config) throws Exception {
        EntityExportData<ExportableEntity<EntityId>> entityData = exportImportService.exportEntity(user, entityId, EntityExportSettings.builder()
                .exportRelations(config.isSaveRelations())
                .exportAttributes(config.isSaveAttributes())
                .exportCredentials(config.isSaveCredentials())
                .build());
        return gitServiceQueue.addToCommit(commit, entityData);
    }

    @Override
    public ListenableFuture<PageData<EntityVersion>> listEntityVersions(TenantId tenantId, String branch, EntityId externalId, PageLink pageLink) throws Exception {
        return gitServiceQueue.listVersions(tenantId, branch, externalId, pageLink);
    }

    @Override
    public ListenableFuture<PageData<EntityVersion>> listEntityTypeVersions(TenantId tenantId, String branch, EntityType entityType, PageLink pageLink) throws Exception {
        return gitServiceQueue.listVersions(tenantId, branch, entityType, pageLink);
    }

    @Override
    public ListenableFuture<PageData<EntityVersion>> listVersions(TenantId tenantId, String branch, PageLink pageLink) throws Exception {
        return gitServiceQueue.listVersions(tenantId, branch, pageLink);
    }

    @Override
    public ListenableFuture<List<VersionedEntityInfo>> listEntitiesAtVersion(TenantId tenantId, String branch, String versionId, EntityType entityType) throws Exception {
        return gitServiceQueue.listEntitiesAtVersion(tenantId, branch, versionId, entityType);
    }

    @Override
    public ListenableFuture<List<VersionedEntityInfo>> listAllEntitiesAtVersion(TenantId tenantId, String branch, String versionId) throws Exception {
        return gitServiceQueue.listEntitiesAtVersion(tenantId, branch, versionId);
    }

    @SuppressWarnings({"UnstableApiUsage", "rawtypes"})
    @Override
    public ListenableFuture<VersionLoadResult> loadEntitiesVersion(SecurityUser user, VersionLoadRequest request) throws Exception {
        switch (request.getType()) {
            case SINGLE_ENTITY: {
                SingleEntityVersionLoadRequest versionLoadRequest = (SingleEntityVersionLoadRequest) request;
                VersionLoadConfig config = versionLoadRequest.getConfig();
                ListenableFuture<EntityExportData> future = gitServiceQueue.getEntity(user.getTenantId(), request.getVersionId(), versionLoadRequest.getExternalEntityId());
                return Futures.transform(future, entityData -> doInTemplate(status -> loadSingleEntity(user, config, entityData)), executor);
            }
            case ENTITY_TYPE: {
                EntityTypeVersionLoadRequest versionLoadRequest = (EntityTypeVersionLoadRequest) request;
<<<<<<< HEAD
                return executor.submit(() -> transactionTemplate.execute(status -> {
                    Map<EntityType, VersionLoadResult> results = new HashMap<>();
                    Map<EntityType, Set<EntityId>> importedEntities = new HashMap<>();
                    Map<EntityId, EntityImportSettings> toReimport = new HashMap<>();
                    List<ThrowingRunnable> saveReferencesCallbacks = new ArrayList<>();
                    List<ThrowingRunnable> sendEventsCallbacks = new ArrayList<>();

                    versionLoadRequest.getEntityTypes().keySet().stream()
                            .sorted(exportImportService.getEntityTypeComparatorForImport())
                            .forEach(entityType -> {
                                EntityTypeVersionLoadConfig config = versionLoadRequest.getEntityTypes().get(entityType);
                                AtomicInteger created = new AtomicInteger();
                                AtomicInteger updated = new AtomicInteger();

                                try {
                                    int limit = 100;
                                    int offset = 0;
                                    List<EntityExportData> entityDataList;
                                    do {
                                        entityDataList = gitServiceQueue.getEntities(user.getTenantId(), request.getVersionId(), entityType, offset, limit).get();
                                        EntityImportSettings importSettings = EntityImportSettings.builder()
                                                .updateRelations(config.isLoadRelations())
                                                .saveAttributes(config.isLoadAttributes())
                                                .findExistingByName(config.isFindExistingEntityByName())
                                                .build();
                                        for (EntityExportData entityData : entityDataList) {
                                            EntityImportResult<?> importResult = exportImportService.importEntity(user, entityData,
                                                    importSettings, false, false);
                                            if (importResult.getUpdatedAllExternalIds() != null && !importResult.getUpdatedAllExternalIds()) {
                                                toReimport.put(entityData.getEntity().getExternalId(), importSettings);
                                                continue;
                                            }

                                            if (importResult.getOldEntity() == null) created.incrementAndGet();
                                            else updated.incrementAndGet();
                                            saveReferencesCallbacks.add(importResult.getSaveReferencesCallback());
                                            sendEventsCallbacks.add(importResult.getSendEventsCallback());
                                            importedEntities.computeIfAbsent(entityType, t -> new HashSet<>())
                                                    .add(importResult.getSavedEntity().getId());
                                        }
                                        offset += limit;
                                    } while (entityDataList.size() == limit);
                                } catch (Exception e) {
                                    throw new RuntimeException(e);
                                }
                                results.put(entityType, VersionLoadResult.builder()
                                        .entityType(entityType)
                                        .created(created.get())
                                        .updated(updated.get())
                                        .build());
                            });

                    toReimport.forEach((externalId, importSettings) -> {
                        try {
                            EntityExportData entityData = gitServiceQueue.getEntity(user.getTenantId(), request.getVersionId(), externalId).get();
                            importSettings.setResetExternalIdsOfAnotherTenant(true);
                            EntityImportResult<?> importResult = exportImportService.importEntity(user, entityData,
                                    importSettings, false, false);

                            VersionLoadResult stats = results.get(externalId.getEntityType());
                            if (importResult.getOldEntity() == null) stats.setCreated(stats.getCreated() + 1);
                            else stats.setUpdated(stats.getUpdated() + 1);
                            saveReferencesCallbacks.add(importResult.getSaveReferencesCallback());
                            sendEventsCallbacks.add(importResult.getSendEventsCallback());
                            importedEntities.computeIfAbsent(externalId.getEntityType(), t -> new HashSet<>())
                                    .add(importResult.getSavedEntity().getId());
                        } catch (Exception e) {
                            throw new RuntimeException(e);
                        }
                    });

                    versionLoadRequest.getEntityTypes().keySet().stream()
                            .filter(entityType -> versionLoadRequest.getEntityTypes().get(entityType).isRemoveOtherEntities())
                            .sorted(exportImportService.getEntityTypeComparatorForImport().reversed())
                            .forEach(entityType -> {
                                DaoUtil.processInBatches(pageLink -> {
                                    return exportableEntitiesService.findEntitiesByTenantId(user.getTenantId(), entityType, pageLink);
                                }, 100, entity -> {
                                    if (!importedEntities.get(entityType).contains(entity.getId())) {
                                        try {
                                            exportableEntitiesService.checkPermission(user, entity, entityType, Operation.DELETE);
                                        } catch (ThingsboardException e) {
                                            throw new RuntimeException(e);
                                        }
                                        exportableEntitiesService.deleteByTenantIdAndId(user.getTenantId(), entity.getId());

                                        sendEventsCallbacks.add(() -> {
                                            entityNotificationService.notifyDeleteEntity(user.getTenantId(), entity.getId(),
                                                    entity, null, ActionType.DELETED, null, user);
                                        });
                                        VersionLoadResult result = results.get(entityType);
                                        result.setDeleted(result.getDeleted() + 1);
                                    }
                                });
                            });
=======
                return executor.submit(() -> doInTemplate(status -> loadMultipleEntities(user, versionLoadRequest)));
            }
            default:
                throw new IllegalArgumentException("Unsupported version load request");
        }
    }

    private VersionLoadResult doInTemplate(TransactionCallback<VersionLoadResult> result) {
        try {
            return transactionTemplate.execute(result);
        } catch (LoadEntityException e) {
            return onError(e.getData(), e.getCause());
        }
    }

    private VersionLoadResult loadSingleEntity(SecurityUser user, VersionLoadConfig config, EntityExportData entityData) {
        try {
            EntityImportResult<?> importResult = exportImportService.importEntity(user, entityData,
                    EntityImportSettings.builder()
                            .updateRelations(config.isLoadRelations())
                            .saveAttributes(config.isLoadAttributes())
                            .saveCredentials(config.isLoadCredentials())
                            .findExistingByName(false)
                            .build(), true, true);
            return VersionLoadResult.success(EntityTypeLoadResult.builder()
                    .entityType(importResult.getEntityType())
                    .created(importResult.getOldEntity() == null ? 1 : 0)
                    .updated(importResult.getOldEntity() != null ? 1 : 0)
                    .deleted(0)
                    .build());
        } catch (Exception e) {
            throw new LoadEntityException(entityData, e);
        }
    }
>>>>>>> dff83878

    private VersionLoadResult loadMultipleEntities(SecurityUser user, EntityTypeVersionLoadRequest versionLoadRequest) {
        Map<EntityType, EntityTypeLoadResult> results = new HashMap<>();
        Map<EntityType, Set<EntityId>> importedEntities = new HashMap<>();
        List<ThrowingRunnable> saveReferencesCallbacks = new ArrayList<>();
        List<ThrowingRunnable> sendEventsCallbacks = new ArrayList<>();

        List<EntityType> entityTypes = versionLoadRequest.getEntityTypes().keySet().stream()
                .sorted(exportImportService.getEntityTypeComparatorForImport()).collect(Collectors.toList());
        for (EntityType entityType : entityTypes) {
            EntityTypeVersionLoadConfig config = versionLoadRequest.getEntityTypes().get(entityType);
            AtomicInteger created = new AtomicInteger();
            AtomicInteger updated = new AtomicInteger();

            int limit = 100;
            int offset = 0;
            List<EntityExportData> entityDataList;
            do {
                try {
                    entityDataList = gitServiceQueue.getEntities(user.getTenantId(), versionLoadRequest.getVersionId(), entityType, offset, limit).get();
                } catch (InterruptedException | ExecutionException e) {
                    throw new RuntimeException(e);
                }
                for (EntityExportData entityData : entityDataList) {
                    try {
                        EntityImportResult<?> importResult = exportImportService.importEntity(user, entityData, EntityImportSettings.builder()
                                .updateRelations(config.isLoadRelations())
                                .saveAttributes(config.isLoadAttributes())
                                .findExistingByName(config.isFindExistingEntityByName())
                                .build(), false, false);

                        if (importResult.getOldEntity() == null) created.incrementAndGet();
                        else updated.incrementAndGet();
                        saveReferencesCallbacks.add(importResult.getSaveReferencesCallback());
                        sendEventsCallbacks.add(importResult.getSendEventsCallback());
                    } catch (Exception e) {
                        throw new LoadEntityException(entityData, e);
                    }
                }
                offset += limit;
                importedEntities.computeIfAbsent(entityType, t -> new HashSet<>())
                        .addAll(entityDataList.stream().map(entityData -> entityData.getEntity().getExternalId()).collect(Collectors.toSet()));
            } while (entityDataList.size() == limit);
            results.put(entityType, EntityTypeLoadResult.builder()
                    .entityType(entityType)
                    .created(created.get())
                    .updated(updated.get())
                    .build());
        }

        versionLoadRequest.getEntityTypes().keySet().stream()
                .filter(entityType -> versionLoadRequest.getEntityTypes().get(entityType).isRemoveOtherEntities())
                .sorted(exportImportService.getEntityTypeComparatorForImport().reversed())
                .forEach(entityType -> {
                    DaoUtil.processInBatches(pageLink -> {
                        return exportableEntitiesService.findEntitiesByTenantId(user.getTenantId(), entityType, pageLink);
                    }, 100, entity -> {
                        if (entity.getExternalId() == null || !importedEntities.get(entityType).contains(entity.getExternalId())) {
                            try {
                                exportableEntitiesService.checkPermission(user, entity, entityType, Operation.DELETE);
                            } catch (ThingsboardException e) {
                                throw new RuntimeException(e);
                            }
                            exportableEntitiesService.deleteByTenantIdAndId(user.getTenantId(), entity.getId());

                            sendEventsCallbacks.add(() -> {
                                entityNotificationService.notifyDeleteEntity(user.getTenantId(), entity.getId(),
                                        entity, null, ActionType.DELETED, null, user);
                            });
                            EntityTypeLoadResult result = results.get(entityType);
                            result.setDeleted(result.getDeleted() + 1);
                        }
                    });
                });

        for (ThrowingRunnable saveReferencesCallback : saveReferencesCallbacks) {
            try {
                saveReferencesCallback.run();
            } catch (ThingsboardException e) {
                throw new RuntimeException(e);
            }
        }
        for (ThrowingRunnable sendEventsCallback : sendEventsCallbacks) {
            try {
                sendEventsCallback.run();
            } catch (Exception e) {
                log.error("Failed to send events for entity", e);
            }
        }
        return VersionLoadResult.success(new ArrayList<>(results.values()));
    }

    private VersionLoadResult onError(EntityExportData<?> entityData, Throwable e) {
        return analyze(e, entityData).orElseThrow(() -> new RuntimeException(e));
    }

    private Optional<VersionLoadResult> analyze(Throwable e, EntityExportData<?> entityData) {
        if (e == null) {
            return Optional.empty();
        } else {
            if (e instanceof DeviceCredentialsValidationException) {
                return Optional.of(VersionLoadResult.error(EntityLoadError.credentialsError(entityData.getExternalId())));
            } else if (e instanceof MissingEntityException) {
                return Optional.of(VersionLoadResult.error(EntityLoadError.referenceEntityError(entityData.getExternalId(), ((MissingEntityException) e).getEntityId())));
            } else {
                return analyze(e.getCause(), entityData);
            }
        }
    }

    @Override
    public ListenableFuture<EntityDataDiff> compareEntityDataToVersion(SecurityUser user, String branch, EntityId entityId, String versionId) throws Exception {
        HasId<EntityId> entity = exportableEntitiesService.findEntityByTenantIdAndId(user.getTenantId(), entityId);
        if (!(entity instanceof ExportableEntity)) throw new IllegalArgumentException("Unsupported entity type");

        EntityId externalId = ((ExportableEntity<EntityId>) entity).getExternalId();
        if (externalId == null) externalId = entityId;

        return transformAsync(gitServiceQueue.getEntity(user.getTenantId(), versionId, externalId),
                otherVersion -> {
                    EntityExportData<?> currentVersion = exportImportService.exportEntity(user, entityId, EntityExportSettings.builder()
                            .exportRelations(otherVersion.getRelations() != null)
                            .exportAttributes(otherVersion.getAttributes() != null)
                            .build());
                    return transform(gitServiceQueue.getContentsDiff(user.getTenantId(),
                                    JacksonUtil.toPrettyString(currentVersion.sort()),
                                    JacksonUtil.toPrettyString(otherVersion.sort())),
                            rawDiff -> new EntityDataDiff(currentVersion, otherVersion, rawDiff), MoreExecutors.directExecutor());
                }, MoreExecutors.directExecutor());
    }

    @Override
    public ListenableFuture<EntityDataInfo> getEntityDataInfo(SecurityUser user, EntityId entityId, String versionId) {
        return Futures.transform(gitServiceQueue.getEntity(user.getTenantId(), versionId, entityId),
                entity -> new EntityDataInfo(entity.getRelations() != null, entity.getAttributes() != null, false), MoreExecutors.directExecutor());
    }


    @Override
    public ListenableFuture<List<String>> listBranches(TenantId tenantId) throws Exception {
        return gitServiceQueue.listBranches(tenantId);
    }

    @Override
    public RepositorySettings getVersionControlSettings(TenantId tenantId) {
        return repositorySettingsService.get(tenantId);
    }

    @Override
    public ListenableFuture<RepositorySettings> saveVersionControlSettings(TenantId tenantId, RepositorySettings versionControlSettings) {
        var restoredSettings = this.repositorySettingsService.restore(tenantId, versionControlSettings);
        try {
            var future = gitServiceQueue.initRepository(tenantId, restoredSettings);
            return Futures.transform(future, f -> repositorySettingsService.save(tenantId, restoredSettings), MoreExecutors.directExecutor());
        } catch (Exception e) {
            log.debug("{} Failed to init repository: {}", tenantId, versionControlSettings, e);
            throw new RuntimeException("Failed to init repository!", e);
        }
    }

    @Override
    public ListenableFuture<Void> deleteVersionControlSettings(TenantId tenantId) throws Exception {
        if (repositorySettingsService.delete(tenantId)) {
            return gitServiceQueue.clearRepository(tenantId);
        } else {
            return Futures.immediateFuture(null);
        }
    }

    @Override
    public ListenableFuture<Void> checkVersionControlAccess(TenantId tenantId, RepositorySettings settings) throws ThingsboardException {
        settings = this.repositorySettingsService.restore(tenantId, settings);
        try {
            return gitServiceQueue.testRepository(tenantId, settings);
        } catch (Exception e) {
            throw new ThingsboardException(String.format("Unable to access repository: %s", getCauseMessage(e)),
                    ThingsboardErrorCode.GENERAL);
        }
    }

    @Override
    public ListenableFuture<VersionCreationResult> autoCommit(SecurityUser user, EntityId entityId) throws Exception {
        var repositorySettings = repositorySettingsService.get(user.getTenantId());
        if (repositorySettings == null) {
            return Futures.immediateFuture(null);
        }
        var autoCommitSettings = autoCommitSettingsService.get(user.getTenantId());
        if (autoCommitSettings == null) {
            return Futures.immediateFuture(null);
        }
        var entityType = entityId.getEntityType();
        AutoVersionCreateConfig autoCommitConfig = autoCommitSettings.get(entityType);
        if (autoCommitConfig == null) {
            return Futures.immediateFuture(null);
        }
        SingleEntityVersionCreateRequest vcr = new SingleEntityVersionCreateRequest();
        var autoCommitBranchName = autoCommitConfig.getBranch();
        if (StringUtils.isEmpty(autoCommitBranchName)) {
            autoCommitBranchName = StringUtils.isNotEmpty(repositorySettings.getDefaultBranch()) ? repositorySettings.getDefaultBranch() : "auto-commits";
        }
        vcr.setBranch(autoCommitBranchName);
        vcr.setVersionName("auto-commit at " + Instant.ofEpochSecond(System.currentTimeMillis() / 1000));
        vcr.setEntityId(entityId);
        vcr.setConfig(autoCommitConfig);
        return saveEntitiesVersion(user, vcr);
    }

    @Override
    public ListenableFuture<VersionCreationResult> autoCommit(SecurityUser user, EntityType entityType, List<UUID> entityIds) throws Exception {
        var repositorySettings = repositorySettingsService.get(user.getTenantId());
        if (repositorySettings == null) {
            return Futures.immediateFuture(null);
        }
        var autoCommitSettings = autoCommitSettingsService.get(user.getTenantId());
        if (autoCommitSettings == null) {
            return Futures.immediateFuture(null);
        }
        AutoVersionCreateConfig autoCommitConfig = autoCommitSettings.get(entityType);
        if (autoCommitConfig == null) {
            return Futures.immediateFuture(null);
        }
        var autoCommitBranchName = autoCommitConfig.getBranch();
        if (StringUtils.isEmpty(autoCommitBranchName)) {
            autoCommitBranchName = StringUtils.isNotEmpty(repositorySettings.getDefaultBranch()) ? repositorySettings.getDefaultBranch() : "auto-commits";
        }
        ComplexVersionCreateRequest vcr = new ComplexVersionCreateRequest();
        vcr.setBranch(autoCommitBranchName);
        vcr.setVersionName("auto-commit at " + Instant.ofEpochSecond(System.currentTimeMillis() / 1000));
        vcr.setSyncStrategy(SyncStrategy.MERGE);

        EntityTypeVersionCreateConfig vcrConfig = new EntityTypeVersionCreateConfig();
        vcrConfig.setEntityIds(entityIds);
        vcr.setEntityTypes(Collections.singletonMap(entityType, vcrConfig));
        return saveEntitiesVersion(user, vcr);
    }

    private String getCauseMessage(Exception e) {
        String message;
        if (e.getCause() != null && StringUtils.isNotEmpty(e.getCause().getMessage())) {
            message = e.getCause().getMessage();
        } else {
            message = e.getMessage();
        }
        return message;
    }

}<|MERGE_RESOLUTION|>--- conflicted
+++ resolved
@@ -22,7 +22,6 @@
 import lombok.RequiredArgsConstructor;
 import lombok.extern.slf4j.Slf4j;
 import org.apache.commons.lang3.ObjectUtils;
-import org.jetbrains.annotations.NotNull;
 import org.springframework.beans.factory.annotation.Value;
 import org.springframework.stereotype.Service;
 import org.springframework.transaction.support.TransactionCallback;
@@ -46,18 +45,13 @@
 import org.thingsboard.server.common.data.sync.ie.EntityExportSettings;
 import org.thingsboard.server.common.data.sync.ie.EntityImportResult;
 import org.thingsboard.server.common.data.sync.ie.EntityImportSettings;
-<<<<<<< HEAD
-=======
+import org.thingsboard.server.common.data.sync.vc.EntityDataDiff;
 import org.thingsboard.server.common.data.sync.vc.EntityDataInfo;
 import org.thingsboard.server.common.data.sync.vc.EntityLoadError;
-import org.thingsboard.server.common.data.sync.vc.RepositorySettings;
->>>>>>> dff83878
-import org.thingsboard.server.common.data.sync.vc.EntityDataDiff;
-import org.thingsboard.server.common.data.sync.vc.EntityDataInfo;
+import org.thingsboard.server.common.data.sync.vc.EntityTypeLoadResult;
 import org.thingsboard.server.common.data.sync.vc.EntityVersion;
 import org.thingsboard.server.common.data.sync.vc.RepositorySettings;
 import org.thingsboard.server.common.data.sync.vc.VersionCreationResult;
-import org.thingsboard.server.common.data.sync.vc.EntityTypeLoadResult;
 import org.thingsboard.server.common.data.sync.vc.VersionLoadResult;
 import org.thingsboard.server.common.data.sync.vc.VersionedEntityInfo;
 import org.thingsboard.server.common.data.sync.vc.request.create.AutoVersionCreateConfig;
@@ -99,6 +93,7 @@
 import java.util.UUID;
 import java.util.concurrent.ExecutionException;
 import java.util.concurrent.atomic.AtomicInteger;
+import java.util.stream.Collectors;
 
 import static com.google.common.util.concurrent.Futures.transform;
 import static com.google.common.util.concurrent.Futures.transformAsync;
@@ -226,103 +221,6 @@
             }
             case ENTITY_TYPE: {
                 EntityTypeVersionLoadRequest versionLoadRequest = (EntityTypeVersionLoadRequest) request;
-<<<<<<< HEAD
-                return executor.submit(() -> transactionTemplate.execute(status -> {
-                    Map<EntityType, VersionLoadResult> results = new HashMap<>();
-                    Map<EntityType, Set<EntityId>> importedEntities = new HashMap<>();
-                    Map<EntityId, EntityImportSettings> toReimport = new HashMap<>();
-                    List<ThrowingRunnable> saveReferencesCallbacks = new ArrayList<>();
-                    List<ThrowingRunnable> sendEventsCallbacks = new ArrayList<>();
-
-                    versionLoadRequest.getEntityTypes().keySet().stream()
-                            .sorted(exportImportService.getEntityTypeComparatorForImport())
-                            .forEach(entityType -> {
-                                EntityTypeVersionLoadConfig config = versionLoadRequest.getEntityTypes().get(entityType);
-                                AtomicInteger created = new AtomicInteger();
-                                AtomicInteger updated = new AtomicInteger();
-
-                                try {
-                                    int limit = 100;
-                                    int offset = 0;
-                                    List<EntityExportData> entityDataList;
-                                    do {
-                                        entityDataList = gitServiceQueue.getEntities(user.getTenantId(), request.getVersionId(), entityType, offset, limit).get();
-                                        EntityImportSettings importSettings = EntityImportSettings.builder()
-                                                .updateRelations(config.isLoadRelations())
-                                                .saveAttributes(config.isLoadAttributes())
-                                                .findExistingByName(config.isFindExistingEntityByName())
-                                                .build();
-                                        for (EntityExportData entityData : entityDataList) {
-                                            EntityImportResult<?> importResult = exportImportService.importEntity(user, entityData,
-                                                    importSettings, false, false);
-                                            if (importResult.getUpdatedAllExternalIds() != null && !importResult.getUpdatedAllExternalIds()) {
-                                                toReimport.put(entityData.getEntity().getExternalId(), importSettings);
-                                                continue;
-                                            }
-
-                                            if (importResult.getOldEntity() == null) created.incrementAndGet();
-                                            else updated.incrementAndGet();
-                                            saveReferencesCallbacks.add(importResult.getSaveReferencesCallback());
-                                            sendEventsCallbacks.add(importResult.getSendEventsCallback());
-                                            importedEntities.computeIfAbsent(entityType, t -> new HashSet<>())
-                                                    .add(importResult.getSavedEntity().getId());
-                                        }
-                                        offset += limit;
-                                    } while (entityDataList.size() == limit);
-                                } catch (Exception e) {
-                                    throw new RuntimeException(e);
-                                }
-                                results.put(entityType, VersionLoadResult.builder()
-                                        .entityType(entityType)
-                                        .created(created.get())
-                                        .updated(updated.get())
-                                        .build());
-                            });
-
-                    toReimport.forEach((externalId, importSettings) -> {
-                        try {
-                            EntityExportData entityData = gitServiceQueue.getEntity(user.getTenantId(), request.getVersionId(), externalId).get();
-                            importSettings.setResetExternalIdsOfAnotherTenant(true);
-                            EntityImportResult<?> importResult = exportImportService.importEntity(user, entityData,
-                                    importSettings, false, false);
-
-                            VersionLoadResult stats = results.get(externalId.getEntityType());
-                            if (importResult.getOldEntity() == null) stats.setCreated(stats.getCreated() + 1);
-                            else stats.setUpdated(stats.getUpdated() + 1);
-                            saveReferencesCallbacks.add(importResult.getSaveReferencesCallback());
-                            sendEventsCallbacks.add(importResult.getSendEventsCallback());
-                            importedEntities.computeIfAbsent(externalId.getEntityType(), t -> new HashSet<>())
-                                    .add(importResult.getSavedEntity().getId());
-                        } catch (Exception e) {
-                            throw new RuntimeException(e);
-                        }
-                    });
-
-                    versionLoadRequest.getEntityTypes().keySet().stream()
-                            .filter(entityType -> versionLoadRequest.getEntityTypes().get(entityType).isRemoveOtherEntities())
-                            .sorted(exportImportService.getEntityTypeComparatorForImport().reversed())
-                            .forEach(entityType -> {
-                                DaoUtil.processInBatches(pageLink -> {
-                                    return exportableEntitiesService.findEntitiesByTenantId(user.getTenantId(), entityType, pageLink);
-                                }, 100, entity -> {
-                                    if (!importedEntities.get(entityType).contains(entity.getId())) {
-                                        try {
-                                            exportableEntitiesService.checkPermission(user, entity, entityType, Operation.DELETE);
-                                        } catch (ThingsboardException e) {
-                                            throw new RuntimeException(e);
-                                        }
-                                        exportableEntitiesService.deleteByTenantIdAndId(user.getTenantId(), entity.getId());
-
-                                        sendEventsCallbacks.add(() -> {
-                                            entityNotificationService.notifyDeleteEntity(user.getTenantId(), entity.getId(),
-                                                    entity, null, ActionType.DELETED, null, user);
-                                        });
-                                        VersionLoadResult result = results.get(entityType);
-                                        result.setDeleted(result.getDeleted() + 1);
-                                    }
-                                });
-                            });
-=======
                 return executor.submit(() -> doInTemplate(status -> loadMultipleEntities(user, versionLoadRequest)));
             }
             default:
@@ -357,18 +255,18 @@
             throw new LoadEntityException(entityData, e);
         }
     }
->>>>>>> dff83878
-
-    private VersionLoadResult loadMultipleEntities(SecurityUser user, EntityTypeVersionLoadRequest versionLoadRequest) {
+
+    private VersionLoadResult loadMultipleEntities(SecurityUser user, EntityTypeVersionLoadRequest request) {
         Map<EntityType, EntityTypeLoadResult> results = new HashMap<>();
         Map<EntityType, Set<EntityId>> importedEntities = new HashMap<>();
+        Map<EntityId, EntityImportSettings> toReimport = new HashMap<>();
         List<ThrowingRunnable> saveReferencesCallbacks = new ArrayList<>();
         List<ThrowingRunnable> sendEventsCallbacks = new ArrayList<>();
 
-        List<EntityType> entityTypes = versionLoadRequest.getEntityTypes().keySet().stream()
+        List<EntityType> entityTypes = request.getEntityTypes().keySet().stream()
                 .sorted(exportImportService.getEntityTypeComparatorForImport()).collect(Collectors.toList());
         for (EntityType entityType : entityTypes) {
-            EntityTypeVersionLoadConfig config = versionLoadRequest.getEntityTypes().get(entityType);
+            EntityTypeVersionLoadConfig config = request.getEntityTypes().get(entityType);
             AtomicInteger created = new AtomicInteger();
             AtomicInteger updated = new AtomicInteger();
 
@@ -377,29 +275,37 @@
             List<EntityExportData> entityDataList;
             do {
                 try {
-                    entityDataList = gitServiceQueue.getEntities(user.getTenantId(), versionLoadRequest.getVersionId(), entityType, offset, limit).get();
+                    entityDataList = gitServiceQueue.getEntities(user.getTenantId(), request.getVersionId(), entityType, offset, limit).get();
                 } catch (InterruptedException | ExecutionException e) {
                     throw new RuntimeException(e);
                 }
+                EntityImportSettings importSettings = EntityImportSettings.builder()
+                        .updateRelations(config.isLoadRelations())
+                        .saveAttributes(config.isLoadAttributes())
+                        .findExistingByName(config.isFindExistingEntityByName())
+                        .build();
                 for (EntityExportData entityData : entityDataList) {
+                    EntityImportResult<?> importResult;
                     try {
-                        EntityImportResult<?> importResult = exportImportService.importEntity(user, entityData, EntityImportSettings.builder()
-                                .updateRelations(config.isLoadRelations())
-                                .saveAttributes(config.isLoadAttributes())
-                                .findExistingByName(config.isFindExistingEntityByName())
-                                .build(), false, false);
-
-                        if (importResult.getOldEntity() == null) created.incrementAndGet();
-                        else updated.incrementAndGet();
-                        saveReferencesCallbacks.add(importResult.getSaveReferencesCallback());
-                        sendEventsCallbacks.add(importResult.getSendEventsCallback());
+                        importResult = exportImportService.importEntity(user, entityData,
+                                importSettings, false, false);
                     } catch (Exception e) {
                         throw new LoadEntityException(entityData, e);
                     }
+                    if (importResult.getUpdatedAllExternalIds() != null && !importResult.getUpdatedAllExternalIds()) {
+                        toReimport.put(entityData.getEntity().getExternalId(), importSettings);
+                        continue;
+                    }
+
+                    if (importResult.getOldEntity() == null) created.incrementAndGet();
+                    else updated.incrementAndGet();
+                    saveReferencesCallbacks.add(importResult.getSaveReferencesCallback());
+                    sendEventsCallbacks.add(importResult.getSendEventsCallback());
+
+                    importedEntities.computeIfAbsent(entityType, t -> new HashSet<>())
+                            .add(importResult.getSavedEntity().getId());
                 }
                 offset += limit;
-                importedEntities.computeIfAbsent(entityType, t -> new HashSet<>())
-                        .addAll(entityDataList.stream().map(entityData -> entityData.getEntity().getExternalId()).collect(Collectors.toSet()));
             } while (entityDataList.size() == limit);
             results.put(entityType, EntityTypeLoadResult.builder()
                     .entityType(entityType)
@@ -408,14 +314,33 @@
                     .build());
         }
 
-        versionLoadRequest.getEntityTypes().keySet().stream()
-                .filter(entityType -> versionLoadRequest.getEntityTypes().get(entityType).isRemoveOtherEntities())
+        toReimport.forEach((externalId, importSettings) -> {
+            try {
+                EntityExportData entityData = gitServiceQueue.getEntity(user.getTenantId(), request.getVersionId(), externalId).get();
+                importSettings.setResetExternalIdsOfAnotherTenant(true);
+                EntityImportResult<?> importResult = exportImportService.importEntity(user, entityData,
+                        importSettings, false, false);
+
+                EntityTypeLoadResult stats = results.get(externalId.getEntityType());
+                if (importResult.getOldEntity() == null) stats.setCreated(stats.getCreated() + 1);
+                else stats.setUpdated(stats.getUpdated() + 1);
+                saveReferencesCallbacks.add(importResult.getSaveReferencesCallback());
+                sendEventsCallbacks.add(importResult.getSendEventsCallback());
+                importedEntities.computeIfAbsent(externalId.getEntityType(), t -> new HashSet<>())
+                        .add(importResult.getSavedEntity().getId());
+            } catch (Exception e) {
+                throw new RuntimeException(e);
+            }
+        });
+
+        request.getEntityTypes().keySet().stream()
+                .filter(entityType -> request.getEntityTypes().get(entityType).isRemoveOtherEntities())
                 .sorted(exportImportService.getEntityTypeComparatorForImport().reversed())
                 .forEach(entityType -> {
                     DaoUtil.processInBatches(pageLink -> {
                         return exportableEntitiesService.findEntitiesByTenantId(user.getTenantId(), entityType, pageLink);
                     }, 100, entity -> {
-                        if (entity.getExternalId() == null || !importedEntities.get(entityType).contains(entity.getExternalId())) {
+                        if (!importedEntities.get(entityType).contains(entity.getId())) {
                             try {
                                 exportableEntitiesService.checkPermission(user, entity, entityType, Operation.DELETE);
                             } catch (ThingsboardException e) {
