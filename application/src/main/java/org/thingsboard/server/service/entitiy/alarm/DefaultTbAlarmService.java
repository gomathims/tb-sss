/**
 * Copyright © 2016-2023 The Thingsboard Authors
 *
 * Licensed under the Apache License, Version 2.0 (the "License");
 * you may not use this file except in compliance with the License.
 * You may obtain a copy of the License at
 *
 *     http://www.apache.org/licenses/LICENSE-2.0
 *
 * Unless required by applicable law or agreed to in writing, software
 * distributed under the License is distributed on an "AS IS" BASIS,
 * WITHOUT WARRANTIES OR CONDITIONS OF ANY KIND, either express or implied.
 * See the License for the specific language governing permissions and
 * limitations under the License.
 */
package org.thingsboard.server.service.entitiy.alarm;

import lombok.AllArgsConstructor;
import lombok.extern.slf4j.Slf4j;
import org.springframework.beans.factory.annotation.Autowired;
import org.springframework.stereotype.Service;
import org.thingsboard.common.util.JacksonUtil;
import org.thingsboard.server.common.data.EntityType;
import org.thingsboard.server.common.data.User;
import org.thingsboard.server.common.data.alarm.Alarm;
import org.thingsboard.server.common.data.alarm.AlarmAssignee;
import org.thingsboard.server.common.data.alarm.AlarmComment;
import org.thingsboard.server.common.data.alarm.AlarmCommentType;
import org.thingsboard.server.common.data.alarm.AlarmInfo;
import org.thingsboard.server.common.data.alarm.AlarmUpdateRequest;
import org.thingsboard.server.common.data.alarm.AlarmCreateOrUpdateActiveRequest;
import org.thingsboard.server.common.data.audit.ActionType;
import org.thingsboard.server.common.data.exception.ThingsboardErrorCode;
import org.thingsboard.server.common.data.exception.ThingsboardException;
import org.thingsboard.server.common.data.id.EdgeId;
import org.thingsboard.server.common.data.id.TenantId;
import org.thingsboard.server.common.data.id.UserId;
import org.thingsboard.server.dao.alarm.AlarmApiCallResult;
import org.thingsboard.server.service.entitiy.AbstractTbEntityService;

import java.util.List;

@Service
@AllArgsConstructor
@Slf4j
public class DefaultTbAlarmService extends AbstractTbEntityService implements TbAlarmService {

    @Autowired
    protected TbAlarmCommentService alarmCommentService;

    @Override
    public Alarm save(Alarm alarm, User user) throws ThingsboardException {
        ActionType actionType = alarm.getId() == null ? ActionType.ADDED : ActionType.UPDATED;
        TenantId tenantId = alarm.getTenantId();
        try {
            AlarmApiCallResult result;
            if (alarm.getId() == null) {
                result = alarmSubscriptionService.createAlarm(AlarmCreateOrUpdateActiveRequest.fromAlarm(alarm, user.getId()));
            } else {
                result = alarmSubscriptionService.updateAlarm(AlarmUpdateRequest.fromAlarm(alarm, user.getId()));
            }
            if (!result.isSuccessful()) {
                throw new ThingsboardException(ThingsboardErrorCode.ITEM_NOT_FOUND);
            }
            actionType = result.isCreated() ? ActionType.ADDED : ActionType.UPDATED;
            if (result.isModified()) {
                notificationEntityService.notifyCreateOrUpdateAlarm(result.getAlarm(), actionType, user);
            }
            AlarmInfo resultAlarm = result.getAlarm();
            if (alarm.isAcknowledged() && !resultAlarm.isAcknowledged()) {
                resultAlarm = ack(resultAlarm, alarm.getAckTs(), user);
            }
            if (alarm.isCleared() && !resultAlarm.isCleared()) {
                resultAlarm = clear(resultAlarm, alarm.getClearTs(), user);
            }
            UserId newAssignee = alarm.getAssigneeId();
            UserId curAssignee = resultAlarm.getAssigneeId();
            if (newAssignee != null && !newAssignee.equals(curAssignee)) {
                resultAlarm = assign(alarm, newAssignee, alarm.getAssignTs(), user);
            } else if (newAssignee == null && curAssignee != null) {
                resultAlarm = unassign(alarm, alarm.getAssignTs(), user);
            }
            return new Alarm(resultAlarm);
        } catch (Exception e) {
            notificationEntityService.logEntityAction(tenantId, emptyId(EntityType.ALARM), alarm, actionType, user, e);
            throw e;
        }
    }

    @Override
    public AlarmInfo ack(Alarm alarm, User user) throws ThingsboardException {
        return ack(alarm, System.currentTimeMillis(), user);
    }

    @Override
    public AlarmInfo ack(Alarm alarm, long ackTs, User user) throws ThingsboardException {
        AlarmApiCallResult result = alarmSubscriptionService.acknowledgeAlarm(alarm.getTenantId(), alarm.getId(), getOrDefault(ackTs));
        if (!result.isSuccessful()) {
            throw new ThingsboardException(ThingsboardErrorCode.ITEM_NOT_FOUND);
        }
        if (result.isModified()) {
            AlarmComment alarmComment = AlarmComment.builder()
                    .alarmId(alarm.getId())
                    .type(AlarmCommentType.SYSTEM)
                    .comment(JacksonUtil.newObjectNode().put("text", String.format("Alarm was acknowledged by user %s",
                            (user.getFirstName() == null || user.getLastName() == null) ? user.getName() : user.getFirstName() + " " + user.getLastName()))
                            .put("userId", user.getId().toString())
                            .put("subtype", "ACK"))
                    .build();
<<<<<<< HEAD
            try {
                alarmCommentService.saveAlarmComment(alarm, alarmComment, user);
            } catch (ThingsboardException e) {
                log.error("Failed to save alarm comment", e);
            }
            alarm.setAckTs(ackTs);
            alarm.setStatus(alarm.getStatus().isCleared() ? AlarmStatus.CLEARED_ACK : AlarmStatus.ACTIVE_ACK);
            notificationEntityService.notifyCreateOrUpdateAlarm(alarm, ActionType.ALARM_ACK, user);
            return null;
        }, MoreExecutors.directExecutor());
=======
            alarmCommentService.createOrUpdateAlarmComment(alarm.getTenantId(), alarmComment);
            notificationEntityService.notifyCreateOrUpdateAlarm(result.getAlarm(), ActionType.ALARM_ACK, user);
        } else {
            throw new ThingsboardException("Alarm was already acknowledged!", ThingsboardErrorCode.BAD_REQUEST_PARAMS);
        }
        return result.getAlarm();
    }

    @Override
    public AlarmInfo clear(Alarm alarm, User user) throws ThingsboardException {
        return clear(alarm, System.currentTimeMillis(), user);
>>>>>>> 6cc8b8e6
    }

    @Override
    public AlarmInfo clear(Alarm alarm, long clearTs, User user) throws ThingsboardException {
        AlarmApiCallResult result = alarmSubscriptionService.clearAlarm(alarm.getTenantId(), alarm.getId(), getOrDefault(clearTs), null);
        if (!result.isSuccessful()) {
            throw new ThingsboardException(ThingsboardErrorCode.ITEM_NOT_FOUND);
        }
        if (result.isCleared()) {
            AlarmComment alarmComment = AlarmComment.builder()
                    .alarmId(alarm.getId())
                    .type(AlarmCommentType.SYSTEM)
                    .comment(JacksonUtil.newObjectNode().put("text", String.format("Alarm was cleared by user %s",
                            (user.getFirstName() == null || user.getLastName() == null) ? user.getName() : user.getFirstName() + " " + user.getLastName()))
                            .put("userId", user.getId().toString())
                            .put("subtype", "CLEAR"))
                    .build();
            alarmCommentService.createOrUpdateAlarmComment(alarm.getTenantId(), alarmComment);
            notificationEntityService.notifyCreateOrUpdateAlarm(result.getAlarm(), ActionType.ALARM_CLEAR, user);
        } else {
            throw new ThingsboardException("Alarm was already cleared!", ThingsboardErrorCode.BAD_REQUEST_PARAMS);
        }
        return result.getAlarm();
    }

    @Override
    public AlarmInfo assign(Alarm alarm, UserId assigneeId, long assignTs, User user) throws ThingsboardException {
        AlarmApiCallResult result = alarmSubscriptionService.assignAlarm(alarm.getTenantId(), alarm.getId(), assigneeId, getOrDefault(assignTs));
        if (!result.isSuccessful()) {
            throw new ThingsboardException(ThingsboardErrorCode.ITEM_NOT_FOUND);
        }
        AlarmInfo alarmInfo = result.getAlarm();
        if (result.isModified()) {
            AlarmAssignee assignee = alarmInfo.getAssignee();
            AlarmComment alarmComment = AlarmComment.builder()
                    .alarmId(alarm.getId())
                    .type(AlarmCommentType.SYSTEM)
                    .comment(JacksonUtil.newObjectNode().put("text", String.format("Alarm was assigned by user %s to user %s",
                            (user.getFirstName() == null || user.getLastName() == null) ? user.getName() : user.getFirstName() + " " + user.getLastName(),
                            (assignee.getFirstName() == null || assignee.getLastName() == null) ? assignee.getEmail() : assignee.getFirstName() + " " + assignee.getLastName()))
                            .put("userId", user.getId().toString())
                            .put("assigneeId", assignee.getId().toString())
                            .put("subtype", "ASSIGN"))
                    .build();
            alarmCommentService.createOrUpdateAlarmComment(alarm.getTenantId(), alarmComment);
            notificationEntityService.notifyCreateOrUpdateAlarm(result.getAlarm(), ActionType.ALARM_ASSIGN, user);
        } else {
            throw new ThingsboardException("Alarm was already assigned to this user!", ThingsboardErrorCode.BAD_REQUEST_PARAMS);
        }
        return alarmInfo;
    }

    @Override
    public AlarmInfo unassign(Alarm alarm, long unassignTs, User user) throws ThingsboardException {
        AlarmApiCallResult result = alarmSubscriptionService.unassignAlarm(alarm.getTenantId(), alarm.getId(), getOrDefault(unassignTs));
        if (!result.isSuccessful()) {
            throw new ThingsboardException(ThingsboardErrorCode.ITEM_NOT_FOUND);
        }
        AlarmInfo alarmInfo = result.getAlarm();
        if (result.isModified()) {
            AlarmComment alarmComment = AlarmComment.builder()
                    .alarmId(alarm.getId())
                    .type(AlarmCommentType.SYSTEM)
                    .comment(JacksonUtil.newObjectNode().put("text", String.format("Alarm was unassigned by user %s",
                            (user.getFirstName() == null || user.getLastName() == null) ? user.getName() : user.getFirstName() + " " + user.getLastName()))
                            .put("userId", user.getId().toString())
                            .put("subtype", "ASSIGN"))
                    .build();
<<<<<<< HEAD
            try {
                alarmCommentService.saveAlarmComment(alarm, alarmComment, user);
            } catch (ThingsboardException e) {
                log.error("Failed to save alarm comment", e);
            }
            alarm.setClearTs(clearTs);
            alarm.setStatus(alarm.getStatus().isAck() ? AlarmStatus.CLEARED_ACK : AlarmStatus.CLEARED_UNACK);
            notificationEntityService.notifyCreateOrUpdateAlarm(alarm, ActionType.ALARM_CLEAR, user);
            return null;
        }, MoreExecutors.directExecutor());
=======
            alarmCommentService.createOrUpdateAlarmComment(alarm.getTenantId(), alarmComment);
            notificationEntityService.notifyCreateOrUpdateAlarm(result.getAlarm(), ActionType.ALARM_UNASSIGN, user);
        } else {
            throw new ThingsboardException("Alarm was already unassigned!", ThingsboardErrorCode.BAD_REQUEST_PARAMS);
        }
        return alarmInfo;
>>>>>>> 6cc8b8e6
    }

    @Override
    public Boolean delete(Alarm alarm, User user) {
        TenantId tenantId = alarm.getTenantId();
        List<EdgeId> relatedEdgeIds = edgeService.findAllRelatedEdgeIds(tenantId, alarm.getOriginator());
        notificationEntityService.notifyDeleteAlarm(tenantId, alarm, alarm.getOriginator(), alarm.getCustomerId(),
                relatedEdgeIds, user, JacksonUtil.toString(alarm));
        return alarmSubscriptionService.deleteAlarm(tenantId, alarm.getId());
    }

    private static long getOrDefault(long ts) {
        return ts > 0 ? ts : System.currentTimeMillis();
    }
}<|MERGE_RESOLUTION|>--- conflicted
+++ resolved
@@ -26,9 +26,9 @@
 import org.thingsboard.server.common.data.alarm.AlarmAssignee;
 import org.thingsboard.server.common.data.alarm.AlarmComment;
 import org.thingsboard.server.common.data.alarm.AlarmCommentType;
+import org.thingsboard.server.common.data.alarm.AlarmCreateOrUpdateActiveRequest;
 import org.thingsboard.server.common.data.alarm.AlarmInfo;
 import org.thingsboard.server.common.data.alarm.AlarmUpdateRequest;
-import org.thingsboard.server.common.data.alarm.AlarmCreateOrUpdateActiveRequest;
 import org.thingsboard.server.common.data.audit.ActionType;
 import org.thingsboard.server.common.data.exception.ThingsboardErrorCode;
 import org.thingsboard.server.common.data.exception.ThingsboardException;
@@ -103,23 +103,15 @@
                     .alarmId(alarm.getId())
                     .type(AlarmCommentType.SYSTEM)
                     .comment(JacksonUtil.newObjectNode().put("text", String.format("Alarm was acknowledged by user %s",
-                            (user.getFirstName() == null || user.getLastName() == null) ? user.getName() : user.getFirstName() + " " + user.getLastName()))
+                                    (user.getFirstName() == null || user.getLastName() == null) ? user.getName() : user.getFirstName() + " " + user.getLastName()))
                             .put("userId", user.getId().toString())
                             .put("subtype", "ACK"))
                     .build();
-<<<<<<< HEAD
-            try {
-                alarmCommentService.saveAlarmComment(alarm, alarmComment, user);
-            } catch (ThingsboardException e) {
-                log.error("Failed to save alarm comment", e);
-            }
-            alarm.setAckTs(ackTs);
-            alarm.setStatus(alarm.getStatus().isCleared() ? AlarmStatus.CLEARED_ACK : AlarmStatus.ACTIVE_ACK);
-            notificationEntityService.notifyCreateOrUpdateAlarm(alarm, ActionType.ALARM_ACK, user);
-            return null;
-        }, MoreExecutors.directExecutor());
-=======
-            alarmCommentService.createOrUpdateAlarmComment(alarm.getTenantId(), alarmComment);
+            try {
+                alarmCommentService.saveAlarmComment(alarm, alarmComment, user);
+            } catch (ThingsboardException e) {
+                log.error("Failed to save alarm comment", e);
+            }
             notificationEntityService.notifyCreateOrUpdateAlarm(result.getAlarm(), ActionType.ALARM_ACK, user);
         } else {
             throw new ThingsboardException("Alarm was already acknowledged!", ThingsboardErrorCode.BAD_REQUEST_PARAMS);
@@ -130,7 +122,6 @@
     @Override
     public AlarmInfo clear(Alarm alarm, User user) throws ThingsboardException {
         return clear(alarm, System.currentTimeMillis(), user);
->>>>>>> 6cc8b8e6
     }
 
     @Override
@@ -144,11 +135,15 @@
                     .alarmId(alarm.getId())
                     .type(AlarmCommentType.SYSTEM)
                     .comment(JacksonUtil.newObjectNode().put("text", String.format("Alarm was cleared by user %s",
-                            (user.getFirstName() == null || user.getLastName() == null) ? user.getName() : user.getFirstName() + " " + user.getLastName()))
+                                    (user.getFirstName() == null || user.getLastName() == null) ? user.getName() : user.getFirstName() + " " + user.getLastName()))
                             .put("userId", user.getId().toString())
                             .put("subtype", "CLEAR"))
                     .build();
-            alarmCommentService.createOrUpdateAlarmComment(alarm.getTenantId(), alarmComment);
+            try {
+                alarmCommentService.saveAlarmComment(alarm, alarmComment, user);
+            } catch (ThingsboardException e) {
+                log.error("Failed to save alarm comment", e);
+            }
             notificationEntityService.notifyCreateOrUpdateAlarm(result.getAlarm(), ActionType.ALARM_CLEAR, user);
         } else {
             throw new ThingsboardException("Alarm was already cleared!", ThingsboardErrorCode.BAD_REQUEST_PARAMS);
@@ -169,13 +164,17 @@
                     .alarmId(alarm.getId())
                     .type(AlarmCommentType.SYSTEM)
                     .comment(JacksonUtil.newObjectNode().put("text", String.format("Alarm was assigned by user %s to user %s",
-                            (user.getFirstName() == null || user.getLastName() == null) ? user.getName() : user.getFirstName() + " " + user.getLastName(),
-                            (assignee.getFirstName() == null || assignee.getLastName() == null) ? assignee.getEmail() : assignee.getFirstName() + " " + assignee.getLastName()))
+                                    (user.getFirstName() == null || user.getLastName() == null) ? user.getName() : user.getFirstName() + " " + user.getLastName(),
+                                    (assignee.getFirstName() == null || assignee.getLastName() == null) ? assignee.getEmail() : assignee.getFirstName() + " " + assignee.getLastName()))
                             .put("userId", user.getId().toString())
                             .put("assigneeId", assignee.getId().toString())
                             .put("subtype", "ASSIGN"))
                     .build();
-            alarmCommentService.createOrUpdateAlarmComment(alarm.getTenantId(), alarmComment);
+            try {
+                alarmCommentService.saveAlarmComment(alarm, alarmComment, user);
+            } catch (ThingsboardException e) {
+                log.error("Failed to save alarm comment", e);
+            }
             notificationEntityService.notifyCreateOrUpdateAlarm(result.getAlarm(), ActionType.ALARM_ASSIGN, user);
         } else {
             throw new ThingsboardException("Alarm was already assigned to this user!", ThingsboardErrorCode.BAD_REQUEST_PARAMS);
@@ -195,29 +194,20 @@
                     .alarmId(alarm.getId())
                     .type(AlarmCommentType.SYSTEM)
                     .comment(JacksonUtil.newObjectNode().put("text", String.format("Alarm was unassigned by user %s",
-                            (user.getFirstName() == null || user.getLastName() == null) ? user.getName() : user.getFirstName() + " " + user.getLastName()))
+                                    (user.getFirstName() == null || user.getLastName() == null) ? user.getName() : user.getFirstName() + " " + user.getLastName()))
                             .put("userId", user.getId().toString())
                             .put("subtype", "ASSIGN"))
                     .build();
-<<<<<<< HEAD
-            try {
-                alarmCommentService.saveAlarmComment(alarm, alarmComment, user);
-            } catch (ThingsboardException e) {
-                log.error("Failed to save alarm comment", e);
-            }
-            alarm.setClearTs(clearTs);
-            alarm.setStatus(alarm.getStatus().isAck() ? AlarmStatus.CLEARED_ACK : AlarmStatus.CLEARED_UNACK);
-            notificationEntityService.notifyCreateOrUpdateAlarm(alarm, ActionType.ALARM_CLEAR, user);
-            return null;
-        }, MoreExecutors.directExecutor());
-=======
-            alarmCommentService.createOrUpdateAlarmComment(alarm.getTenantId(), alarmComment);
+            try {
+                alarmCommentService.saveAlarmComment(alarm, alarmComment, user);
+            } catch (ThingsboardException e) {
+                log.error("Failed to save alarm comment", e);
+            }
             notificationEntityService.notifyCreateOrUpdateAlarm(result.getAlarm(), ActionType.ALARM_UNASSIGN, user);
         } else {
             throw new ThingsboardException("Alarm was already unassigned!", ThingsboardErrorCode.BAD_REQUEST_PARAMS);
         }
         return alarmInfo;
->>>>>>> 6cc8b8e6
     }
 
     @Override
