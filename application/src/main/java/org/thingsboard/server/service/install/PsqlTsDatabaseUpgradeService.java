/**
 * Copyright © 2016-2020 The Thingsboard Authors
 *
 * Licensed under the Apache License, Version 2.0 (the "License");
 * you may not use this file except in compliance with the License.
 * You may obtain a copy of the License at
 *
 *     http://www.apache.org/licenses/LICENSE-2.0
 *
 * Unless required by applicable law or agreed to in writing, software
 * distributed under the License is distributed on an "AS IS" BASIS,
 * WITHOUT WARRANTIES OR CONDITIONS OF ANY KIND, either express or implied.
 * See the License for the specific language governing permissions and
 * limitations under the License.
 */
package org.thingsboard.server.service.install;

import lombok.extern.slf4j.Slf4j;
import org.apache.commons.lang3.StringUtils;
import org.apache.commons.lang3.SystemUtils;
import org.springframework.beans.factory.annotation.Value;
import org.springframework.context.annotation.Profile;
import org.springframework.stereotype.Service;
import org.thingsboard.server.dao.util.PsqlDao;
import org.thingsboard.server.dao.util.SqlTsDao;

import java.io.File;
import java.io.IOException;
import java.nio.file.Files;
import java.nio.file.Path;
import java.nio.file.Paths;
import java.sql.Connection;
import java.sql.DriverManager;

@Service
@Profile("install")
@Slf4j
@SqlTsDao
@PsqlDao
public class PsqlTsDatabaseUpgradeService extends AbstractSqlTsDatabaseUpgradeService implements DatabaseTsUpgradeService {

    @Value("${sql.postgres.ts_key_value_partitioning:MONTHS}")
    private String partitionType;

    private static final String TS_KV_LATEST_SQL = "ts_kv_latest.sql";
    private static final String LOAD_FUNCTIONS_SQL = "schema_update_psql_ts.sql";
    private static final String LOAD_TTL_FUNCTIONS_SQL = "schema_update_ttl.sql";
    private static final String LOAD_DROP_PARTITIONS_FUNCTIONS_SQL = "schema_update_psql_drop_partitions.sql";

    private static final String TS_KV_OLD = "ts_kv_old;";
    private static final String TS_KV_LATEST_OLD = "ts_kv_latest_old;";

    private static final String CREATE_PARTITION_TS_KV_TABLE = "create_partition_ts_kv_table()";
    private static final String CREATE_NEW_TS_KV_LATEST_TABLE = "create_new_ts_kv_latest_table()";
    private static final String CREATE_PARTITIONS = "create_partitions(IN partition_type varchar)";
    private static final String CREATE_TS_KV_DICTIONARY_TABLE = "create_ts_kv_dictionary_table()";
    private static final String INSERT_INTO_DICTIONARY = "insert_into_dictionary()";
    private static final String INSERT_INTO_TS_KV = "insert_into_ts_kv(IN path_to_file varchar)";
    private static final String INSERT_INTO_TS_KV_LATEST = "insert_into_ts_kv_latest(IN path_to_file varchar)";
    private static final String INSERT_INTO_TS_KV_CURSOR = "insert_into_ts_kv_cursor()";
    private static final String INSERT_INTO_TS_KV_LATEST_CURSOR = "insert_into_ts_kv_latest_cursor()";

    private static final String CALL_CREATE_PARTITION_TS_KV_TABLE = CALL_REGEX + CREATE_PARTITION_TS_KV_TABLE;
    private static final String CALL_CREATE_NEW_TS_KV_LATEST_TABLE = CALL_REGEX + CREATE_NEW_TS_KV_LATEST_TABLE;
    private static final String CALL_CREATE_TS_KV_DICTIONARY_TABLE = CALL_REGEX + CREATE_TS_KV_DICTIONARY_TABLE;
    private static final String CALL_INSERT_INTO_DICTIONARY = CALL_REGEX + INSERT_INTO_DICTIONARY;
    private static final String CALL_INSERT_INTO_TS_KV_CURSOR = CALL_REGEX + INSERT_INTO_TS_KV_CURSOR;
    private static final String CALL_INSERT_INTO_TS_KV_LATEST_CURSOR = CALL_REGEX + INSERT_INTO_TS_KV_LATEST_CURSOR;

    private static final String DROP_TABLE_TS_KV_OLD = DROP_TABLE + TS_KV_OLD;
    private static final String DROP_TABLE_TS_KV_LATEST_OLD = DROP_TABLE + TS_KV_LATEST_OLD;

    private static final String DROP_PROCEDURE_CREATE_PARTITION_TS_KV_TABLE = DROP_PROCEDURE_IF_EXISTS + CREATE_PARTITION_TS_KV_TABLE;
    private static final String DROP_PROCEDURE_CREATE_NEW_TS_KV_LATEST_TABLE = DROP_PROCEDURE_IF_EXISTS + CREATE_NEW_TS_KV_LATEST_TABLE;
    private static final String DROP_PROCEDURE_CREATE_PARTITIONS = DROP_PROCEDURE_IF_EXISTS + CREATE_PARTITIONS;
    private static final String DROP_PROCEDURE_CREATE_TS_KV_DICTIONARY_TABLE = DROP_PROCEDURE_IF_EXISTS + CREATE_TS_KV_DICTIONARY_TABLE;
    private static final String DROP_PROCEDURE_INSERT_INTO_DICTIONARY = DROP_PROCEDURE_IF_EXISTS + INSERT_INTO_DICTIONARY;
    private static final String DROP_PROCEDURE_INSERT_INTO_TS_KV = DROP_PROCEDURE_IF_EXISTS + INSERT_INTO_TS_KV;
    private static final String DROP_PROCEDURE_INSERT_INTO_TS_KV_LATEST = DROP_PROCEDURE_IF_EXISTS + INSERT_INTO_TS_KV_LATEST;
    private static final String DROP_PROCEDURE_INSERT_INTO_TS_KV_CURSOR = DROP_PROCEDURE_IF_EXISTS + INSERT_INTO_TS_KV_CURSOR;
    private static final String DROP_PROCEDURE_INSERT_INTO_TS_KV_LATEST_CURSOR = DROP_PROCEDURE_IF_EXISTS + INSERT_INTO_TS_KV_LATEST_CURSOR;
    private static final String DROP_FUNCTION_GET_PARTITION_DATA = "DROP FUNCTION IF EXISTS get_partitions_data;";

    @Override
    public void upgradeDatabase(String fromVersion) throws Exception {
        switch (fromVersion) {
            case "2.4.3":
                try (Connection conn = DriverManager.getConnection(dbUrl, dbUserName, dbPassword)) {
                    log.info("Check the current PostgreSQL version...");
                    boolean versionValid = checkVersion(conn);
                    if (!versionValid) {
                        throw new RuntimeException("PostgreSQL version should be at least more than 11, please upgrade your PostgreSQL and restart the script!");
                    } else {
                        log.info("PostgreSQL version is valid!");
                        if (isOldSchema(conn, 2004003)) {
                            log.info("Load upgrade functions ...");
                            loadSql(conn, "2.4.3", LOAD_FUNCTIONS_SQL);
                            log.info("Updating timeseries schema ...");
                            executeQuery(conn, CALL_CREATE_PARTITION_TS_KV_TABLE);
                            if (!partitionType.equals("INDEFINITE")) {
                                executeQuery(conn, "call create_partitions('" + partitionType + "')");
                            }
                            executeQuery(conn, CALL_CREATE_TS_KV_DICTIONARY_TABLE);
                            executeQuery(conn, CALL_INSERT_INTO_DICTIONARY);

                            Path pathToTempTsKvFile = null;
                            Path pathToTempTsKvLatestFile = null;
                            if (SystemUtils.IS_OS_WINDOWS) {
                                log.info("Lookup for environment variable: {} ...", THINGSBOARD_WINDOWS_UPGRADE_DIR);
                                Path pathToDir;
                                String thingsboardWindowsUpgradeDir = System.getenv("THINGSBOARD_WINDOWS_UPGRADE_DIR");
                                if (StringUtils.isNotEmpty(thingsboardWindowsUpgradeDir)) {
                                    log.info("Environment variable: {} was found!", THINGSBOARD_WINDOWS_UPGRADE_DIR);
                                    pathToDir = Paths.get(thingsboardWindowsUpgradeDir);
                                } else {
                                    log.info("Failed to lookup environment variable: {}", THINGSBOARD_WINDOWS_UPGRADE_DIR);
                                    pathToDir = Paths.get(PATH_TO_USERS_PUBLIC_FOLDER);
                                }
                                log.info("Directory: {} will be used for creation temporary upgrade files!", pathToDir);
                                try {
                                    Path tsKvFile = Files.createTempFile(pathToDir, "ts_kv", ".sql");
                                    Path tsKvLatestFile = Files.createTempFile(pathToDir, "ts_kv_latest", ".sql");
                                    pathToTempTsKvFile = tsKvFile.toAbsolutePath();
                                    pathToTempTsKvLatestFile = tsKvLatestFile.toAbsolutePath();
                                    try {
                                        copyTimeseries(conn, pathToTempTsKvFile, pathToTempTsKvLatestFile);
                                    } catch (Exception e) {
                                        insertTimeseries(conn);
                                    }
                                } catch (IOException | SecurityException e) {
                                    log.warn("Failed to create time-series upgrade files due to: {}", e.getMessage());
                                    insertTimeseries(conn);
                                }
                            } else {
                                try {
                                    Path tempDirPath = Files.createTempDirectory("ts_kv");
                                    File tempDirAsFile = tempDirPath.toFile();
                                    boolean writable = tempDirAsFile.setWritable(true, false);
                                    boolean readable = tempDirAsFile.setReadable(true, false);
                                    boolean executable = tempDirAsFile.setExecutable(true, false);
                                    pathToTempTsKvFile = tempDirPath.resolve(TS_KV_SQL).toAbsolutePath();
                                    pathToTempTsKvLatestFile = tempDirPath.resolve(TS_KV_LATEST_SQL).toAbsolutePath();
                                    try {
                                        if (writable && readable && executable) {
                                            copyTimeseries(conn, pathToTempTsKvFile, pathToTempTsKvLatestFile);
                                        } else {
                                            throw new RuntimeException("Failed to grant write permissions for the: " + tempDirPath + "folder!");
                                        }
                                    } catch (Exception e) {
                                        insertTimeseries(conn);
                                    }
                                } catch (IOException | SecurityException e) {
                                    log.warn("Failed to create time-series upgrade files due to: {}", e.getMessage());
                                    insertTimeseries(conn);
                                }
                            }

                            removeUpgradeFiles(pathToTempTsKvFile, pathToTempTsKvLatestFile);

                            executeQuery(conn, DROP_TABLE_TS_KV_OLD);
                            executeQuery(conn, DROP_TABLE_TS_KV_LATEST_OLD);

                            executeQuery(conn, DROP_PROCEDURE_CREATE_PARTITION_TS_KV_TABLE);
                            executeQuery(conn, DROP_PROCEDURE_CREATE_PARTITIONS);
                            executeQuery(conn, DROP_PROCEDURE_CREATE_TS_KV_DICTIONARY_TABLE);
                            executeQuery(conn, DROP_PROCEDURE_INSERT_INTO_DICTIONARY);
                            executeQuery(conn, DROP_PROCEDURE_INSERT_INTO_TS_KV);
                            executeQuery(conn, DROP_PROCEDURE_CREATE_NEW_TS_KV_LATEST_TABLE);
                            executeQuery(conn, DROP_PROCEDURE_INSERT_INTO_TS_KV_LATEST);
                            executeQuery(conn, DROP_PROCEDURE_INSERT_INTO_TS_KV_CURSOR);
                            executeQuery(conn, DROP_PROCEDURE_INSERT_INTO_TS_KV_LATEST_CURSOR);
                            executeQuery(conn, DROP_FUNCTION_GET_PARTITION_DATA);

                            executeQuery(conn, "ALTER TABLE ts_kv ADD COLUMN IF NOT EXISTS json_v json;");
                            executeQuery(conn, "ALTER TABLE ts_kv_latest ADD COLUMN IF NOT EXISTS json_v json;");
                        } else {
                            executeQuery(conn, "ALTER TABLE ts_kv DROP CONSTRAINT IF EXISTS ts_kv_pkey;");
                            executeQuery(conn, "ALTER TABLE ts_kv ADD CONSTRAINT ts_kv_pkey PRIMARY KEY (entity_id, key, ts);");
                        }

                        log.info("Load TTL functions ...");
                        loadSql(conn, "2.4.3", LOAD_TTL_FUNCTIONS_SQL);
                        log.info("Load Drop Partitions functions ...");
                        loadSql(conn, "2.4.3", LOAD_DROP_PARTITIONS_FUNCTIONS_SQL);

                        executeQuery(conn, "UPDATE tb_schema_settings SET schema_version = 2005000");

                        log.info("schema timeseries updated!");
                    }
                }
                break;
            case "2.5.0":
                try (Connection conn = DriverManager.getConnection(dbUrl, dbUserName, dbPassword)) {
                    executeQuery(conn, "CREATE TABLE IF NOT EXISTS ts_kv_indefinite PARTITION OF ts_kv DEFAULT;");
                    executeQuery(conn, "UPDATE tb_schema_settings SET schema_version = 2005001");
                }
                break;
            case "2.5.5":
                try (Connection conn = DriverManager.getConnection(dbUrl, dbUserName, dbPassword)) {
                    log.info("Load TTL functions ...");
                    loadSql(conn, "2.6.0", LOAD_TTL_FUNCTIONS_SQL);
                }
                break;
            case "3.1.1":
                try (Connection conn = DriverManager.getConnection(dbUrl, dbUserName, dbPassword)) {
<<<<<<< HEAD
                    log.info("Load TTL functions ...");
                    loadSql(conn, "2.4.3", LOAD_TTL_FUNCTIONS_SQL);
                    log.info("Load Drop Partitions functions ...");
                    loadSql(conn, "2.4.3", LOAD_DROP_PARTITIONS_FUNCTIONS_SQL);
=======
                    log.info("Load Edge TTL functions ...");
                    loadSql(conn, "2.6.0", LOAD_TTL_FUNCTIONS_SQL);
>>>>>>> e5753c03
                }
                break;
            default:
                throw new RuntimeException("Unable to upgrade SQL database, unsupported fromVersion: " + fromVersion);
        }
    }

    private void removeUpgradeFiles(Path pathToTempTsKvFile, Path pathToTempTsKvLatestFile) {
        if (pathToTempTsKvFile != null && pathToTempTsKvFile.toFile().exists()) {
            boolean deleteTsKvFile = pathToTempTsKvFile.toFile().delete();
            if (deleteTsKvFile) {
                log.info("Successfully deleted the temp file for ts_kv table upgrade!");
            }
        }
        if (pathToTempTsKvLatestFile != null && pathToTempTsKvLatestFile.toFile().exists()) {
            boolean deleteTsKvLatestFile = pathToTempTsKvLatestFile.toFile().delete();
            if (deleteTsKvLatestFile) {
                log.info("Successfully deleted the temp file for ts_kv_latest table upgrade!");
            }
        }
    }

    private void copyTimeseries(Connection conn, Path pathToTempTsKvFile, Path pathToTempTsKvLatestFile) {
        executeQuery(conn, "call insert_into_ts_kv('" + pathToTempTsKvFile + "')");
        executeQuery(conn, CALL_CREATE_NEW_TS_KV_LATEST_TABLE);
        executeQuery(conn, "call insert_into_ts_kv_latest('" + pathToTempTsKvLatestFile + "')");
    }

    private void insertTimeseries(Connection conn) {
        log.warn("Upgrade script failed using the copy to/from files strategy!" +
                " Trying to perfrom the upgrade using Inserts strategy ...");
        executeQuery(conn, CALL_INSERT_INTO_TS_KV_CURSOR);
        executeQuery(conn, CALL_CREATE_NEW_TS_KV_LATEST_TABLE);
        executeQuery(conn, CALL_INSERT_INTO_TS_KV_LATEST_CURSOR);
    }

    @Override
    protected void loadSql(Connection conn, String version, String fileName) {
        Path schemaUpdateFile = Paths.get(installScripts.getDataDir(), "upgrade", version, fileName);
        try {
            loadFunctions(schemaUpdateFile, conn);
            log.info("Functions successfully loaded!");
        } catch (Exception e) {
            log.info("Failed to load PostgreSQL upgrade functions due to: {}", e.getMessage());
        }
    }
}<|MERGE_RESOLUTION|>--- conflicted
+++ resolved
@@ -195,23 +195,18 @@
                     executeQuery(conn, "UPDATE tb_schema_settings SET schema_version = 2005001");
                 }
                 break;
-            case "2.5.5":
-                try (Connection conn = DriverManager.getConnection(dbUrl, dbUserName, dbPassword)) {
-                    log.info("Load TTL functions ...");
-                    loadSql(conn, "2.6.0", LOAD_TTL_FUNCTIONS_SQL);
-                }
-                break;
             case "3.1.1":
                 try (Connection conn = DriverManager.getConnection(dbUrl, dbUserName, dbPassword)) {
-<<<<<<< HEAD
                     log.info("Load TTL functions ...");
                     loadSql(conn, "2.4.3", LOAD_TTL_FUNCTIONS_SQL);
                     log.info("Load Drop Partitions functions ...");
                     loadSql(conn, "2.4.3", LOAD_DROP_PARTITIONS_FUNCTIONS_SQL);
-=======
+                }
+                break;
+            case "3.2.0":
+                try (Connection conn = DriverManager.getConnection(dbUrl, dbUserName, dbPassword)) {
                     log.info("Load Edge TTL functions ...");
-                    loadSql(conn, "2.6.0", LOAD_TTL_FUNCTIONS_SQL);
->>>>>>> e5753c03
+                    loadSql(conn, "3.2.0", LOAD_TTL_FUNCTIONS_SQL);
                 }
                 break;
             default:
