/**
 * Copyright © 2016-2023 The Thingsboard Authors
 *
 * Licensed under the Apache License, Version 2.0 (the "License");
 * you may not use this file except in compliance with the License.
 * You may obtain a copy of the License at
 *
 *     http://www.apache.org/licenses/LICENSE-2.0
 *
 * Unless required by applicable law or agreed to in writing, software
 * distributed under the License is distributed on an "AS IS" BASIS,
 * WITHOUT WARRANTIES OR CONDITIONS OF ANY KIND, either express or implied.
 * See the License for the specific language governing permissions and
 * limitations under the License.
 */
package org.thingsboard.server.service.install;

import com.google.common.util.concurrent.Futures;
import com.google.common.util.concurrent.ListenableFuture;
import lombok.extern.slf4j.Slf4j;
import org.apache.commons.collections.CollectionUtils;
import org.springframework.beans.factory.annotation.Autowired;
import org.springframework.beans.factory.annotation.Value;
import org.springframework.context.annotation.Lazy;
import org.springframework.context.annotation.Profile;
import org.springframework.stereotype.Service;
import org.thingsboard.server.common.data.EntitySubtype;
import org.thingsboard.server.common.data.Tenant;
import org.thingsboard.server.common.data.id.TenantId;
import org.thingsboard.server.common.data.page.PageData;
import org.thingsboard.server.common.data.page.PageLink;
import org.thingsboard.server.common.data.queue.ProcessingStrategy;
import org.thingsboard.server.common.data.queue.ProcessingStrategyType;
import org.thingsboard.server.common.data.queue.Queue;
import org.thingsboard.server.common.data.queue.SubmitStrategy;
import org.thingsboard.server.common.data.queue.SubmitStrategyType;
import org.thingsboard.server.common.data.util.TbPair;
import org.thingsboard.server.dao.asset.AssetDao;
import org.thingsboard.server.dao.asset.AssetProfileService;
import org.thingsboard.server.dao.dashboard.DashboardService;
import org.thingsboard.server.dao.device.DeviceProfileService;
import org.thingsboard.server.dao.device.DeviceService;
import org.thingsboard.server.dao.queue.QueueService;
import org.thingsboard.server.dao.sql.tenant.TenantRepository;
import org.thingsboard.server.dao.tenant.TenantService;
import org.thingsboard.server.dao.usagerecord.ApiUsageStateService;
import org.thingsboard.server.queue.settings.TbRuleEngineQueueConfiguration;
import org.thingsboard.server.service.install.sql.SqlDbHelper;
import org.thingsboard.server.service.install.update.DefaultDataUpdateService;

import java.nio.charset.Charset;
import java.nio.file.Files;
import java.nio.file.Path;
import java.nio.file.Paths;
import java.sql.Connection;
import java.sql.DriverManager;
import java.sql.ResultSet;
import java.sql.SQLException;
import java.sql.SQLSyntaxErrorException;
import java.sql.SQLWarning;
import java.sql.Statement;
import java.util.ArrayList;
import java.util.List;
import java.util.UUID;
import java.util.concurrent.TimeUnit;

import static org.thingsboard.server.service.install.DatabaseHelper.ADDITIONAL_INFO;
import static org.thingsboard.server.service.install.DatabaseHelper.ASSIGNED_CUSTOMERS;
import static org.thingsboard.server.service.install.DatabaseHelper.CONFIGURATION;
import static org.thingsboard.server.service.install.DatabaseHelper.CUSTOMER_ID;
import static org.thingsboard.server.service.install.DatabaseHelper.DASHBOARD;
import static org.thingsboard.server.service.install.DatabaseHelper.END_TS;
import static org.thingsboard.server.service.install.DatabaseHelper.ENTITY_ID;
import static org.thingsboard.server.service.install.DatabaseHelper.ENTITY_TYPE;
import static org.thingsboard.server.service.install.DatabaseHelper.ENTITY_VIEW;
import static org.thingsboard.server.service.install.DatabaseHelper.ENTITY_VIEWS;
import static org.thingsboard.server.service.install.DatabaseHelper.ID;
import static org.thingsboard.server.service.install.DatabaseHelper.KEYS;
import static org.thingsboard.server.service.install.DatabaseHelper.NAME;
import static org.thingsboard.server.service.install.DatabaseHelper.SEARCH_TEXT;
import static org.thingsboard.server.service.install.DatabaseHelper.START_TS;
import static org.thingsboard.server.service.install.DatabaseHelper.TENANT_ID;
import static org.thingsboard.server.service.install.DatabaseHelper.TITLE;
import static org.thingsboard.server.service.install.DatabaseHelper.TYPE;

@Service
@Profile("install")
@Slf4j
public class SqlDatabaseUpgradeService implements DatabaseEntitiesUpgradeService {

    private static final String SCHEMA_UPDATE_SQL = "schema_update.sql";

    @Value("${spring.datasource.url}")
    private String dbUrl;

    @Value("${spring.datasource.username}")
    private String dbUserName;

    @Value("${spring.datasource.password}")
    private String dbPassword;

    @Autowired
    private DashboardService dashboardService;

    @Autowired
    private InstallScripts installScripts;

    @Autowired
    private SystemDataLoaderService systemDataLoaderService;

    @Autowired
    private TenantService tenantService;

    @Autowired
    private TenantRepository tenantRepository;

    @Autowired
    private DeviceService deviceService;

    @Autowired
    private AssetDao assetDao;

    @Autowired
    private DeviceProfileService deviceProfileService;

    @Autowired
    private AssetProfileService assetProfileService;

    @Autowired
    private ApiUsageStateService apiUsageStateService;

    @Lazy
    @Autowired
    private QueueService queueService;

    @Autowired
    private TbRuleEngineQueueConfigService queueConfig;

    @Autowired
    private DbUpgradeExecutorService dbUpgradeExecutor;

    @Override
    public void upgradeDatabase(String fromVersion) throws Exception {
        switch (fromVersion) {
            case "1.3.0":
                log.info("Updating schema ...");
                Path schemaUpdateFile = Paths.get(installScripts.getDataDir(), "upgrade", "1.3.1", SCHEMA_UPDATE_SQL);
                try (Connection conn = DriverManager.getConnection(dbUrl, dbUserName, dbPassword)) {
                    loadSql(schemaUpdateFile, conn);
                }
                log.info("Schema updated.");
                break;
            case "1.3.1":
                try (Connection conn = DriverManager.getConnection(dbUrl, dbUserName, dbPassword)) {

                    log.info("Dumping dashboards ...");
                    Path dashboardsDump = SqlDbHelper.dumpTableIfExists(conn, DASHBOARD,
                            new String[]{ID, TENANT_ID, CUSTOMER_ID, TITLE, SEARCH_TEXT, ASSIGNED_CUSTOMERS, CONFIGURATION},
                            new String[]{"", "", "", "", "", "", ""},
                            "tb-dashboards", true);
                    log.info("Dashboards dumped.");

                    log.info("Updating schema ...");
                    schemaUpdateFile = Paths.get(installScripts.getDataDir(), "upgrade", "1.4.0", SCHEMA_UPDATE_SQL);
                    loadSql(schemaUpdateFile, conn);
                    log.info("Schema updated.");

                    log.info("Restoring dashboards ...");
                    if (dashboardsDump != null) {
                        SqlDbHelper.loadTable(conn, DASHBOARD,
                                new String[]{ID, TENANT_ID, TITLE, SEARCH_TEXT, CONFIGURATION}, dashboardsDump, true);
                        DatabaseHelper.upgradeTo40_assignDashboards(dashboardsDump, dashboardService, true);
                        Files.deleteIfExists(dashboardsDump);
                    }
                    log.info("Dashboards restored.");
                }
                break;
            case "1.4.0":
                try (Connection conn = DriverManager.getConnection(dbUrl, dbUserName, dbPassword)) {
                    log.info("Updating schema ...");
                    schemaUpdateFile = Paths.get(installScripts.getDataDir(), "upgrade", "2.0.0", SCHEMA_UPDATE_SQL);
                    loadSql(schemaUpdateFile, conn);
                    log.info("Schema updated.");
                }
                break;
            case "2.0.0":
                try (Connection conn = DriverManager.getConnection(dbUrl, dbUserName, dbPassword)) {
                    log.info("Updating schema ...");
                    schemaUpdateFile = Paths.get(installScripts.getDataDir(), "upgrade", "2.1.1", SCHEMA_UPDATE_SQL);
                    loadSql(schemaUpdateFile, conn);
                    log.info("Schema updated.");
                }
                break;
            case "2.1.1":
                try (Connection conn = DriverManager.getConnection(dbUrl, dbUserName, dbPassword)) {

                    log.info("Dumping entity views ...");
                    Path entityViewsDump = SqlDbHelper.dumpTableIfExists(conn, ENTITY_VIEWS,
                            new String[]{ID, ENTITY_ID, ENTITY_TYPE, TENANT_ID, CUSTOMER_ID, TYPE, NAME, KEYS, START_TS, END_TS, SEARCH_TEXT, ADDITIONAL_INFO},
                            new String[]{"", "", "", "", "", "default", "", "", "0", "0", "", ""},
                            "tb-entity-views", true);
                    log.info("Entity views dumped.");

                    log.info("Updating schema ...");
                    schemaUpdateFile = Paths.get(installScripts.getDataDir(), "upgrade", "2.1.2", SCHEMA_UPDATE_SQL);
                    loadSql(schemaUpdateFile, conn);
                    log.info("Schema updated.");

                    log.info("Restoring entity views ...");
                    if (entityViewsDump != null) {
                        SqlDbHelper.loadTable(conn, ENTITY_VIEW,
                                new String[]{ID, ENTITY_ID, ENTITY_TYPE, TENANT_ID, CUSTOMER_ID, TYPE, NAME, KEYS, START_TS, END_TS, SEARCH_TEXT, ADDITIONAL_INFO}, entityViewsDump, true);
                        Files.deleteIfExists(entityViewsDump);
                    }
                    log.info("Entity views restored.");
                }
                break;
            case "2.1.3":
                try (Connection conn = DriverManager.getConnection(dbUrl, dbUserName, dbPassword)) {
                    log.info("Updating schema ...");
                    schemaUpdateFile = Paths.get(installScripts.getDataDir(), "upgrade", "2.2.0", SCHEMA_UPDATE_SQL);
                    loadSql(schemaUpdateFile, conn);
                    log.info("Schema updated.");
                }
                break;
            case "2.3.0":
                try (Connection conn = DriverManager.getConnection(dbUrl, dbUserName, dbPassword)) {
                    log.info("Updating schema ...");
                    schemaUpdateFile = Paths.get(installScripts.getDataDir(), "upgrade", "2.3.1", SCHEMA_UPDATE_SQL);
                    loadSql(schemaUpdateFile, conn);
                    log.info("Schema updated.");
                }
                break;
            case "2.3.1":
                try (Connection conn = DriverManager.getConnection(dbUrl, dbUserName, dbPassword)) {
                    log.info("Updating schema ...");
                    schemaUpdateFile = Paths.get(installScripts.getDataDir(), "upgrade", "2.4.0", SCHEMA_UPDATE_SQL);
                    loadSql(schemaUpdateFile, conn);
                    try {
                        conn.createStatement().execute("ALTER TABLE device ADD COLUMN label varchar(255)"); //NOSONAR, ignoring because method used to execute thingsboard database upgrade script
                    } catch (Exception e) {
                    }
                    log.info("Schema updated.");
                }
                break;
            case "2.4.1":
                try (Connection conn = DriverManager.getConnection(dbUrl, dbUserName, dbPassword)) {
                    log.info("Updating schema ...");
                    try {
                        conn.createStatement().execute("ALTER TABLE asset ADD COLUMN label varchar(255)"); //NOSONAR, ignoring because method used to execute thingsboard database upgrade script
                    } catch (Exception e) {
                    }
                    schemaUpdateFile = Paths.get(installScripts.getDataDir(), "upgrade", "2.4.2", SCHEMA_UPDATE_SQL);
                    loadSql(schemaUpdateFile, conn);
                    try {
                        conn.createStatement().execute("ALTER TABLE device ADD CONSTRAINT device_name_unq_key UNIQUE (tenant_id, name)"); //NOSONAR, ignoring because method used to execute thingsboard database upgrade script
                    } catch (Exception e) {
                    }
                    try {
                        conn.createStatement().execute("ALTER TABLE device_credentials ADD CONSTRAINT device_credentials_id_unq_key UNIQUE (credentials_id)"); //NOSONAR, ignoring because method used to execute thingsboard database upgrade script
                    } catch (Exception e) {
                    }
                    try {
                        conn.createStatement().execute("ALTER TABLE asset ADD CONSTRAINT asset_name_unq_key UNIQUE (tenant_id, name)"); //NOSONAR, ignoring because method used to execute thingsboard database upgrade script
                    } catch (Exception e) {
                    }
                    log.info("Schema updated.");
                }
                break;
            case "2.4.2":
                try (Connection conn = DriverManager.getConnection(dbUrl, dbUserName, dbPassword)) {
                    log.info("Updating schema ...");
                    try {
                        conn.createStatement().execute("ALTER TABLE alarm ADD COLUMN propagate_relation_types varchar"); //NOSONAR, ignoring because method used to execute thingsboard database upgrade script
                    } catch (Exception e) {
                    }
                    log.info("Schema updated.");
                }
                break;
            case "2.4.3":
                try (Connection conn = DriverManager.getConnection(dbUrl, dbUserName, dbPassword)) {
                    log.info("Updating schema ...");
                    try {
                        conn.createStatement().execute("ALTER TABLE attribute_kv ADD COLUMN json_v json;");
                    } catch (Exception e) {
                        if (e instanceof SQLSyntaxErrorException) {
                            try {
                                conn.createStatement().execute("ALTER TABLE attribute_kv ADD COLUMN json_v varchar(10000000);");
                            } catch (Exception e1) {
                            }
                        }
                    }
                    try {
                        conn.createStatement().execute("ALTER TABLE tenant ADD COLUMN isolated_tb_core boolean DEFAULT (false), ADD COLUMN isolated_tb_rule_engine boolean DEFAULT (false)");
                    } catch (Exception e) {
                    }
                    try {
                        long ts = System.currentTimeMillis();
                        conn.createStatement().execute("ALTER TABLE event ADD COLUMN ts bigint DEFAULT " + ts + ";"); //NOSONAR, ignoring because method used to execute thingsboard database upgrade script
                    } catch (Exception e) {
                    }
                    log.info("Schema updated.");
                }
                break;
            case "3.0.1":
                try (Connection conn = DriverManager.getConnection(dbUrl, dbUserName, dbPassword)) {
                    log.info("Updating schema ...");
                    if (isOldSchema(conn, 3000001)) {
                        String[] tables = new String[]{"admin_settings", "alarm", "asset", "audit_log", "attribute_kv",
                                "component_descriptor", "customer", "dashboard", "device", "device_credentials", "event",
                                "relation", "tb_user", "tenant", "user_credentials", "widget_type", "widgets_bundle",
                                "rule_chain", "rule_node", "entity_view"};
                        schemaUpdateFile = Paths.get(installScripts.getDataDir(), "upgrade", "3.0.1", "schema_update_to_uuid.sql");
                        loadSql(schemaUpdateFile, conn);

                        conn.createStatement().execute("call drop_all_idx()");

                        log.info("Optimizing alarm relations...");
                        conn.createStatement().execute("DELETE from relation WHERE relation_type_group = 'ALARM' AND relation_type <> 'ALARM_ANY';");
                        conn.createStatement().execute("DELETE from relation WHERE relation_type_group = 'ALARM' AND relation_type = 'ALARM_ANY' " +
                                "AND exists(SELECT * FROM alarm WHERE alarm.id = relation.to_id AND alarm.originator_id = relation.from_id)");
                        log.info("Alarm relations optimized.");

                        for (String table : tables) {
                            log.info("Updating table {}.", table);
                            Statement statement = conn.createStatement();
                            statement.execute("call update_" + table + "();");

                            SQLWarning warnings = statement.getWarnings();
                            if (warnings != null) {
                                log.info("{}", warnings.getMessage());
                                SQLWarning nextWarning = warnings.getNextWarning();
                                while (nextWarning != null) {
                                    log.info("{}", nextWarning.getMessage());
                                    nextWarning = nextWarning.getNextWarning();
                                }
                            }

                            conn.createStatement().execute("DROP PROCEDURE update_" + table);
                            log.info("Table {} updated.", table);
                        }
                        conn.createStatement().execute("call create_all_idx()");

                        conn.createStatement().execute("DROP PROCEDURE drop_all_idx");
                        conn.createStatement().execute("DROP PROCEDURE create_all_idx");
                        conn.createStatement().execute("DROP FUNCTION column_type_to_uuid");

                        log.info("Updating alarm relations...");
                        conn.createStatement().execute("UPDATE relation SET relation_type = 'ANY' WHERE relation_type_group = 'ALARM' AND relation_type = 'ALARM_ANY';");
                        log.info("Alarm relations updated.");

                        conn.createStatement().execute("UPDATE tb_schema_settings SET schema_version = 3001000;");

                        conn.createStatement().execute("VACUUM FULL");
                    }
                    log.info("Schema updated.");
                } catch (Exception e) {
                    log.error("Failed updating schema!!!", e);
                }
                break;
            case "3.1.0":
                try (Connection conn = DriverManager.getConnection(dbUrl, dbUserName, dbPassword)) {
                    log.info("Updating schema ...");
                    schemaUpdateFile = Paths.get(installScripts.getDataDir(), "upgrade", "3.1.0", SCHEMA_UPDATE_SQL);
                    loadSql(schemaUpdateFile, conn);
                    log.info("Schema updated.");
                }
                break;
            case "3.1.1":
                try (Connection conn = DriverManager.getConnection(dbUrl, dbUserName, dbPassword)) {
                    log.info("Updating schema ...");
                    if (isOldSchema(conn, 3001000)) {

                        try {
                            conn.createStatement().execute("ALTER TABLE device ADD COLUMN device_profile_id uuid, ADD COLUMN device_data jsonb");
                        } catch (Exception e) {
                        }

                        try {
                            conn.createStatement().execute("ALTER TABLE tenant ADD COLUMN tenant_profile_id uuid");
                        } catch (Exception e) {
                        }

                        try {
                            conn.createStatement().execute("CREATE TABLE IF NOT EXISTS rule_node_state (" +
                                    " id uuid NOT NULL CONSTRAINT rule_node_state_pkey PRIMARY KEY," +
                                    " created_time bigint NOT NULL," +
                                    " rule_node_id uuid NOT NULL," +
                                    " entity_type varchar(32) NOT NULL," +
                                    " entity_id uuid NOT NULL," +
                                    " state_data varchar(16384) NOT NULL," +
                                    " CONSTRAINT rule_node_state_unq_key UNIQUE (rule_node_id, entity_id)," +
                                    " CONSTRAINT fk_rule_node_state_node_id FOREIGN KEY (rule_node_id) REFERENCES rule_node(id) ON DELETE CASCADE)");
                        } catch (Exception e) {
                        }

                        try {
                            conn.createStatement().execute("CREATE TABLE IF NOT EXISTS api_usage_state (" +
                                    " id uuid NOT NULL CONSTRAINT usage_record_pkey PRIMARY KEY," +
                                    " created_time bigint NOT NULL," +
                                    " tenant_id uuid," +
                                    " entity_type varchar(32)," +
                                    " entity_id uuid," +
                                    " transport varchar(32)," +
                                    " db_storage varchar(32)," +
                                    " re_exec varchar(32)," +
                                    " js_exec varchar(32)," +
                                    " email_exec varchar(32)," +
                                    " sms_exec varchar(32)," +
                                    " CONSTRAINT api_usage_state_unq_key UNIQUE (tenant_id, entity_id)\n" +
                                    ");");
                        } catch (Exception e) {
                        }

                        schemaUpdateFile = Paths.get(installScripts.getDataDir(), "upgrade", "3.1.1", "schema_update_before.sql");
                        loadSql(schemaUpdateFile, conn);

                        log.info("Creating default tenant profiles...");
                        systemDataLoaderService.createDefaultTenantProfiles();

                        log.info("Updating tenant profiles...");
                        conn.createStatement().execute("call update_tenant_profiles()");

                        log.info("Creating default device profiles...");
                        PageLink pageLink = new PageLink(100);
                        PageData<Tenant> pageData;
                        do {
                            pageData = tenantService.findTenants(pageLink);
                            for (Tenant tenant : pageData.getData()) {
                                try {
                                    apiUsageStateService.createDefaultApiUsageState(tenant.getId(), null);
                                } catch (Exception e) {
                                }
                                List<EntitySubtype> deviceTypes = deviceService.findDeviceTypesByTenantId(tenant.getId()).get();
                                try {
                                    deviceProfileService.createDefaultDeviceProfile(tenant.getId());
                                } catch (Exception e) {
                                }
                                for (EntitySubtype deviceType : deviceTypes) {
                                    try {
                                        deviceProfileService.findOrCreateDeviceProfile(tenant.getId(), deviceType.getType());
                                    } catch (Exception e) {
                                    }
                                }
                            }
                            pageLink = pageLink.nextPageLink();
                        } while (pageData.hasNext());

                        log.info("Updating device profiles...");
                        conn.createStatement().execute("call update_device_profiles()");

                        schemaUpdateFile = Paths.get(installScripts.getDataDir(), "upgrade", "3.1.1", "schema_update_after.sql");
                        loadSql(schemaUpdateFile, conn);

                        conn.createStatement().execute("UPDATE tb_schema_settings SET schema_version = 3002000;");
                    }
                    log.info("Schema updated.");
                } catch (Exception e) {
                    log.error("Failed updating schema!!!", e);
                }
                break;
            case "3.2.0":
                try (Connection conn = DriverManager.getConnection(dbUrl, dbUserName, dbPassword)) {
                    log.info("Updating schema ...");
                    try {
                        conn.createStatement().execute("CREATE INDEX IF NOT EXISTS idx_device_device_profile_id ON device(tenant_id, device_profile_id);");
                        conn.createStatement().execute("ALTER TABLE dashboard ALTER COLUMN configuration TYPE varchar;");
                        conn.createStatement().execute("UPDATE tb_schema_settings SET schema_version = 3002001;");
                    } catch (Exception e) {
                        log.error("Failed updating schema!!!", e);
                    }
                    log.info("Schema updated.");
                }
                break;
            case "3.2.1":
                try (Connection conn = DriverManager.getConnection(dbUrl, dbUserName, dbPassword)) {
                    log.info("Updating schema ...");
                    conn.createStatement().execute("CREATE INDEX IF NOT EXISTS idx_audit_log_tenant_id_and_created_time ON audit_log(tenant_id, created_time);");
                    schemaUpdateFile = Paths.get(installScripts.getDataDir(), "upgrade", "3.2.1", SCHEMA_UPDATE_SQL);
                    loadSql(schemaUpdateFile, conn);
                    conn.createStatement().execute("UPDATE tb_schema_settings SET schema_version = 3002002;");
                    log.info("Schema updated.");
                } catch (Exception e) {
                    log.error("Failed updating schema!!!", e);
                }
                break;
            case "3.2.2":
                try (Connection conn = DriverManager.getConnection(dbUrl, dbUserName, dbPassword)) {
                    log.info("Updating schema ...");
                    try {
                        conn.createStatement().execute("ALTER TABLE rule_chain ADD COLUMN type varchar(255) DEFAULT 'CORE'"); //NOSONAR, ignoring because method used to execute thingsboard database upgrade script
                    } catch (Exception ignored) {
                    }
                    schemaUpdateFile = Paths.get(installScripts.getDataDir(), "upgrade", "3.2.2", SCHEMA_UPDATE_SQL);
                    loadSql(schemaUpdateFile, conn);
                    log.info("Load Edge TTL functions ...");
                    schemaUpdateFile = Paths.get(installScripts.getDataDir(), "upgrade", "3.2.2", "schema_update_ttl.sql");
                    loadSql(schemaUpdateFile, conn);
                    log.info("Edge TTL functions successfully loaded!");
                    log.info("Updating indexes and TTL procedure for event table...");
                    schemaUpdateFile = Paths.get(installScripts.getDataDir(), "upgrade", "3.2.2", "schema_update_event.sql");
                    loadSql(schemaUpdateFile, conn);
                    log.info("Updating schema settings...");
                    conn.createStatement().execute("UPDATE tb_schema_settings SET schema_version = 3003000;");
                    log.info("Schema updated.");
                } catch (Exception e) {
                    log.error("Failed updating schema!!!", e);
                }
                break;
            case "3.3.2":
                try (Connection conn = DriverManager.getConnection(dbUrl, dbUserName, dbPassword)) {
                    log.info("Updating schema ...");
                    schemaUpdateFile = Paths.get(installScripts.getDataDir(), "upgrade", "3.3.2", SCHEMA_UPDATE_SQL);
                    loadSql(schemaUpdateFile, conn);
                    try {
                        conn.createStatement().execute("ALTER TABLE alarm ADD COLUMN propagate_to_owner boolean DEFAULT false;"); //NOSONAR, ignoring because method used to execute thingsboard database upgrade script
                        conn.createStatement().execute("ALTER TABLE alarm ADD COLUMN propagate_to_tenant boolean DEFAULT false;"); //NOSONAR, ignoring because method used to execute thingsboard database upgrade script
                    } catch (Exception ignored) {
                    }

                    try {
                        conn.createStatement().execute("insert into entity_alarm(tenant_id, entity_id, created_time, alarm_type, customer_id, alarm_id)" +
                                " select tenant_id, originator_id, created_time, type, customer_id, id from alarm ON CONFLICT DO NOTHING;");
                        conn.createStatement().execute("insert into entity_alarm(tenant_id, entity_id, created_time, alarm_type, customer_id, alarm_id)" +
                                " select a.tenant_id, r.from_id, created_time, type, customer_id, id" +
                                " from alarm a inner join relation r on r.relation_type_group = 'ALARM' and r.relation_type = 'ANY' and a.id = r.to_id ON CONFLICT DO NOTHING;");
                        conn.createStatement().execute("delete from relation r where r.relation_type_group = 'ALARM';");
                    } catch (Exception e) {
                        log.error("Failed to update alarm relations!!!", e);
                    }

                    log.info("Updating lwm2m device profiles ...");
                    try {
                        schemaUpdateFile = Paths.get(installScripts.getDataDir(), "upgrade", "3.3.2", "schema_update_lwm2m_bootstrap.sql");
                        loadSql(schemaUpdateFile, conn);
                        log.info("Updating server`s public key from HexDec to Base64 in profile for LWM2M...");
                        conn.createStatement().execute("call update_profile_bootstrap();");
                        log.info("Server`s public key from HexDec to Base64 in profile for LWM2M updated.");
                        log.info("Updating client`s public key and secret key from HexDec to Base64 for LWM2M...");
                        conn.createStatement().execute("call update_device_credentials_to_base64_and_bootstrap();");
                        log.info("Client`s public key and secret key from HexDec to Base64 for LWM2M updated.");
                    } catch (Exception e) {
                        log.error("Failed to update lwm2m profiles!!!", e);
                    }
                    log.info("Updating schema settings...");
                    conn.createStatement().execute("UPDATE tb_schema_settings SET schema_version = 3003003;");
                    log.info("Schema updated.");
                } catch (Exception e) {
                    log.error("Failed updating schema!!!", e);
                }
                break;
            case "3.3.3":
                try (Connection conn = DriverManager.getConnection(dbUrl, dbUserName, dbPassword)) {
                    log.info("Updating schema ...");
                    try {
                        conn.createStatement().execute("ALTER TABLE edge DROP COLUMN edge_license_key;"); //NOSONAR, ignoring because method used to execute thingsboard database upgrade script
                        conn.createStatement().execute("ALTER TABLE edge DROP COLUMN cloud_endpoint;"); //NOSONAR, ignoring because method used to execute thingsboard database upgrade script
                    } catch (Exception ignored) {
                    }

                    log.info("Updating TTL cleanup procedure for the event table...");
                    schemaUpdateFile = Paths.get(installScripts.getDataDir(), "upgrade", "3.3.3", "schema_event_ttl_procedure.sql");
                    loadSql(schemaUpdateFile, conn);
                    schemaUpdateFile = Paths.get(installScripts.getDataDir(), "upgrade", "3.3.3", SCHEMA_UPDATE_SQL);
                    loadSql(schemaUpdateFile, conn);

                    log.info("Updating schema settings...");
                    conn.createStatement().execute("UPDATE tb_schema_settings SET schema_version = 3003004;");
                    log.info("Schema updated.");
                } catch (Exception e) {
                    log.error("Failed updating schema!!!", e);
                }
                break;
            case "3.3.4":
                try (Connection conn = DriverManager.getConnection(dbUrl, dbUserName, dbPassword)) {
                    log.info("Updating schema ...");
                    schemaUpdateFile = Paths.get(installScripts.getDataDir(), "upgrade", "3.3.4", SCHEMA_UPDATE_SQL);
                    loadSql(schemaUpdateFile, conn);

                    log.info("Loading queues...");
                    try {
                        if (!CollectionUtils.isEmpty(queueConfig.getQueues())) {
                            queueConfig.getQueues().forEach(queueSettings -> {
                                Queue queue = queueConfigToQueue(queueSettings);
                                Queue existing = queueService.findQueueByTenantIdAndName(queue.getTenantId(), queue.getName());
                                if (existing == null) {
                                    queueService.saveQueue(queue);
                                }
                            });
                        } else {
                            systemDataLoaderService.createQueues();
                        }
                    } catch (Exception e) {
                    }

                    log.info("Updating schema settings...");
                    conn.createStatement().execute("UPDATE tb_schema_settings SET schema_version = 3004000;");
                    log.info("Schema updated.");
                } catch (Exception e) {
                    log.error("Failed updating schema!!!", e);
                }
                break;
            case "3.4.0":
                try (Connection conn = DriverManager.getConnection(dbUrl, dbUserName, dbPassword)) {
                    log.info("Updating schema ...");
                    schemaUpdateFile = Paths.get(installScripts.getDataDir(), "upgrade", "3.4.0", SCHEMA_UPDATE_SQL);
                    loadSql(schemaUpdateFile, conn);
                    log.info("Updating schema settings...");
                    conn.createStatement().execute("UPDATE tb_schema_settings SET schema_version = 3004001;");
                    log.info("Schema updated.");
                } catch (Exception e) {
                    log.error("Failed updating schema!!!", e);
                }
                break;
            case "3.4.1":
                try (Connection conn = DriverManager.getConnection(dbUrl, dbUserName, dbPassword)) {
                    log.info("Updating schema ...");
                    runSchemaUpdateScript(conn, "3.4.1");
                    if (isOldSchema(conn, 3004001)) {
                        try {
                            conn.createStatement().execute("ALTER TABLE asset ADD COLUMN asset_profile_id uuid");
                        } catch (Exception e) {
                        }

                        schemaUpdateFile = Paths.get(installScripts.getDataDir(), "upgrade", "3.4.1", "schema_update_before.sql");
                        loadSql(schemaUpdateFile, conn);

                        conn.createStatement().execute("DELETE FROM asset a WHERE NOT exists(SELECT id FROM tenant WHERE id = a.tenant_id);");

                        log.info("Creating default asset profiles...");

                        PageLink pageLink = new PageLink(1000);
                        PageData<TenantId> tenantIds;
                        do {
                            List<ListenableFuture<?>> futures = new ArrayList<>();
                            tenantIds = tenantService.findTenantsIds(pageLink);
                            for (TenantId tenantId : tenantIds.getData()) {
                                futures.add(dbUpgradeExecutor.submit(() -> {
                                    try {
                                        assetProfileService.createDefaultAssetProfile(tenantId);
                                    } catch (Exception e) {
                                    }
                                }));
                            }
                            Futures.allAsList(futures).get();
                            pageLink = pageLink.nextPageLink();
                        } while (tenantIds.hasNext());

                        pageLink = new PageLink(1000);
                        PageData<TbPair<UUID, String>> pairs;
                        do {
                            List<ListenableFuture<?>> futures = new ArrayList<>();
                            pairs = assetDao.getAllAssetTypes(pageLink);
                            for (TbPair<UUID, String> pair : pairs.getData()) {
                                TenantId tenantId = new TenantId(pair.getFirst());
                                String assetType = pair.getSecond();
                                if (!"default".equals(assetType)) {
                                    futures.add(dbUpgradeExecutor.submit(() -> {
                                        try {
                                            assetProfileService.findOrCreateAssetProfile(tenantId, assetType);
                                        } catch (Exception e) {
                                        }
                                    }));
                                }
                            }
                            Futures.allAsList(futures).get();
                            pageLink = pageLink.nextPageLink();
                        } while (pairs.hasNext());

                        log.info("Updating asset profiles...");
                        conn.createStatement().execute("call update_asset_profiles()");

                        schemaUpdateFile = Paths.get(installScripts.getDataDir(), "upgrade", "3.4.1", "schema_update_after.sql");
                        loadSql(schemaUpdateFile, conn);

                        conn.createStatement().execute("UPDATE tb_schema_settings SET schema_version = 3004002;");
                    }
                    log.info("Schema updated.");
                } catch (Exception e) {
                    log.error("Failed updating schema!!!", e);
                }
                break;
            case "3.4.4":
                try (Connection conn = DriverManager.getConnection(dbUrl, dbUserName, dbPassword)) {
                    log.info("Updating schema ...");
                    if (isOldSchema(conn, 3004002)) {
                        schemaUpdateFile = Paths.get(installScripts.getDataDir(), "upgrade", "3.4.4", SCHEMA_UPDATE_SQL);
                        loadSql(schemaUpdateFile, conn);

                        try {
                            conn.createStatement().execute("VACUUM FULL ANALYZE alarm;"); //NOSONAR, ignoring because method used to execute thingsboard database upgrade script
                        } catch (Exception e) {
                        }

                        try {
                            conn.createStatement().execute("ALTER TABLE asset_profile ADD COLUMN default_edge_rule_chain_id uuid"); //NOSONAR, ignoring because method used to execute thingsboard database upgrade script
                        } catch (Exception e) {
                        }
                        try {
                            conn.createStatement().execute("ALTER TABLE device_profile ADD COLUMN default_edge_rule_chain_id uuid"); //NOSONAR, ignoring because method used to execute thingsboard database upgrade script
                        } catch (Exception e) {
                        }
                        try {
                            conn.createStatement().execute("ALTER TABLE asset_profile ADD CONSTRAINT fk_default_edge_rule_chain_asset_profile FOREIGN KEY (default_edge_rule_chain_id) REFERENCES rule_chain(id)"); //NOSONAR, ignoring because method used to execute thingsboard database upgrade script
                        } catch (Exception e) {
                        }
                        try {
                            conn.createStatement().execute("ALTER TABLE device_profile ADD CONSTRAINT fk_default_edge_rule_chain_device_profile FOREIGN KEY (default_edge_rule_chain_id) REFERENCES rule_chain(id)"); //NOSONAR, ignoring because method used to execute thingsboard database upgrade script
                        } catch (Exception e) {
                        }

                        conn.createStatement().execute("UPDATE tb_schema_settings SET schema_version = 3005000;");
                    }
                    log.info("Schema updated.");
                } catch (Exception e) {
                    log.error("Failed updating schema!!!", e);
                }
                break;
            case "3.5.0":
                try (Connection conn = DriverManager.getConnection(dbUrl, dbUserName, dbPassword)) {
                    log.info("Updating schema ...");
                    if (isOldSchema(conn, 3005000)) {
                        schemaUpdateFile = Paths.get(installScripts.getDataDir(), "upgrade", "3.5.0", SCHEMA_UPDATE_SQL);
                        loadSql(schemaUpdateFile, conn);
                        conn.createStatement().execute("UPDATE tb_schema_settings SET schema_version = 3005001;");
                    }
                    log.info("Schema updated.");
                } catch (Exception e) {
                    log.error("Failed updating schema!!!", e);
                }
                break;
            case "3.5.1":
                try (Connection conn = DriverManager.getConnection(dbUrl, dbUserName, dbPassword)) {
                    if (isOldSchema(conn, 3005001)) {
                        log.info("Updating schema ...");
                        schemaUpdateFile = Paths.get(installScripts.getDataDir(), "upgrade", "3.5.1", SCHEMA_UPDATE_SQL);
                        loadSql(schemaUpdateFile, conn);

                        String[] entityNames = new String[]{"device", "component_descriptor", "customer", "dashboard", "rule_chain", "rule_node", "ota_package",
                                "asset_profile", "asset", "device_profile", "tb_user", "tenant_profile", "tenant", "widgets_bundle", "entity_view", "edge"};
                        for (String entityName : entityNames) {
                            try {
                                conn.createStatement().execute("ALTER TABLE " + entityName + " DROP COLUMN " + SEARCH_TEXT + " CASCADE");
                            } catch (Exception e) {
                            }
                        }
                        try {
                            conn.createStatement().execute("ALTER TABLE component_descriptor ADD COLUMN IF NOT EXISTS configuration_version int DEFAULT 0;");
                        } catch (Exception e) {
                        }
                        try {
                            conn.createStatement().execute("ALTER TABLE rule_node ADD COLUMN IF NOT EXISTS configuration_version int DEFAULT 0;");
                        } catch (Exception e) {
                        }
                        try {
                            conn.createStatement().execute("CREATE INDEX IF NOT EXISTS idx_rule_node_type_configuration_version ON rule_node(type, configuration_version);");
                        } catch (Exception e) {
                        }
                        try {
                            conn.createStatement().execute("UPDATE rule_node SET " +
                                    "configuration = (configuration::jsonb || '{\"updateAttributesOnlyOnValueChange\": \"false\"}'::jsonb)::varchar, " +
                                    "configuration_version = 1 " +
                                    "WHERE type = 'org.thingsboard.rule.engine.telemetry.TbMsgAttributesNode' AND configuration_version < 1;");
                        } catch (Exception e) {
                        }
                        try {
                            conn.createStatement().execute("CREATE INDEX IF NOT EXISTS idx_notification_recipient_id_unread ON notification(recipient_id) WHERE status <> 'READ';");
                        } catch (Exception e) {
                        }

                        conn.createStatement().execute("UPDATE tb_schema_settings SET schema_version = 3006000;");
                        log.info("Schema updated to version 3.6.0.");
                    } else {
                        log.info("Skip schema re-update to version 3.6.0. Use env flag 'SKIP_SCHEMA_VERSION_CHECK' to force the re-update.");
                    }
                } catch (Exception e) {
                    log.error("Failed updating schema!!!", e);
                }
                break;
            case "3.6.0":
                try (Connection conn = DriverManager.getConnection(dbUrl, dbUserName, dbPassword)) {
<<<<<<< HEAD
                    log.info("Updating schema ...");
                    if (isOldSchema(conn, 3006000)) {
                        schemaUpdateFile = Paths.get(installScripts.getDataDir(), "upgrade", "3.6.0", SCHEMA_UPDATE_SQL);
                        loadSql(schemaUpdateFile, conn);
                        conn.createStatement().execute("UPDATE tb_schema_settings SET schema_version = 3006001;");
                    }
                    log.info("Schema updated.");
=======
                    if (isOldSchema(conn, 3006000)) {
                        log.info("Updating schema ...");
                        schemaUpdateFile = Paths.get(installScripts.getDataDir(), "upgrade", "3.6.0", SCHEMA_UPDATE_SQL);
                        loadSql(schemaUpdateFile, conn);
                        conn.createStatement().execute("UPDATE tb_schema_settings SET schema_version = 3006001;");
                        log.info("Schema updated to version 3.6.1.");
                    } else {
                        log.info("Skip schema re-update to version 3.6.1. Use env flag 'SKIP_SCHEMA_VERSION_CHECK' to force the re-update.");
                    }
>>>>>>> 2c54766a
                } catch (Exception e) {
                    log.error("Failed updating schema!!!", e);
                }
                break;
            default:
                throw new RuntimeException("Unable to upgrade SQL database, unsupported fromVersion: " + fromVersion);
        }
    }

    private void runSchemaUpdateScript(Connection connection, String version) throws Exception {
        Path schemaUpdateFile = Paths.get(installScripts.getDataDir(), "upgrade", version, SCHEMA_UPDATE_SQL);
        loadSql(schemaUpdateFile, connection);
    }

    private void loadSql(Path sqlFile, Connection conn) throws Exception {
        String sql = new String(Files.readAllBytes(sqlFile), Charset.forName("UTF-8"));
        Statement st = conn.createStatement();
        st.setQueryTimeout((int) TimeUnit.HOURS.toSeconds(3));
        st.execute(sql);//NOSONAR, ignoring because method used to execute thingsboard database upgrade script
        printWarnings(st);
        Thread.sleep(5000);
    }

    protected void printWarnings(Statement statement) throws SQLException {
        SQLWarning warnings = statement.getWarnings();
        if (warnings != null) {
            log.info("{}", warnings.getMessage());
            SQLWarning nextWarning = warnings.getNextWarning();
            while (nextWarning != null) {
                log.info("{}", nextWarning.getMessage());
                nextWarning = nextWarning.getNextWarning();
            }
        }
    }

    protected boolean isOldSchema(Connection conn, long fromVersion) {
        if (DefaultDataUpdateService.getEnv("SKIP_SCHEMA_VERSION_CHECK", false)) {
            log.info("Skipped DB schema version check due to SKIP_SCHEMA_VERSION_CHECK set to true!");
            return true;
        }
        boolean isOldSchema = true;
        try {
            Statement statement = conn.createStatement();
            statement.execute("CREATE TABLE IF NOT EXISTS tb_schema_settings ( schema_version bigint NOT NULL, CONSTRAINT tb_schema_settings_pkey PRIMARY KEY (schema_version));");
            Thread.sleep(1000);
            ResultSet resultSet = statement.executeQuery("SELECT schema_version FROM tb_schema_settings;");
            if (resultSet.next()) {
                isOldSchema = resultSet.getLong(1) <= fromVersion;
            } else {
                resultSet.close();
                statement.execute("INSERT INTO tb_schema_settings (schema_version) VALUES (" + fromVersion + ")");
            }
            statement.close();
        } catch (InterruptedException | SQLException e) {
            log.info("Failed to check current PostgreSQL schema due to: {}", e.getMessage());
        }
        return isOldSchema;
    }

    private Queue queueConfigToQueue(TbRuleEngineQueueConfiguration queueSettings) {
        Queue queue = new Queue();
        queue.setTenantId(TenantId.SYS_TENANT_ID);
        queue.setName(queueSettings.getName());
        queue.setTopic(queueSettings.getTopic());
        queue.setPollInterval(queueSettings.getPollInterval());
        queue.setPartitions(queueSettings.getPartitions());
        queue.setPackProcessingTimeout(queueSettings.getPackProcessingTimeout());
        SubmitStrategy submitStrategy = new SubmitStrategy();
        submitStrategy.setBatchSize(queueSettings.getSubmitStrategy().getBatchSize());
        submitStrategy.setType(SubmitStrategyType.valueOf(queueSettings.getSubmitStrategy().getType()));
        queue.setSubmitStrategy(submitStrategy);
        ProcessingStrategy processingStrategy = new ProcessingStrategy();
        processingStrategy.setType(ProcessingStrategyType.valueOf(queueSettings.getProcessingStrategy().getType()));
        processingStrategy.setRetries(queueSettings.getProcessingStrategy().getRetries());
        processingStrategy.setFailurePercentage(queueSettings.getProcessingStrategy().getFailurePercentage());
        processingStrategy.setPauseBetweenRetries(queueSettings.getProcessingStrategy().getPauseBetweenRetries());
        processingStrategy.setMaxPauseBetweenRetries(queueSettings.getProcessingStrategy().getMaxPauseBetweenRetries());
        queue.setProcessingStrategy(processingStrategy);
        queue.setConsumerPerPartition(queueSettings.isConsumerPerPartition());
        return queue;
    }

}<|MERGE_RESOLUTION|>--- conflicted
+++ resolved
@@ -779,15 +779,6 @@
                 break;
             case "3.6.0":
                 try (Connection conn = DriverManager.getConnection(dbUrl, dbUserName, dbPassword)) {
-<<<<<<< HEAD
-                    log.info("Updating schema ...");
-                    if (isOldSchema(conn, 3006000)) {
-                        schemaUpdateFile = Paths.get(installScripts.getDataDir(), "upgrade", "3.6.0", SCHEMA_UPDATE_SQL);
-                        loadSql(schemaUpdateFile, conn);
-                        conn.createStatement().execute("UPDATE tb_schema_settings SET schema_version = 3006001;");
-                    }
-                    log.info("Schema updated.");
-=======
                     if (isOldSchema(conn, 3006000)) {
                         log.info("Updating schema ...");
                         schemaUpdateFile = Paths.get(installScripts.getDataDir(), "upgrade", "3.6.0", SCHEMA_UPDATE_SQL);
@@ -797,7 +788,6 @@
                     } else {
                         log.info("Skip schema re-update to version 3.6.1. Use env flag 'SKIP_SCHEMA_VERSION_CHECK' to force the re-update.");
                     }
->>>>>>> 2c54766a
                 } catch (Exception e) {
                     log.error("Failed updating schema!!!", e);
                 }
