/**
 * Copyright © 2016-2024 The Thingsboard Authors
 *
 * Licensed under the Apache License, Version 2.0 (the "License");
 * you may not use this file except in compliance with the License.
 * You may obtain a copy of the License at
 *
 *     http://www.apache.org/licenses/LICENSE-2.0
 *
 * Unless required by applicable law or agreed to in writing, software
 * distributed under the License is distributed on an "AS IS" BASIS,
 * WITHOUT WARRANTIES OR CONDITIONS OF ANY KIND, either express or implied.
 * See the License for the specific language governing permissions and
 * limitations under the License.
 */
package org.thingsboard.server.service.queue;

import lombok.extern.slf4j.Slf4j;
import org.springframework.context.ApplicationEventPublisher;
import org.springframework.context.event.EventListener;
import org.springframework.scheduling.annotation.Scheduled;
import org.springframework.stereotype.Service;
import org.thingsboard.server.actors.ActorSystemContext;
import org.thingsboard.server.common.data.EntityType;
import org.thingsboard.server.common.data.id.QueueId;
import org.thingsboard.server.common.data.id.TenantId;
import org.thingsboard.server.common.data.plugin.ComponentLifecycleEvent;
import org.thingsboard.server.common.data.queue.Queue;
import org.thingsboard.server.common.data.rpc.RpcError;
import org.thingsboard.server.common.msg.plugin.ComponentLifecycleMsg;
import org.thingsboard.server.common.msg.queue.ServiceType;
import org.thingsboard.server.common.msg.queue.TbCallback;
import org.thingsboard.server.common.msg.rpc.FromDeviceRpcResponse;
import org.thingsboard.server.common.util.ProtoUtils;
import org.thingsboard.server.dao.queue.QueueService;
import org.thingsboard.server.dao.tenant.TbTenantProfileCache;
import org.thingsboard.server.gen.transport.TransportProtos;
import org.thingsboard.server.gen.transport.TransportProtos.QueueDeleteMsg;
import org.thingsboard.server.gen.transport.TransportProtos.QueueUpdateMsg;
import org.thingsboard.server.gen.transport.TransportProtos.ToRuleEngineNotificationMsg;
import org.thingsboard.server.queue.TbQueueConsumer;
import org.thingsboard.server.queue.common.TbProtoQueueMsg;
import org.thingsboard.server.queue.discovery.PartitionService;
import org.thingsboard.server.queue.discovery.QueueKey;
import org.thingsboard.server.queue.discovery.event.PartitionChangeEvent;
<<<<<<< HEAD
import org.thingsboard.server.queue.util.DataDecodingEncodingService;
=======
import org.thingsboard.server.queue.provider.TbRuleEngineQueueFactory;
import org.thingsboard.server.queue.util.AfterStartUp;
>>>>>>> 442f2a58
import org.thingsboard.server.queue.util.TbRuleEngineComponent;
import org.thingsboard.server.service.apiusage.TbApiUsageStateService;
import org.thingsboard.server.service.profile.TbAssetProfileCache;
import org.thingsboard.server.service.profile.TbDeviceProfileCache;
import org.thingsboard.server.service.queue.processing.AbstractConsumerService;
import org.thingsboard.server.service.queue.ruleengine.TbRuleEngineConsumerContext;
import org.thingsboard.server.service.queue.ruleengine.TbRuleEngineQueueConsumerManager;
import org.thingsboard.server.service.rpc.TbRuleEngineDeviceRpcService;
import org.thingsboard.server.service.security.auth.jwt.settings.JwtSettingsService;

import jakarta.annotation.PostConstruct;
import java.util.ArrayList;
import java.util.List;
import java.util.Optional;
import java.util.UUID;
import java.util.concurrent.ConcurrentHashMap;
import java.util.concurrent.ConcurrentMap;
import java.util.stream.Collectors;

@Service
@TbRuleEngineComponent
@Slf4j
public class DefaultTbRuleEngineConsumerService extends AbstractConsumerService<ToRuleEngineNotificationMsg> implements TbRuleEngineConsumerService {

    private final TbRuleEngineConsumerContext ctx;
    private final QueueService queueService;
    private final TbRuleEngineDeviceRpcService tbDeviceRpcService;

    private final ConcurrentMap<QueueKey, TbRuleEngineQueueConsumerManager> consumers = new ConcurrentHashMap<>();

    public DefaultTbRuleEngineConsumerService(TbRuleEngineConsumerContext ctx,
                                              ActorSystemContext actorContext,
                                              TbRuleEngineDeviceRpcService tbDeviceRpcService,
                                              QueueService queueService,
                                              TbDeviceProfileCache deviceProfileCache,
                                              TbAssetProfileCache assetProfileCache,
                                              TbTenantProfileCache tenantProfileCache,
                                              TbApiUsageStateService apiUsageStateService,
                                              PartitionService partitionService,
                                              ApplicationEventPublisher eventPublisher,
                                              JwtSettingsService jwtSettingsService) {
<<<<<<< HEAD
        super(actorContext, encodingService, tenantProfileCache, deviceProfileCache, assetProfileCache, apiUsageStateService, partitionService, eventPublisher, jwtSettingsService);
=======
        super(actorContext, tenantProfileCache, deviceProfileCache, assetProfileCache, apiUsageStateService, partitionService,
                eventPublisher, tbRuleEngineQueueFactory.createToRuleEngineNotificationsMsgConsumer(), jwtSettingsService);
>>>>>>> 442f2a58
        this.ctx = ctx;
        this.tbDeviceRpcService = tbDeviceRpcService;
        this.queueService = queueService;
    }

    @PostConstruct
    public void init() {
        super.init("tb-rule-engine");
        List<Queue> queues = queueService.findAllQueues();
        for (Queue configuration : queues) {
            if (partitionService.isManagedByCurrentService(configuration.getTenantId())) {
                QueueKey queueKey = new QueueKey(ServiceType.TB_RULE_ENGINE, configuration);
                createConsumer(queueKey, configuration);
            }
        }
    }

    @Override
    protected void onTbApplicationEvent(PartitionChangeEvent event) {
        event.getPartitionsMap().forEach((queueKey, partitions) -> {
            if (partitionService.isManagedByCurrentService(queueKey.getTenantId())) {
                var consumer = getConsumer(queueKey).orElseGet(() -> {
                    Queue config = queueService.findQueueByTenantIdAndName(queueKey.getTenantId(), queueKey.getQueueName());
                    return createConsumer(queueKey, config);
                });
                consumer.update(partitions);
            }
        });
        consumers.keySet().stream()
                .collect(Collectors.groupingBy(QueueKey::getTenantId))
                .forEach((tenantId, queueKeys) -> {
                    if (!partitionService.isManagedByCurrentService(tenantId)) {
                        queueKeys.forEach(queueKey -> {
                            removeConsumer(queueKey).ifPresent(TbRuleEngineQueueConsumerManager::stop);
                        });
                    }
                });
    }

    @Override
    protected void stopConsumers() {
        super.stopConsumers();
        consumers.values().forEach(TbRuleEngineQueueConsumerManager::stop);
        consumers.values().forEach(TbRuleEngineQueueConsumerManager::awaitStop);
    }

    @Override
    protected ServiceType getServiceType() {
        return ServiceType.TB_RULE_ENGINE;
    }

    @Override
    protected long getNotificationPollDuration() {
        return ctx.getPollDuration();
    }

    @Override
    protected long getNotificationPackProcessingTimeout() {
        return ctx.getPackProcessingTimeout();
    }

    @Override
    protected int getMgmtThreadPoolSize() {
        return ctx.getMgmtThreadPoolSize();
    }

    @Override
    protected TbQueueConsumer<TbProtoQueueMsg<ToRuleEngineNotificationMsg>> createNotificationsConsumer() {
        return ctx.getQueueFactory().createToRuleEngineNotificationsMsgConsumer();
    }

    @Override
    protected void handleNotification(UUID id, TbProtoQueueMsg<ToRuleEngineNotificationMsg> msg, TbCallback callback) throws Exception {
        ToRuleEngineNotificationMsg nfMsg = msg.getValue();
        if (nfMsg.hasComponentLifecycle()) {
            handleComponentLifecycleMsg(id, ProtoUtils.fromProto(nfMsg.getComponentLifecycle()));
            callback.onSuccess();
        } else if (nfMsg.hasFromDeviceRpcResponse()) {
            TransportProtos.FromDeviceRPCResponseProto proto = nfMsg.getFromDeviceRpcResponse();
            RpcError error = proto.getError() > 0 ? RpcError.values()[proto.getError()] : null;
            FromDeviceRpcResponse response = new FromDeviceRpcResponse(new UUID(proto.getRequestIdMSB(), proto.getRequestIdLSB())
                    , proto.getResponse(), error);
            tbDeviceRpcService.processRpcResponseFromDevice(response);
            callback.onSuccess();
        } else if (nfMsg.getQueueUpdateMsgsCount() > 0) {
            updateQueues(nfMsg.getQueueUpdateMsgsList());
            callback.onSuccess();
        } else if (nfMsg.getQueueDeleteMsgsCount() > 0) {
            deleteQueues(nfMsg.getQueueDeleteMsgsList());
            callback.onSuccess();
        } else {
            log.trace("Received notification with missing handler");
            callback.onSuccess();
        }
    }

    private void updateQueues(List<QueueUpdateMsg> queueUpdateMsgs) {
        for (QueueUpdateMsg queueUpdateMsg : queueUpdateMsgs) {
            log.info("Received queue update msg: [{}]", queueUpdateMsg);
            TenantId tenantId = new TenantId(new UUID(queueUpdateMsg.getTenantIdMSB(), queueUpdateMsg.getTenantIdLSB()));
            if (partitionService.isManagedByCurrentService(tenantId)) {
                QueueId queueId = new QueueId(new UUID(queueUpdateMsg.getQueueIdMSB(), queueUpdateMsg.getQueueIdLSB()));
                String queueName = queueUpdateMsg.getQueueName();
                QueueKey queueKey = new QueueKey(ServiceType.TB_RULE_ENGINE, queueName, tenantId);
                Queue queue = queueService.findQueueById(tenantId, queueId);

                getConsumer(queueKey).ifPresentOrElse(consumer -> consumer.update(queue),
                        () -> createConsumer(queueKey, queue));
            }
        }

        partitionService.updateQueues(queueUpdateMsgs);
        partitionService.recalculatePartitions(ctx.getServiceInfoProvider().getServiceInfo(),
                new ArrayList<>(partitionService.getOtherServices(ServiceType.TB_RULE_ENGINE)));
    }

    private void deleteQueues(List<QueueDeleteMsg> queueDeleteMsgs) {
        for (QueueDeleteMsg queueDeleteMsg : queueDeleteMsgs) {
            log.info("Received queue delete msg: [{}]", queueDeleteMsg);
            TenantId tenantId = new TenantId(new UUID(queueDeleteMsg.getTenantIdMSB(), queueDeleteMsg.getTenantIdLSB()));
            QueueKey queueKey = new QueueKey(ServiceType.TB_RULE_ENGINE, queueDeleteMsg.getQueueName(), tenantId);
            removeConsumer(queueKey).ifPresent(consumer -> consumer.delete(true));
        }

        partitionService.removeQueues(queueDeleteMsgs);
        partitionService.recalculatePartitions(ctx.getServiceInfoProvider().getServiceInfo(), new ArrayList<>(partitionService.getOtherServices(ServiceType.TB_RULE_ENGINE)));
    }

    @EventListener
    public void handleComponentLifecycleEvent(ComponentLifecycleMsg event) {
        if (event.getEntityId().getEntityType() == EntityType.TENANT) {
            if (event.getEvent() == ComponentLifecycleEvent.DELETED) {
                List<QueueKey> toRemove = consumers.keySet().stream()
                        .filter(queueKey -> queueKey.getTenantId().equals(event.getTenantId()))
                        .collect(Collectors.toList());
                toRemove.forEach(queueKey -> {
                    removeConsumer(queueKey).ifPresent(consumer -> consumer.delete(false));
                });
            }
        }
    }

    private Optional<TbRuleEngineQueueConsumerManager> getConsumer(QueueKey queueKey) {
        return Optional.ofNullable(consumers.get(queueKey));
    }

    private TbRuleEngineQueueConsumerManager createConsumer(QueueKey queueKey, Queue queue) {
        var consumer = TbRuleEngineQueueConsumerManager.create()
                .ctx(ctx)
                .queueKey(queueKey)
                .consumerExecutor(consumersExecutor)
                .scheduler(scheduler)
                .taskExecutor(mgmtExecutor)
                .build();
        consumers.put(queueKey, consumer);
        consumer.init(queue);
        return consumer;
    }

    private Optional<TbRuleEngineQueueConsumerManager> removeConsumer(QueueKey queueKey) {
        return Optional.ofNullable(consumers.remove(queueKey));
    }

    @Scheduled(fixedDelayString = "${queue.rule-engine.stats.print-interval-ms}")
    public void printStats() {
        if (ctx.isStatsEnabled()) {
            long ts = System.currentTimeMillis();
            consumers.values().forEach(manager -> manager.printStats(ts));
        }
    }

}<|MERGE_RESOLUTION|>--- conflicted
+++ resolved
@@ -43,12 +43,9 @@
 import org.thingsboard.server.queue.discovery.PartitionService;
 import org.thingsboard.server.queue.discovery.QueueKey;
 import org.thingsboard.server.queue.discovery.event.PartitionChangeEvent;
-<<<<<<< HEAD
 import org.thingsboard.server.queue.util.DataDecodingEncodingService;
-=======
 import org.thingsboard.server.queue.provider.TbRuleEngineQueueFactory;
 import org.thingsboard.server.queue.util.AfterStartUp;
->>>>>>> 442f2a58
 import org.thingsboard.server.queue.util.TbRuleEngineComponent;
 import org.thingsboard.server.service.apiusage.TbApiUsageStateService;
 import org.thingsboard.server.service.profile.TbAssetProfileCache;
@@ -90,12 +87,7 @@
                                               PartitionService partitionService,
                                               ApplicationEventPublisher eventPublisher,
                                               JwtSettingsService jwtSettingsService) {
-<<<<<<< HEAD
-        super(actorContext, encodingService, tenantProfileCache, deviceProfileCache, assetProfileCache, apiUsageStateService, partitionService, eventPublisher, jwtSettingsService);
-=======
-        super(actorContext, tenantProfileCache, deviceProfileCache, assetProfileCache, apiUsageStateService, partitionService,
-                eventPublisher, tbRuleEngineQueueFactory.createToRuleEngineNotificationsMsgConsumer(), jwtSettingsService);
->>>>>>> 442f2a58
+        super(actorContext, tenantProfileCache, deviceProfileCache, assetProfileCache, apiUsageStateService, partitionService, eventPublisher, jwtSettingsService);
         this.ctx = ctx;
         this.tbDeviceRpcService = tbDeviceRpcService;
         this.queueService = queueService;
