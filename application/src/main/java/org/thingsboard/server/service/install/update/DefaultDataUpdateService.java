--- conflicted
+++ resolved
@@ -36,18 +36,12 @@
 import org.thingsboard.server.common.data.query.FilterPredicateValue;
 import org.thingsboard.server.common.data.relation.EntityRelation;
 import org.thingsboard.server.common.data.relation.RelationTypeGroup;
-import org.thingsboard.server.common.data.rule.RuleNode;
 import org.thingsboard.server.dao.relation.RelationService;
 import org.thingsboard.server.dao.rule.RuleChainService;
-import org.thingsboard.server.dao.sql.JpaExecutorService;
 import org.thingsboard.server.dao.tenant.TenantService;
 import org.thingsboard.server.service.component.ComponentDiscoveryService;
 import org.thingsboard.server.service.component.RuleNodeClassInfo;
-<<<<<<< HEAD
 import org.thingsboard.server.service.install.DbUpgradeExecutorService;
-import org.thingsboard.server.service.install.InstallScripts;
-=======
->>>>>>> 61fa0a8d
 import org.thingsboard.server.utils.TbNodeUpgradeUtils;
 
 import java.util.ArrayList;
@@ -78,17 +72,8 @@
     private ComponentDiscoveryService componentDiscoveryService;
 
     @Autowired
-    JpaExecutorService jpaExecutorService;
-
-<<<<<<< HEAD
-    @Autowired
-    private InstallScripts installScripts;
-
-    @Autowired
     private DbUpgradeExecutorService executorService;
 
-=======
->>>>>>> 61fa0a8d
     @Override
     public void updateData() throws Exception {
         log.info("Updating data ...");
@@ -189,7 +174,7 @@
                     ruleNodeId, ruleNodeType, fromVersion, toVersion);
             try {
                 TbNodeUpgradeUtils.upgradeConfigurationAndVersion(ruleNode, ruleNodeClassInfo);
-                saveFutures.add(jpaExecutorService.submit(() -> {
+                saveFutures.add(executorService.submit(() -> {
                     ruleChainService.saveRuleNode(TenantId.SYS_TENANT_ID, ruleNode);
                     log.debug("Successfully upgrade rule node with id: {} type: {} fromVersion: {} toVersion: {}",
                             ruleNodeId, ruleNodeType, fromVersion, toVersion);
