/**
 * Copyright © 2016-2024 The Thingsboard Authors
 *
 * Licensed under the Apache License, Version 2.0 (the "License");
 * you may not use this file except in compliance with the License.
 * You may obtain a copy of the License at
 *
 *     http://www.apache.org/licenses/LICENSE-2.0
 *
 * Unless required by applicable law or agreed to in writing, software
 * distributed under the License is distributed on an "AS IS" BASIS,
 * WITHOUT WARRANTIES OR CONDITIONS OF ANY KIND, either express or implied.
 * See the License for the specific language governing permissions and
 * limitations under the License.
 */
package org.thingsboard.server.service.edge.rpc.fetch;

import lombok.AllArgsConstructor;
import lombok.extern.slf4j.Slf4j;
import org.thingsboard.common.util.JacksonUtil;
import org.thingsboard.server.common.data.EdgeUtils;
import org.thingsboard.server.common.data.edge.Edge;
import org.thingsboard.server.common.data.edge.EdgeEvent;
import org.thingsboard.server.common.data.edge.EdgeEventActionType;
import org.thingsboard.server.common.data.edge.EdgeEventType;
import org.thingsboard.server.common.data.id.TenantId;
import org.thingsboard.server.common.data.oauth2.OAuth2Client;
import org.thingsboard.server.common.data.page.PageData;
import org.thingsboard.server.common.data.page.PageLink;
import org.thingsboard.server.dao.oauth2.OAuth2ClientService;

import java.util.ArrayList;
import java.util.List;

@AllArgsConstructor
@Slf4j
public class OAuth2EdgeEventFetcher implements EdgeEventFetcher {

    private final OAuth2ClientService oAuth2ClientService;

    @Override
    public PageLink getPageLink(int pageSize) {
        return null;
    }

    @Override
    public PageData<EdgeEvent> fetchEdgeEvents(TenantId tenantId, Edge edge, PageLink pageLink) {
<<<<<<< HEAD
        List<EdgeEvent> result = new ArrayList<>();
        List<OAuth2Client> oauth2Clients = oAuth2ClientService.findOAuth2ClientsByTenantId(TenantId.SYS_TENANT_ID);
        result.add(EdgeUtils.constructEdgeEvent(tenantId, edge.getId(), EdgeEventType.OAUTH2_CLIENT,
                EdgeEventActionType.ADDED, null, JacksonUtil.valueToTree(oauth2Clients)));
=======
        OAuth2Info oAuth2Info = oAuth2Service.findOAuth2Info();
        if (!oAuth2Info.isEdgeEnabled()) {
            return new PageData<>();
        }
        List<EdgeEvent> result = new ArrayList<>();
        result.add(EdgeUtils.constructEdgeEvent(tenantId, edge.getId(), EdgeEventType.OAUTH2,
                EdgeEventActionType.ADDED, null, JacksonUtil.valueToTree(oAuth2Info)));
>>>>>>> 275f9004
        // returns PageData object to be in sync with other fetchers
        return new PageData<>(result, 1, result.size(), false);
    }

}<|MERGE_RESOLUTION|>--- conflicted
+++ resolved
@@ -45,20 +45,13 @@
 
     @Override
     public PageData<EdgeEvent> fetchEdgeEvents(TenantId tenantId, Edge edge, PageLink pageLink) {
-<<<<<<< HEAD
+//        OAuth2Info oAuth2Info = oAuth2Service.findOAuth2Info();
+//        if (!oAuth2Info.isEdgeEnabled()) {
+//            return new PageData<>();
+//        }
         List<EdgeEvent> result = new ArrayList<>();
-        List<OAuth2Client> oauth2Clients = oAuth2ClientService.findOAuth2ClientsByTenantId(TenantId.SYS_TENANT_ID);
-        result.add(EdgeUtils.constructEdgeEvent(tenantId, edge.getId(), EdgeEventType.OAUTH2_CLIENT,
-                EdgeEventActionType.ADDED, null, JacksonUtil.valueToTree(oauth2Clients)));
-=======
-        OAuth2Info oAuth2Info = oAuth2Service.findOAuth2Info();
-        if (!oAuth2Info.isEdgeEnabled()) {
-            return new PageData<>();
-        }
-        List<EdgeEvent> result = new ArrayList<>();
-        result.add(EdgeUtils.constructEdgeEvent(tenantId, edge.getId(), EdgeEventType.OAUTH2,
-                EdgeEventActionType.ADDED, null, JacksonUtil.valueToTree(oAuth2Info)));
->>>>>>> 275f9004
+//        result.add(EdgeUtils.constructEdgeEvent(tenantId, edge.getId(), EdgeEventType.OAUTH2,
+//                EdgeEventActionType.ADDED, null, JacksonUtil.valueToTree(oAuth2Info)));
         // returns PageData object to be in sync with other fetchers
         return new PageData<>(result, 1, result.size(), false);
     }
