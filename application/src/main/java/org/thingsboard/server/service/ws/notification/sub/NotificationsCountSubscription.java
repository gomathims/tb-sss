--- conflicted
+++ resolved
@@ -23,7 +23,6 @@
 import org.thingsboard.server.service.subscription.TbSubscriptionType;
 import org.thingsboard.server.service.ws.notification.cmd.UnreadNotificationsCountUpdate;
 
-import java.util.concurrent.atomic.AtomicInteger;
 import java.util.function.BiConsumer;
 
 @Getter
@@ -38,11 +37,7 @@
     public UnreadNotificationsCountUpdate createUpdate() {
         return UnreadNotificationsCountUpdate.builder()
                 .cmdId(getSubscriptionId())
-<<<<<<< HEAD
-                .totalUnreadCount(unreadCounter.get())
-=======
                 .totalUnreadCount(totalUnreadCounter.get())
->>>>>>> c4e5ab65
                 .sequenceNumber(sequence.incrementAndGet())
                 .build();
     }
