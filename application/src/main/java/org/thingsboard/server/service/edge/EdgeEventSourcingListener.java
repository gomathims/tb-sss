/**
 * Copyright © 2016-2024 The Thingsboard Authors
 *
 * Licensed under the Apache License, Version 2.0 (the "License");
 * you may not use this file except in compliance with the License.
 * You may obtain a copy of the License at
 *
 *     http://www.apache.org/licenses/LICENSE-2.0
 *
 * Unless required by applicable law or agreed to in writing, software
 * distributed under the License is distributed on an "AS IS" BASIS,
 * WITHOUT WARRANTIES OR CONDITIONS OF ANY KIND, either express or implied.
 * See the License for the specific language governing permissions and
 * limitations under the License.
 */
package org.thingsboard.server.service.edge;

import com.fasterxml.jackson.databind.node.NullNode;
import com.fasterxml.jackson.databind.node.ObjectNode;
import lombok.RequiredArgsConstructor;
import lombok.extern.slf4j.Slf4j;
import org.springframework.stereotype.Component;
import org.springframework.transaction.event.TransactionalEventListener;
import org.thingsboard.common.util.JacksonUtil;
import org.thingsboard.server.cluster.TbClusterService;
import org.thingsboard.server.common.data.EdgeUtils;
<<<<<<< HEAD
import org.thingsboard.server.common.data.EntityType;
=======
>>>>>>> cd5bd1ce
import org.thingsboard.server.common.data.OtaPackageInfo;
import org.thingsboard.server.common.data.User;
import org.thingsboard.server.common.data.alarm.Alarm;
import org.thingsboard.server.common.data.alarm.AlarmApiCallResult;
<<<<<<< HEAD
import org.thingsboard.server.common.data.audit.ActionType;
=======
import org.thingsboard.server.common.data.alarm.AlarmComment;
>>>>>>> cd5bd1ce
import org.thingsboard.server.common.data.edge.EdgeEventActionType;
import org.thingsboard.server.common.data.edge.EdgeEventType;
import org.thingsboard.server.common.data.relation.EntityRelation;
import org.thingsboard.server.common.data.relation.RelationTypeGroup;
import org.thingsboard.server.common.data.rule.RuleChain;
import org.thingsboard.server.common.data.rule.RuleChainType;
import org.thingsboard.server.common.data.security.Authority;
import org.thingsboard.server.dao.edge.EdgeSynchronizationManager;
import org.thingsboard.server.dao.eventsourcing.ActionEntityEvent;
import org.thingsboard.server.dao.eventsourcing.DeleteEntityEvent;
import org.thingsboard.server.dao.eventsourcing.RelationActionEvent;
import org.thingsboard.server.dao.eventsourcing.SaveEntityEvent;
import org.thingsboard.server.dao.user.UserServiceImpl;

import javax.annotation.PostConstruct;

/**
 * This event listener does not support async event processing because relay on ThreadLocal
 * Another possible approach is to implement a special annotation and a bunch of classes similar to TransactionalApplicationListener
 * This class is the simplest approach to maintain edge synchronization within the single class.
 * <p>
 * For async event publishers, you have to decide whether publish event on creating async task in the same thread where dao method called
 * @Autowired
 * EdgeEventSynchronizationManager edgeSynchronizationManager
 * ...
 *   //some async write action make future
 *   if (!edgeSynchronizationManager.isSync()) {
 *     future.addCallback(eventPublisher.publishEvent(...))
 *   }
 * */
@Component
@RequiredArgsConstructor
@Slf4j
public class EdgeEventSourcingListener {

    private final TbClusterService tbClusterService;
    private final EdgeSynchronizationManager edgeSynchronizationManager;

    @PostConstruct
    public void init() {
        log.info("EdgeEventSourcingListener initiated");
    }

    @TransactionalEventListener(fallbackExecution = true)
    public void handleEvent(SaveEntityEvent<?> event) {
        try {
            if (!isValidSaveEntityEventForEdgeProcessing(event)) {
                return;
            }
            log.trace("[{}] SaveEntityEvent called: {}", event.getTenantId(), event);
            boolean isCreated = Boolean.TRUE.equals(event.getCreated());
            String body = getBodyMsgForEntityEvent(event.getEntity());
            EdgeEventType type = getEdgeEventTypeForEntityEvent(event.getEntity());
            EdgeEventActionType action = getActionForEntityEvent(event.getEntity(), isCreated);
            tbClusterService.sendNotificationMsgToEdge(event.getTenantId(), null, event.getEntityId(),
                    body, type, action, edgeSynchronizationManager.getEdgeId().get());
        } catch (Exception e) {
            log.error("[{}] failed to process SaveEntityEvent: {}", event.getTenantId(), event, e);
        }
    }

    @TransactionalEventListener(fallbackExecution = true)
    public void handleEvent(DeleteEntityEvent<?> event) {
        EntityType entityType = event.getEntityId().getEntityType();
        try {
            if (EntityType.EDGE.equals(entityType) || EntityType.TENANT.equals(entityType)) {
                return;
            }
            log.trace("[{}] DeleteEntityEvent called: {}", event.getTenantId(), event);
            EdgeEventType type = getEdgeEventTypeForEntityEvent(event.getEntity());
            EdgeEventActionType actionType = getEdgeEventActionTypeForEntityEvent(event.getEntity());
            tbClusterService.sendNotificationMsgToEdge(event.getTenantId(), null, event.getEntityId(),
                    JacksonUtil.toString(event.getEntity()), type, actionType,
                    edgeSynchronizationManager.getEdgeId().get());
        } catch (Exception e) {
            log.error("[{}] failed to process DeleteEntityEvent: {}", event.getTenantId(), event, e);
        }
    }

    private EdgeEventActionType getEdgeEventActionTypeForEntityEvent(Object entity) {
        if (entity instanceof AlarmComment) {
            return EdgeEventActionType.DELETED_COMMENT;
        }
        return EdgeEventActionType.DELETED;
    }

    @TransactionalEventListener(fallbackExecution = true)
    public void handleEvent(ActionEntityEvent<?> event) {
        if (EntityType.DEVICE.equals(event.getEntityId().getEntityType())
                && ActionType.ASSIGNED_TO_TENANT.equals(event.getActionType())) {
            return;
        }
        try {
            log.trace("[{}] ActionEntityEvent called: {}", event.getTenantId(), event);
            tbClusterService.sendNotificationMsgToEdge(event.getTenantId(), event.getEdgeId(), event.getEntityId(),
                    event.getBody(), null, EdgeUtils.getEdgeEventActionTypeByActionType(event.getActionType()),
                    edgeSynchronizationManager.getEdgeId().get());
        } catch (Exception e) {
            log.error("[{}] failed to process ActionEntityEvent: {}", event.getTenantId(), event, e);
        }
    }

    @TransactionalEventListener(fallbackExecution = true)
    public void handleEvent(RelationActionEvent event) {
        try {
            EntityRelation relation = event.getRelation();
            if (relation == null) {
                log.trace("[{}] skipping RelationActionEvent event in case relation is null: {}", event.getTenantId(), event);
                return;
            }
            if (!RelationTypeGroup.COMMON.equals(relation.getTypeGroup())) {
                log.trace("[{}] skipping RelationActionEvent event in case NOT COMMON relation type group: {}", event.getTenantId(), event);
                return;
            }
            log.trace("[{}] RelationActionEvent called: {}", event.getTenantId(), event);
            tbClusterService.sendNotificationMsgToEdge(event.getTenantId(), null, null,
                    JacksonUtil.toString(relation), EdgeEventType.RELATION, EdgeUtils.getEdgeEventActionTypeByActionType(event.getActionType()),
                    edgeSynchronizationManager.getEdgeId().get());
        } catch (Exception e) {
            log.error("[{}] failed to process RelationActionEvent: {}", event.getTenantId(), event, e);
        }
    }

    private boolean isValidSaveEntityEventForEdgeProcessing(SaveEntityEvent<?> event) {
        Object entity = event.getEntity();
        Object oldEntity = event.getOldEntity();
        switch (event.getEntityId().getEntityType()) {
            case RULE_CHAIN:
                if (entity instanceof RuleChain) {
                    RuleChain ruleChain = (RuleChain) entity;
                    return RuleChainType.EDGE.equals(ruleChain.getType());
                }
                break;
            case USER:
                if (entity instanceof User) {
                    User user = (User) entity;
                    if (Authority.SYS_ADMIN.equals(user.getAuthority())) {
                        return false;
                    }
                    if (oldEntity != null) {
                        User oldUser = (User) oldEntity;
                        cleanUpUserAdditionalInfo(oldUser);
                        cleanUpUserAdditionalInfo(user);
                        return !user.equals(oldUser);
                    }
                }
                break;
            case OTA_PACKAGE:
                if (entity instanceof OtaPackageInfo) {
                    OtaPackageInfo otaPackageInfo = (OtaPackageInfo) entity;
                    return otaPackageInfo.hasUrl() || otaPackageInfo.isHasData();
                }
                break;
            case ALARM:
                if (entity instanceof AlarmApiCallResult || entity instanceof Alarm) {
                    return false;
                }
                break;
            case TENANT:
                return !event.getAdded();
            case API_USAGE_STATE:
            case EDGE:
                return false;
        }
        // Default: If the entity doesn't match any of the conditions, consider it as valid.
        return true;
    }

    private void cleanUpUserAdditionalInfo(User user) {
        // reset FAILED_LOGIN_ATTEMPTS and LAST_LOGIN_TS - edge is not interested in this information
        if (user.getAdditionalInfo() instanceof NullNode) {
            user.setAdditionalInfo(null);
        }
        if (user.getAdditionalInfo() instanceof ObjectNode) {
            ObjectNode additionalInfo = ((ObjectNode) user.getAdditionalInfo());
            additionalInfo.remove(UserServiceImpl.FAILED_LOGIN_ATTEMPTS);
            additionalInfo.remove(UserServiceImpl.LAST_LOGIN_TS);
            if (additionalInfo.isEmpty()) {
                user.setAdditionalInfo(null);
            } else {
                user.setAdditionalInfo(additionalInfo);
            }
        }
    }

    private EdgeEventType getEdgeEventTypeForEntityEvent(Object entity) {
        if (entity instanceof AlarmComment) {
            return EdgeEventType.ALARM_COMMENT;
        }
        return null;
    }

    private String getBodyMsgForEntityEvent(Object entity) {
        if (entity instanceof AlarmComment) {
            return JacksonUtil.toString(entity);
        }
        return null;
    }

    private EdgeEventActionType getActionForEntityEvent(Object entity, boolean isCreated) {
        if (entity instanceof AlarmComment) {
            return isCreated ? EdgeEventActionType.ADDED_COMMENT : EdgeEventActionType.UPDATED_COMMENT;
        }
        return isCreated ? EdgeEventActionType.ADDED : EdgeEventActionType.UPDATED;
    }
}<|MERGE_RESOLUTION|>--- conflicted
+++ resolved
@@ -24,19 +24,13 @@
 import org.thingsboard.common.util.JacksonUtil;
 import org.thingsboard.server.cluster.TbClusterService;
 import org.thingsboard.server.common.data.EdgeUtils;
-<<<<<<< HEAD
 import org.thingsboard.server.common.data.EntityType;
-=======
->>>>>>> cd5bd1ce
 import org.thingsboard.server.common.data.OtaPackageInfo;
 import org.thingsboard.server.common.data.User;
 import org.thingsboard.server.common.data.alarm.Alarm;
 import org.thingsboard.server.common.data.alarm.AlarmApiCallResult;
-<<<<<<< HEAD
+import org.thingsboard.server.common.data.alarm.AlarmComment;
 import org.thingsboard.server.common.data.audit.ActionType;
-=======
-import org.thingsboard.server.common.data.alarm.AlarmComment;
->>>>>>> cd5bd1ce
 import org.thingsboard.server.common.data.edge.EdgeEventActionType;
 import org.thingsboard.server.common.data.edge.EdgeEventType;
 import org.thingsboard.server.common.data.relation.EntityRelation;
@@ -196,7 +190,7 @@
                 }
                 break;
             case TENANT:
-                return !event.getAdded();
+                return !event.getCreated();
             case API_USAGE_STATE:
             case EDGE:
                 return false;
