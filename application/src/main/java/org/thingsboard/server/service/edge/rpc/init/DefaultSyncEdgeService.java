/**
 * Copyright © 2016-2020 The Thingsboard Authors
 *
 * Licensed under the Apache License, Version 2.0 (the "License");
 * you may not use this file except in compliance with the License.
 * You may obtain a copy of the License at
 *
 *     http://www.apache.org/licenses/LICENSE-2.0
 *
 * Unless required by applicable law or agreed to in writing, software
 * distributed under the License is distributed on an "AS IS" BASIS,
 * WITHOUT WARRANTIES OR CONDITIONS OF ANY KIND, either express or implied.
 * See the License for the specific language governing permissions and
 * limitations under the License.
 */
package org.thingsboard.server.service.edge.rpc.init;

import com.datastax.oss.driver.api.core.uuid.Uuids;
import com.fasterxml.jackson.databind.JsonNode;
import com.fasterxml.jackson.databind.ObjectMapper;
import com.fasterxml.jackson.databind.node.ObjectNode;
import com.google.common.util.concurrent.FutureCallback;
import com.google.common.util.concurrent.Futures;
import com.google.common.util.concurrent.ListenableFuture;
import com.google.common.util.concurrent.SettableFuture;
import lombok.extern.slf4j.Slf4j;
import org.apache.commons.io.FileUtils;
import org.apache.commons.lang3.StringUtils;
import org.apache.commons.lang3.text.WordUtils;
import org.checkerframework.checker.nullness.qual.Nullable;
import org.springframework.beans.factory.annotation.Autowired;
import org.springframework.core.io.DefaultResourceLoader;
import org.springframework.stereotype.Service;
import org.thingsboard.server.common.data.AdminSettings;
import org.thingsboard.server.common.data.DashboardInfo;
import org.thingsboard.server.common.data.DataConstants;
import org.thingsboard.server.common.data.Device;
import org.thingsboard.server.common.data.EdgeUtils;
import org.thingsboard.server.common.data.EntityType;
import org.thingsboard.server.common.data.EntityView;
import org.thingsboard.server.common.data.User;
import org.thingsboard.server.common.data.asset.Asset;
import org.thingsboard.server.common.data.edge.Edge;
import org.thingsboard.server.common.data.edge.EdgeEvent;
import org.thingsboard.server.common.data.edge.EdgeEventActionType;
import org.thingsboard.server.common.data.edge.EdgeEventType;
import org.thingsboard.server.common.data.id.AdminSettingsId;
import org.thingsboard.server.common.data.id.DeviceId;
import org.thingsboard.server.common.data.id.EdgeId;
import org.thingsboard.server.common.data.id.EntityId;
import org.thingsboard.server.common.data.id.EntityIdFactory;
import org.thingsboard.server.common.data.id.RuleChainId;
import org.thingsboard.server.common.data.id.TenantId;
import org.thingsboard.server.common.data.id.UserId;
import org.thingsboard.server.common.data.kv.AttributeKvEntry;
import org.thingsboard.server.common.data.kv.DataType;
import org.thingsboard.server.common.data.page.PageData;
import org.thingsboard.server.common.data.page.PageLink;
import org.thingsboard.server.common.data.page.TimePageLink;
import org.thingsboard.server.common.data.relation.EntityRelation;
import org.thingsboard.server.common.data.relation.EntityRelationsQuery;
import org.thingsboard.server.common.data.relation.EntitySearchDirection;
import org.thingsboard.server.common.data.relation.RelationsSearchParameters;
import org.thingsboard.server.common.data.rule.RuleChain;
import org.thingsboard.server.common.data.widget.WidgetType;
import org.thingsboard.server.common.data.widget.WidgetsBundle;
import org.thingsboard.server.dao.asset.AssetService;
import org.thingsboard.server.dao.attributes.AttributesService;
import org.thingsboard.server.dao.dashboard.DashboardService;
import org.thingsboard.server.dao.device.DeviceService;
import org.thingsboard.server.dao.edge.EdgeEventService;
import org.thingsboard.server.dao.entityview.EntityViewService;
import org.thingsboard.server.dao.relation.RelationService;
import org.thingsboard.server.dao.rule.RuleChainService;
import org.thingsboard.server.dao.settings.AdminSettingsService;
import org.thingsboard.server.dao.user.UserService;
import org.thingsboard.server.dao.widget.WidgetTypeService;
import org.thingsboard.server.dao.widget.WidgetsBundleService;
import org.thingsboard.server.gen.edge.AttributesRequestMsg;
import org.thingsboard.server.gen.edge.DeviceCredentialsRequestMsg;
import org.thingsboard.server.gen.edge.RelationRequestMsg;
import org.thingsboard.server.gen.edge.RuleChainMetadataRequestMsg;
import org.thingsboard.server.gen.edge.UserCredentialsRequestMsg;
import org.thingsboard.server.service.executors.DbCallbackExecutorService;
import org.thingsboard.server.service.queue.TbClusterService;

import java.io.File;
import java.nio.charset.StandardCharsets;
import java.util.ArrayList;
import java.util.HashMap;
import java.util.List;
import java.util.Map;
import java.util.UUID;
import java.util.regex.Matcher;
import java.util.regex.Pattern;

@Service
@Slf4j
public class DefaultSyncEdgeService implements SyncEdgeService {

    private static final ObjectMapper mapper = new ObjectMapper();

    private static final int DEFAULT_LIMIT = 100;

    @Autowired
    private EdgeEventService edgeEventService;

    @Autowired
    private AttributesService attributesService;

    @Autowired
    private RuleChainService ruleChainService;

    @Autowired
    private RelationService relationService;

    @Autowired
    private DeviceService deviceService;

    @Autowired
    private AssetService assetService;

    @Autowired
    private EntityViewService entityViewService;

    @Autowired
    private DashboardService dashboardService;

    @Autowired
    private UserService userService;

    @Autowired
    private WidgetsBundleService widgetsBundleService;

    @Autowired
    private WidgetTypeService widgetTypeService;

    @Autowired
    private AdminSettingsService adminSettingsService;

    @Autowired
    private DbCallbackExecutorService dbCallbackExecutorService;

    @Autowired
    private TbClusterService tbClusterService;

    @Override
    public void sync(Edge edge) {
        log.trace("[{}][{}] Staring edge sync process", edge.getTenantId(), edge.getId());
        try {
            syncWidgetsBundleAndWidgetTypes(edge);
            syncAdminSettings(edge);
            syncRuleChains(edge);
            syncUsers(edge);
            syncDevices(edge);
            syncAssets(edge);
            syncEntityViews(edge);
            syncDashboards(edge);
        } catch (Exception e) {
            log.error("[{}][{}] Exception during sync process", edge.getTenantId(), edge.getId(), e);
        }
    }

    private void syncRuleChains(Edge edge) {
        log.trace("[{}] syncRuleChains [{}]", edge.getTenantId(), edge.getName());
        try {
            TimePageLink pageLink = new TimePageLink(DEFAULT_LIMIT);
            PageData<RuleChain> pageData;
            do {
                pageData = ruleChainService.findRuleChainsByTenantIdAndEdgeId(edge.getTenantId(), edge.getId(), pageLink);
                if (pageData != null && pageData.getData() != null && !pageData.getData().isEmpty()) {
                    log.trace("[{}] [{}] rule chains(s) are going to be pushed to edge.", edge.getId(), pageData.getData().size());
                    for (RuleChain ruleChain : pageData.getData()) {
                        saveEdgeEvent(edge.getTenantId(), edge.getId(), EdgeEventType.RULE_CHAIN, EdgeEventActionType.ADDED, ruleChain.getId(), null);
                    }
                    if (pageData.hasNext()) {
                        pageLink = pageLink.nextPageLink();
                    }
                }
            } while (pageData != null && pageData.hasNext());
        } catch (Exception e) {
            log.error("Exception during loading edge rule chain(s) on sync!", e);
        }
    }

    private void syncDevices(Edge edge) {
        log.trace("[{}] syncDevices [{}]", edge.getTenantId(), edge.getName());
        try {
            TimePageLink pageLink = new TimePageLink(DEFAULT_LIMIT);
            PageData<Device> pageData;
            do {
                pageData = deviceService.findDevicesByTenantIdAndEdgeId(edge.getTenantId(), edge.getId(), pageLink);
                if (pageData != null && pageData.getData() != null && !pageData.getData().isEmpty()) {
                    log.trace("[{}] [{}] device(s) are going to be pushed to edge.", edge.getId(), pageData.getData().size());
                    for (Device device : pageData.getData()) {
                        saveEdgeEvent(edge.getTenantId(), edge.getId(), EdgeEventType.DEVICE, EdgeEventActionType.ADDED, device.getId(), null);
                    }
                    if (pageData.hasNext()) {
                        pageLink = pageLink.nextPageLink();
                    }
                }
            } while (pageData != null && pageData.hasNext());
        } catch (Exception e) {
            log.error("Exception during loading edge device(s) on sync!", e);
        }
    }

    private void syncAssets(Edge edge) {
        log.trace("[{}] syncAssets [{}]", edge.getTenantId(), edge.getName());
        try {
            TimePageLink pageLink = new TimePageLink(DEFAULT_LIMIT);
            PageData<Asset> pageData;
            do {
                pageData = assetService.findAssetsByTenantIdAndEdgeId(edge.getTenantId(), edge.getId(), pageLink);
                if (pageData != null && pageData.getData() != null && !pageData.getData().isEmpty()) {
                    log.trace("[{}] [{}] asset(s) are going to be pushed to edge.", edge.getId(), pageData.getData().size());
                    for (Asset asset : pageData.getData()) {
                        saveEdgeEvent(edge.getTenantId(), edge.getId(), EdgeEventType.ASSET, EdgeEventActionType.ADDED, asset.getId(), null);
                    }
                    if (pageData.hasNext()) {
                        pageLink = pageLink.nextPageLink();
                    }
                }
            } while (pageData != null && pageData.hasNext());
        } catch (Exception e) {
            log.error("Exception during loading edge asset(s) on sync!", e);
        }
    }

    private void syncEntityViews(Edge edge) {
        log.trace("[{}] syncEntityViews [{}]", edge.getTenantId(), edge.getName());
        try {
            TimePageLink pageLink = new TimePageLink(DEFAULT_LIMIT);
            PageData<EntityView> pageData;
            do {
                pageData = entityViewService.findEntityViewsByTenantIdAndEdgeId(edge.getTenantId(), edge.getId(), pageLink);
                if (pageData != null && pageData.getData() != null && !pageData.getData().isEmpty()) {
                    log.trace("[{}] [{}] entity view(s) are going to be pushed to edge.", edge.getId(), pageData.getData().size());
                    for (EntityView entityView : pageData.getData()) {
                        saveEdgeEvent(edge.getTenantId(), edge.getId(), EdgeEventType.ENTITY_VIEW, EdgeEventActionType.ADDED, entityView.getId(), null);
                    }
                    if (pageData.hasNext()) {
                        pageLink = pageLink.nextPageLink();
                    }
                }
            } while (pageData != null && pageData.hasNext());
        } catch (Exception e) {
            log.error("Exception during loading edge entity view(s) on sync!", e);
        }
    }

    private void syncDashboards(Edge edge) {
        log.trace("[{}] syncDashboards [{}]", edge.getTenantId(), edge.getName());
        try {
            TimePageLink pageLink = new TimePageLink(DEFAULT_LIMIT);
            PageData<DashboardInfo> pageData;
            do {
                pageData = dashboardService.findDashboardsByTenantIdAndEdgeId(edge.getTenantId(), edge.getId(), pageLink);
                if (pageData != null && pageData.getData() != null && !pageData.getData().isEmpty()) {
                    log.trace("[{}] [{}] dashboard(s) are going to be pushed to edge.", edge.getId(), pageData.getData().size());
                    for (DashboardInfo dashboardInfo : pageData.getData()) {
                        saveEdgeEvent(edge.getTenantId(), edge.getId(), EdgeEventType.DASHBOARD, EdgeEventActionType.ADDED, dashboardInfo.getId(), null);
                    }
                    if (pageData.hasNext()) {
                        pageLink = pageLink.nextPageLink();
                    }
                }
            } while (pageData != null && pageData.hasNext());
        } catch (Exception e) {
            log.error("Exception during loading edge dashboard(s) on sync!", e);
        }
    }

    private void syncUsers(Edge edge) {
        log.trace("[{}] syncUsers [{}]", edge.getTenantId(), edge.getName());
        try {
            TimePageLink pageLink = new TimePageLink(DEFAULT_LIMIT);
            PageData<User> pageData;
            do {
                pageData = userService.findTenantAdmins(edge.getTenantId(), pageLink);
                pushUsersToEdge(pageData, edge);
<<<<<<< HEAD
                if (pageData.hasNext()) {
                    pageLink = pageLink.nextPageLink();
                }
            } while (pageData.hasNext());
=======
                if (pageData != null && pageData.hasNext()) {
                    pageLink = pageData.getNextPageLink();
                }
            } while (pageData != null && pageData.hasNext());
>>>>>>> 230a3031
            syncCustomerUsers(edge);
        } catch (Exception e) {
            log.error("Exception during loading edge user(s) on sync!", e);
        }
    }

    private void syncCustomerUsers(Edge edge) {
        if (edge.getCustomerId() != null && !EntityId.NULL_UUID.equals(edge.getCustomerId().getId())) {
            saveEdgeEvent(edge.getTenantId(), edge.getId(), EdgeEventType.CUSTOMER, EdgeEventActionType.ADDED, edge.getCustomerId(), null);
            TimePageLink pageLink = new TimePageLink(DEFAULT_LIMIT);
            PageData<User> pageData;
            do {
                pageData = userService.findCustomerUsers(edge.getTenantId(), edge.getCustomerId(), pageLink);
                pushUsersToEdge(pageData, edge);
                if (pageData != null && pageData.hasNext()) {
                    pageLink = pageLink.nextPageLink();
                }
            } while (pageData != null && pageData.hasNext());
        }
    }

    private void pushUsersToEdge(TextPageData<User> pageData, Edge edge) {
        if (pageData != null && pageData.getData() != null && !pageData.getData().isEmpty()) {
            log.trace("[{}] [{}] user(s) are going to be pushed to edge.", edge.getId(), pageData.getData().size());
            for (User user : pageData.getData()) {
                saveEdgeEvent(edge.getTenantId(), edge.getId(), EdgeEventType.USER, EdgeEventActionType.ADDED, user.getId(), null);
            }
        }
    }

    private void syncWidgetsBundleAndWidgetTypes(Edge edge) {
        log.trace("[{}] syncWidgetsBundleAndWidgetTypes [{}]", edge.getTenantId(), edge.getName());
        List<WidgetsBundle> widgetsBundlesToPush = new ArrayList<>();
        List<WidgetType> widgetTypesToPush = new ArrayList<>();
        widgetsBundlesToPush.addAll(widgetsBundleService.findAllTenantWidgetsBundlesByTenantId(edge.getTenantId()));
        widgetsBundlesToPush.addAll(widgetsBundleService.findSystemWidgetsBundles(edge.getTenantId()));
        try {
            for (WidgetsBundle widgetsBundle: widgetsBundlesToPush) {
                saveEdgeEvent(edge.getTenantId(), edge.getId(), EdgeEventType.WIDGETS_BUNDLE, EdgeEventActionType.ADDED, widgetsBundle.getId(), null);
                widgetTypesToPush.addAll(widgetTypeService.findWidgetTypesByTenantIdAndBundleAlias(widgetsBundle.getTenantId(), widgetsBundle.getAlias()));
            }
            for (WidgetType widgetType: widgetTypesToPush) {
                saveEdgeEvent(edge.getTenantId(), edge.getId(), EdgeEventType.WIDGET_TYPE, EdgeEventActionType.ADDED, widgetType.getId(), null);
            }
        } catch (Exception e) {
            log.error("Exception during loading widgets bundle(s) and widget type(s) on sync!", e);
        }
    }

    private void syncAdminSettings(Edge edge) {
        log.trace("[{}] syncAdminSettings [{}]", edge.getTenantId(), edge.getName());
        try {
            AdminSettings systemMailSettings = adminSettingsService.findAdminSettingsByKey(TenantId.SYS_TENANT_ID, "mail");
            saveEdgeEvent(edge.getTenantId(), edge.getId(), EdgeEventType.ADMIN_SETTINGS, EdgeEventActionType.UPDATED, null, mapper.valueToTree(systemMailSettings));
            AdminSettings tenantMailSettings = convertToTenantAdminSettings(systemMailSettings.getKey(), (ObjectNode) systemMailSettings.getJsonValue());
            saveEdgeEvent(edge.getTenantId(), edge.getId(), EdgeEventType.ADMIN_SETTINGS, EdgeEventActionType.UPDATED, null, mapper.valueToTree(tenantMailSettings));
            AdminSettings systemMailTemplates = loadMailTemplates();
            saveEdgeEvent(edge.getTenantId(), edge.getId(), EdgeEventType.ADMIN_SETTINGS, EdgeEventActionType.UPDATED, null, mapper.valueToTree(systemMailTemplates));
            AdminSettings tenantMailTemplates = convertToTenantAdminSettings(systemMailTemplates.getKey(), (ObjectNode) systemMailTemplates.getJsonValue());
            saveEdgeEvent(edge.getTenantId(), edge.getId(), EdgeEventType.ADMIN_SETTINGS, EdgeEventActionType.UPDATED, null, mapper.valueToTree(tenantMailTemplates));
        } catch (Exception e) {
            log.error("Can't load admin settings", e);
        }
    }

    private AdminSettings loadMailTemplates() throws Exception {
        Map<String, Object> mailTemplates = new HashMap<>();
        Pattern startPattern = Pattern.compile("<div class=\"content\".*?>");
        Pattern endPattern = Pattern.compile("<div class=\"footer\".*?>");
        File[] files = new DefaultResourceLoader().getResource("classpath:/templates/").getFile().listFiles();
        for (File file: files) {
            Map<String, String> mailTemplate = new HashMap<>();
            String name = validateName(file.getName());
            String stringTemplate = FileUtils.readFileToString(file, StandardCharsets.UTF_8);
            Matcher start = startPattern.matcher(stringTemplate);
            Matcher end = endPattern.matcher(stringTemplate);
            if (start.find() && end.find()) {
                String body = StringUtils.substringBetween(stringTemplate, start.group(), end.group()).replaceAll("\t", "");
                String subject = StringUtils.substringBetween(body, "<h2>", "</h2>");
                mailTemplate.put("subject", subject);
                mailTemplate.put("body", body);
                mailTemplates.put(name, mailTemplate);
            } else {
                log.error("Can't load mail template from file {}", file.getName());
            }
        }
        AdminSettings adminSettings = new AdminSettings();
        adminSettings.setId(new AdminSettingsId(Uuids.timeBased()));
        adminSettings.setKey("mailTemplates");
        adminSettings.setJsonValue(mapper.convertValue(mailTemplates, JsonNode.class));
        return adminSettings;
    }

    private String validateName(String name) throws Exception {
        StringBuilder nameBuilder = new StringBuilder();
        name = name.replace(".vm", "");
        String[] nameParts = name.split("\\.");
        if (nameParts.length >= 1) {
            nameBuilder.append(nameParts[0]);
            for (int i = 1; i < nameParts.length; i++) {
                String word = WordUtils.capitalize(nameParts[i]);
                nameBuilder.append(word);
            }
            return nameBuilder.toString();
        } else {
            throw new Exception("Error during filename validation");
        }
    }

    private AdminSettings convertToTenantAdminSettings(String key, ObjectNode jsonValue) {
        AdminSettings tenantMailSettings = new AdminSettings();
        jsonValue.put("useSystemMailSettings", true);
        tenantMailSettings.setJsonValue(jsonValue);
        tenantMailSettings.setKey(key);
        return tenantMailSettings;
    }

<<<<<<< HEAD
    private void pushUsersToEdge(PageData<User> pageData, Edge edge) {
        if (pageData != null && pageData.getData() != null && !pageData.getData().isEmpty()) {
            log.trace("[{}] [{}] user(s) are going to be pushed to edge.", edge.getId(), pageData.getData().size());
            for (User user : pageData.getData()) {
                saveEdgeEvent(edge.getTenantId(), edge.getId(), EdgeEventType.USER, EdgeEventActionType.ADDED, user.getId(), null);
            }
        }
    }

=======
>>>>>>> 230a3031
    @Override
    public ListenableFuture<Void> processRuleChainMetadataRequestMsg(Edge edge, RuleChainMetadataRequestMsg ruleChainMetadataRequestMsg) {
        log.trace("[{}] processRuleChainMetadataRequestMsg [{}][{}]", edge.getTenantId(), edge.getName(), ruleChainMetadataRequestMsg);
        SettableFuture<Void> futureToSet = SettableFuture.create();
        if (ruleChainMetadataRequestMsg.getRuleChainIdMSB() != 0 && ruleChainMetadataRequestMsg.getRuleChainIdLSB() != 0) {
            RuleChainId ruleChainId =
                    new RuleChainId(new UUID(ruleChainMetadataRequestMsg.getRuleChainIdMSB(), ruleChainMetadataRequestMsg.getRuleChainIdLSB()));
            ListenableFuture<EdgeEvent> future = saveEdgeEvent(edge.getTenantId(), edge.getId(), EdgeEventType.RULE_CHAIN_METADATA, EdgeEventActionType.ADDED, ruleChainId, null);
            Futures.addCallback(future, new FutureCallback<EdgeEvent>() {
                @Override
                public void onSuccess(@Nullable EdgeEvent result) {
                    futureToSet.set(null);
                }

                @Override
                public void onFailure(Throwable t) {
                    log.error("Can't save edge event [{}]", ruleChainMetadataRequestMsg, t);
                    futureToSet.setException(t);
                }
            }, dbCallbackExecutorService);
        }
        return futureToSet;
    }

    @Override
    public ListenableFuture<Void> processAttributesRequestMsg(Edge edge, AttributesRequestMsg attributesRequestMsg) {
        log.trace("[{}] processAttributesRequestMsg [{}][{}]", edge.getTenantId(), edge.getName(), attributesRequestMsg);
        EntityId entityId = EntityIdFactory.getByTypeAndUuid(
                EntityType.valueOf(attributesRequestMsg.getEntityType()),
                new UUID(attributesRequestMsg.getEntityIdMSB(), attributesRequestMsg.getEntityIdLSB()));
        final EdgeEventType type = EdgeUtils.getEdgeEventTypeByEntityType(entityId.getEntityType());
        if (type != null) {
            SettableFuture<Void> futureToSet = SettableFuture.create();
            String scope = attributesRequestMsg.getScope();
            ListenableFuture<List<AttributeKvEntry>> ssAttrFuture = attributesService.findAll(edge.getTenantId(), entityId, scope);
            Futures.addCallback(ssAttrFuture, new FutureCallback<List<AttributeKvEntry>>() {
                        @Override
                        public void onSuccess(@Nullable List<AttributeKvEntry> ssAttributes) {
                            if (ssAttributes != null && !ssAttributes.isEmpty()) {
                                try {
                                    Map<String, Object> entityData = new HashMap<>();
                                    ObjectNode attributes = mapper.createObjectNode();
                                    for (AttributeKvEntry attr : ssAttributes) {
                                        if (attr.getDataType() == DataType.BOOLEAN && attr.getBooleanValue().isPresent()) {
                                            attributes.put(attr.getKey(), attr.getBooleanValue().get());
                                        } else if (attr.getDataType() == DataType.DOUBLE && attr.getDoubleValue().isPresent()) {
                                            attributes.put(attr.getKey(), attr.getDoubleValue().get());
                                        } else if (attr.getDataType() == DataType.LONG && attr.getLongValue().isPresent()) {
                                            attributes.put(attr.getKey(), attr.getLongValue().get());
                                        } else {
                                            attributes.put(attr.getKey(), attr.getValueAsString());
                                        }
                                    }
                                    entityData.put("kv", attributes);
                                    entityData.put("scope", scope);
                                    JsonNode body = mapper.valueToTree(entityData);
                                    log.debug("Sending attributes data msg, entityId [{}], attributes [{}]", entityId, body);
                                    saveEdgeEvent(edge.getTenantId(),
                                            edge.getId(),
                                            type,
                                            EdgeEventActionType.ATTRIBUTES_UPDATED,
                                            entityId,
                                            body);
                                } catch (Exception e) {
                                    log.error("[{}] Failed to send attribute updates to the edge", edge.getName(), e);
                                    throw new RuntimeException("[" + edge.getName() + "] Failed to send attribute updates to the edge", e);
                                }
                            } else {
                                log.trace("[{}][{}] No attributes found for entity {} [{}]", edge.getTenantId(),
                                        edge.getName(),
                                        entityId.getEntityType(),
                                        entityId.getId());
                            }
                            futureToSet.set(null);
                        }

                        @Override
                        public void onFailure(Throwable t) {
                            log.error("Can't save attributes [{}]", attributesRequestMsg, t);
                            futureToSet.setException(t);
                        }
                    }, dbCallbackExecutorService);
            return futureToSet;
        } else {
            log.warn("[{}] Type doesn't supported {}", edge.getTenantId(), entityId.getEntityType());
            return Futures.immediateFuture(null);
        }
    }

    @Override
    public ListenableFuture<Void> processRelationRequestMsg(Edge edge, RelationRequestMsg relationRequestMsg) {
        log.trace("[{}] processRelationRequestMsg [{}][{}]", edge.getTenantId(), edge.getName(), relationRequestMsg);
        EntityId entityId = EntityIdFactory.getByTypeAndUuid(
                EntityType.valueOf(relationRequestMsg.getEntityType()),
                new UUID(relationRequestMsg.getEntityIdMSB(), relationRequestMsg.getEntityIdLSB()));

        List<ListenableFuture<List<EntityRelation>>> futures = new ArrayList<>();
        futures.add(findRelationByQuery(edge, entityId, EntitySearchDirection.FROM));
        futures.add(findRelationByQuery(edge, entityId, EntitySearchDirection.TO));
        ListenableFuture<List<List<EntityRelation>>> relationsListFuture = Futures.allAsList(futures);
        SettableFuture<Void> futureToSet = SettableFuture.create();
        Futures.addCallback(relationsListFuture, new FutureCallback<List<List<EntityRelation>>>() {
                    @Override
                    public void onSuccess(@Nullable List<List<EntityRelation>> relationsList) {
                        try {
                            if (relationsList != null && !relationsList.isEmpty()) {
                                for (List<EntityRelation> entityRelations : relationsList) {
                                    log.trace("[{}] [{}] [{}] relation(s) are going to be pushed to edge.", edge.getId(), entityId, entityRelations.size());
                                    for (EntityRelation relation : entityRelations) {
                                        try {
                                            if (!relation.getFrom().getEntityType().equals(EntityType.EDGE) &&
                                                    !relation.getTo().getEntityType().equals(EntityType.EDGE)) {
                                                saveEdgeEvent(edge.getTenantId(),
                                                        edge.getId(),
                                                        EdgeEventType.RELATION,
                                                        EdgeEventActionType.ADDED,
                                                        null,
                                                        mapper.valueToTree(relation));
                                            }
                                        } catch (Exception e) {
                                            log.error("Exception during loading relation [{}] to edge on sync!", relation, e);
                                            futureToSet.setException(e);
                                            return;
                                        }
                                    }
                                }
                            }
                            futureToSet.set(null);
                        } catch (Exception e) {
                            log.error("Exception during loading relation(s) to edge on sync!", e);
                            futureToSet.setException(e);
                        }
                    }

                    @Override
                    public void onFailure(Throwable t) {
                        log.error("[{}] Can't find relation by query. Entity id [{}]", edge.getTenantId(), entityId, t);
                        futureToSet.setException(t);
                    }
                }, dbCallbackExecutorService);
        return futureToSet;
    }

    private ListenableFuture<List<EntityRelation>> findRelationByQuery(Edge edge, EntityId entityId, EntitySearchDirection direction) {
        EntityRelationsQuery query = new EntityRelationsQuery();
        query.setParameters(new RelationsSearchParameters(entityId, direction, -1, false));
        return relationService.findByQuery(edge.getTenantId(), query);
    }

    @Override
    public ListenableFuture<Void> processDeviceCredentialsRequestMsg(Edge edge, DeviceCredentialsRequestMsg deviceCredentialsRequestMsg) {
        log.trace("[{}] processDeviceCredentialsRequestMsg [{}][{}]", edge.getTenantId(), edge.getName(), deviceCredentialsRequestMsg);
        SettableFuture<Void> futureToSet = SettableFuture.create();
        if (deviceCredentialsRequestMsg.getDeviceIdMSB() != 0 && deviceCredentialsRequestMsg.getDeviceIdLSB() != 0) {
            DeviceId deviceId = new DeviceId(new UUID(deviceCredentialsRequestMsg.getDeviceIdMSB(), deviceCredentialsRequestMsg.getDeviceIdLSB()));
            ListenableFuture<EdgeEvent> future = saveEdgeEvent(edge.getTenantId(), edge.getId(), EdgeEventType.DEVICE, EdgeEventActionType.CREDENTIALS_UPDATED, deviceId, null);
            Futures.addCallback(future, new FutureCallback<EdgeEvent>() {
                @Override
                public void onSuccess(@Nullable EdgeEvent result) {
                    futureToSet.set(null);
                }

                @Override
                public void onFailure(Throwable t) {
                    log.error("Can't save edge event [{}]", deviceCredentialsRequestMsg, t);
                    futureToSet.setException(t);
                }
            }, dbCallbackExecutorService);
        }
        return futureToSet;
    }

    @Override
    public ListenableFuture<Void> processUserCredentialsRequestMsg(Edge edge, UserCredentialsRequestMsg userCredentialsRequestMsg) {
        log.trace("[{}] processUserCredentialsRequestMsg [{}][{}]", edge.getTenantId(), edge.getName(), userCredentialsRequestMsg);
        SettableFuture<Void> futureToSet = SettableFuture.create();
        if (userCredentialsRequestMsg.getUserIdMSB() != 0 && userCredentialsRequestMsg.getUserIdLSB() != 0) {
            UserId userId = new UserId(new UUID(userCredentialsRequestMsg.getUserIdMSB(), userCredentialsRequestMsg.getUserIdLSB()));
            ListenableFuture<EdgeEvent> future = saveEdgeEvent(edge.getTenantId(), edge.getId(), EdgeEventType.USER, EdgeEventActionType.CREDENTIALS_UPDATED, userId, null);
            Futures.addCallback(future, new FutureCallback<EdgeEvent>() {
                @Override
                public void onSuccess(@Nullable EdgeEvent result) {
                    futureToSet.set(null);
                }

                @Override
                public void onFailure(Throwable t) {
                    log.error("Can't save edge event [{}]", userCredentialsRequestMsg, t);
                    futureToSet.setException(t);
                }
            }, dbCallbackExecutorService);
        }
        return futureToSet;
    }

    private ListenableFuture<EdgeEvent> saveEdgeEvent(TenantId tenantId,
                                                      EdgeId edgeId,
                                                      EdgeEventType type,
                                                      EdgeEventActionType action,
                                                      EntityId entityId,
                                                      JsonNode body) {
        log.trace("Pushing edge event to edge queue. tenantId [{}], edgeId [{}], type [{}], action[{}], entityId [{}], body [{}]",
                tenantId, edgeId, type, action, entityId, body);

        EdgeEvent edgeEvent = new EdgeEvent();
        edgeEvent.setTenantId(tenantId);
        edgeEvent.setEdgeId(edgeId);
        edgeEvent.setType(type);
        edgeEvent.setAction(action);
        if (entityId != null) {
            edgeEvent.setEntityId(entityId.getId());
        }
        edgeEvent.setBody(body);
        ListenableFuture<EdgeEvent> future = edgeEventService.saveAsync(edgeEvent);
        Futures.addCallback(future, new FutureCallback<EdgeEvent>() {
            @Override
            public void onSuccess(@Nullable EdgeEvent result) {
                tbClusterService.onEdgeEventUpdate(tenantId, edgeId);
            }

            @Override
            public void onFailure(Throwable t) {
                log.warn("[{}] Can't save edge event [{}] for edge [{}]", tenantId.getId(), edgeEvent, edgeId.getId(), t);
            }
        }, dbCallbackExecutorService);
        return future;
    }
}<|MERGE_RESOLUTION|>--- conflicted
+++ resolved
@@ -279,17 +279,10 @@
             do {
                 pageData = userService.findTenantAdmins(edge.getTenantId(), pageLink);
                 pushUsersToEdge(pageData, edge);
-<<<<<<< HEAD
                 if (pageData.hasNext()) {
                     pageLink = pageLink.nextPageLink();
                 }
             } while (pageData.hasNext());
-=======
-                if (pageData != null && pageData.hasNext()) {
-                    pageLink = pageData.getNextPageLink();
-                }
-            } while (pageData != null && pageData.hasNext());
->>>>>>> 230a3031
             syncCustomerUsers(edge);
         } catch (Exception e) {
             log.error("Exception during loading edge user(s) on sync!", e);
@@ -311,7 +304,7 @@
         }
     }
 
-    private void pushUsersToEdge(TextPageData<User> pageData, Edge edge) {
+    private void pushUsersToEdge(PageData<User> pageData, Edge edge) {
         if (pageData != null && pageData.getData() != null && !pageData.getData().isEmpty()) {
             log.trace("[{}] [{}] user(s) are going to be pushed to edge.", edge.getId(), pageData.getData().size());
             for (User user : pageData.getData()) {
@@ -407,18 +400,6 @@
         return tenantMailSettings;
     }
 
-<<<<<<< HEAD
-    private void pushUsersToEdge(PageData<User> pageData, Edge edge) {
-        if (pageData != null && pageData.getData() != null && !pageData.getData().isEmpty()) {
-            log.trace("[{}] [{}] user(s) are going to be pushed to edge.", edge.getId(), pageData.getData().size());
-            for (User user : pageData.getData()) {
-                saveEdgeEvent(edge.getTenantId(), edge.getId(), EdgeEventType.USER, EdgeEventActionType.ADDED, user.getId(), null);
-            }
-        }
-    }
-
-=======
->>>>>>> 230a3031
     @Override
     public ListenableFuture<Void> processRuleChainMetadataRequestMsg(Edge edge, RuleChainMetadataRequestMsg ruleChainMetadataRequestMsg) {
         log.trace("[{}] processRuleChainMetadataRequestMsg [{}][{}]", edge.getTenantId(), edge.getName(), ruleChainMetadataRequestMsg);
