/**
 * Copyright © 2016-2020 The Thingsboard Authors
 *
 * Licensed under the Apache License, Version 2.0 (the "License");
 * you may not use this file except in compliance with the License.
 * You may obtain a copy of the License at
 *
 *     http://www.apache.org/licenses/LICENSE-2.0
 *
 * Unless required by applicable law or agreed to in writing, software
 * distributed under the License is distributed on an "AS IS" BASIS,
 * WITHOUT WARRANTIES OR CONDITIONS OF ANY KIND, either express or implied.
 * See the License for the specific language governing permissions and
 * limitations under the License.
 */
package org.thingsboard.server.service.queue;

import lombok.extern.slf4j.Slf4j;
import org.springframework.beans.factory.annotation.Value;
import org.springframework.scheduling.annotation.Scheduled;
import org.springframework.stereotype.Service;
import org.thingsboard.rule.engine.api.RpcError;
import org.thingsboard.server.actors.ActorSystemContext;
import org.thingsboard.server.common.data.id.TenantId;
import org.thingsboard.server.common.msg.MsgType;
import org.thingsboard.server.common.msg.TbActorMsg;
import org.thingsboard.server.common.msg.queue.ServiceType;
import org.thingsboard.server.common.msg.queue.TbCallback;
<<<<<<< HEAD
import org.thingsboard.server.gen.transport.TransportProtos.DeviceStateServiceMsgProto;
import org.thingsboard.server.gen.transport.TransportProtos.EdgeNotificationMsgProto;
import org.thingsboard.server.gen.transport.TransportProtos.FromDeviceRPCResponseProto;
import org.thingsboard.server.gen.transport.TransportProtos.LocalSubscriptionServiceMsgProto;
import org.thingsboard.server.gen.transport.TransportProtos.SubscriptionMgrMsgProto;
import org.thingsboard.server.gen.transport.TransportProtos.TbAttributeUpdateProto;
import org.thingsboard.server.gen.transport.TransportProtos.TbSubscriptionCloseProto;
import org.thingsboard.server.gen.transport.TransportProtos.TbTimeSeriesUpdateProto;
import org.thingsboard.server.gen.transport.TransportProtos.ToCoreMsg;
import org.thingsboard.server.gen.transport.TransportProtos.ToCoreNotificationMsg;
import org.thingsboard.server.gen.transport.TransportProtos.TransportToDeviceActorMsg;
=======
import org.thingsboard.server.gen.transport.TransportProtos.*;
>>>>>>> 5b4cfbb3
import org.thingsboard.server.queue.TbQueueConsumer;
import org.thingsboard.server.queue.common.TbProtoQueueMsg;
import org.thingsboard.server.queue.discovery.PartitionChangeEvent;
import org.thingsboard.server.queue.provider.TbCoreQueueFactory;
import org.thingsboard.server.common.stats.StatsFactory;
import org.thingsboard.server.queue.util.TbCoreComponent;
import org.thingsboard.server.service.edge.EdgeNotificationService;
import org.thingsboard.server.service.encoding.DataDecodingEncodingService;
import org.thingsboard.server.service.queue.processing.AbstractConsumerService;
import org.thingsboard.server.service.rpc.FromDeviceRpcResponse;
import org.thingsboard.server.service.rpc.TbCoreDeviceRpcService;
import org.thingsboard.server.service.rpc.ToDeviceRpcRequestActorMsg;
import org.thingsboard.server.service.state.DeviceStateService;
import org.thingsboard.server.service.subscription.SubscriptionManagerService;
import org.thingsboard.server.service.subscription.TbLocalSubscriptionService;
import org.thingsboard.server.service.subscription.TbSubscriptionUtils;
import org.thingsboard.server.service.transport.msg.TransportToDeviceActorMsgWrapper;

import javax.annotation.PostConstruct;
import javax.annotation.PreDestroy;
import java.util.List;
import java.util.Optional;
import java.util.UUID;
import java.util.concurrent.ConcurrentHashMap;
import java.util.concurrent.ConcurrentMap;
import java.util.concurrent.CountDownLatch;
import java.util.concurrent.TimeUnit;
import java.util.function.Function;
import java.util.stream.Collectors;

@Service
@TbCoreComponent
@Slf4j
public class DefaultTbCoreConsumerService extends AbstractConsumerService<ToCoreNotificationMsg> implements TbCoreConsumerService {

    @Value("${queue.core.poll-interval}")
    private long pollDuration;
    @Value("${queue.core.pack-processing-timeout}")
    private long packProcessingTimeout;
    @Value("${queue.core.stats.enabled:false}")
    private boolean statsEnabled;

    private final TbQueueConsumer<TbProtoQueueMsg<ToCoreMsg>> mainConsumer;
    private final DeviceStateService stateService;
    private final TbLocalSubscriptionService localSubscriptionService;
    private final SubscriptionManagerService subscriptionManagerService;
    private final TbCoreDeviceRpcService tbCoreDeviceRpcService;
<<<<<<< HEAD
    private final EdgeNotificationService edgeNotificationService;
    private final TbCoreConsumerStats stats = new TbCoreConsumerStats();
=======
    private final TbCoreConsumerStats stats;
>>>>>>> 5b4cfbb3

    public DefaultTbCoreConsumerService(TbCoreQueueFactory tbCoreQueueFactory, ActorSystemContext actorContext,
                                        DeviceStateService stateService, TbLocalSubscriptionService localSubscriptionService,
                                        SubscriptionManagerService subscriptionManagerService, DataDecodingEncodingService encodingService,
<<<<<<< HEAD
                                        TbCoreDeviceRpcService tbCoreDeviceRpcService, EdgeNotificationService edgeNotificationService) {
=======
                                        TbCoreDeviceRpcService tbCoreDeviceRpcService, StatsFactory statsFactory) {
>>>>>>> 5b4cfbb3
        super(actorContext, encodingService, tbCoreQueueFactory.createToCoreNotificationsMsgConsumer());
        this.mainConsumer = tbCoreQueueFactory.createToCoreMsgConsumer();
        this.stateService = stateService;
        this.localSubscriptionService = localSubscriptionService;
        this.subscriptionManagerService = subscriptionManagerService;
        this.tbCoreDeviceRpcService = tbCoreDeviceRpcService;
<<<<<<< HEAD
        this.edgeNotificationService = edgeNotificationService;
=======
        this.stats = new TbCoreConsumerStats(statsFactory);
>>>>>>> 5b4cfbb3
    }

    @PostConstruct
    public void init() {
        super.init("tb-core-consumer", "tb-core-notifications-consumer");
    }

    @PreDestroy
    public void destroy() {
        super.destroy();
    }

    @Override
    public void onApplicationEvent(PartitionChangeEvent partitionChangeEvent) {
        if (partitionChangeEvent.getServiceType().equals(getServiceType())) {
            log.info("Subscribing to partitions: {}", partitionChangeEvent.getPartitions());
            this.mainConsumer.subscribe(partitionChangeEvent.getPartitions());
        }
    }

    @Override
    protected void launchMainConsumers() {
        consumersExecutor.submit(() -> {
            while (!stopped) {
                try {
                    List<TbProtoQueueMsg<ToCoreMsg>> msgs = mainConsumer.poll(pollDuration);
                    if (msgs.isEmpty()) {
                        continue;
                    }
                    ConcurrentMap<UUID, TbProtoQueueMsg<ToCoreMsg>> pendingMap = msgs.stream().collect(
                            Collectors.toConcurrentMap(s -> UUID.randomUUID(), Function.identity()));
                    CountDownLatch processingTimeoutLatch = new CountDownLatch(1);
                    TbPackProcessingContext<TbProtoQueueMsg<ToCoreMsg>> ctx = new TbPackProcessingContext<>(
                            processingTimeoutLatch, pendingMap, new ConcurrentHashMap<>());
                    pendingMap.forEach((id, msg) -> {
                        log.trace("[{}] Creating main callback for message: {}", id, msg.getValue());
                        TbCallback callback = new TbPackCallback<>(id, ctx);
                        try {
                            ToCoreMsg toCoreMsg = msg.getValue();
                            if (toCoreMsg.hasToSubscriptionMgrMsg()) {
                                log.trace("[{}] Forwarding message to subscription manager service {}", id, toCoreMsg.getToSubscriptionMgrMsg());
                                forwardToSubMgrService(toCoreMsg.getToSubscriptionMgrMsg(), callback);
                            } else if (toCoreMsg.hasToDeviceActorMsg()) {
                                log.trace("[{}] Forwarding message to device actor {}", id, toCoreMsg.getToDeviceActorMsg());
                                forwardToDeviceActor(toCoreMsg.getToDeviceActorMsg(), callback);
                            } else if (toCoreMsg.hasDeviceStateServiceMsg()) {
                                log.trace("[{}] Forwarding message to state service {}", id, toCoreMsg.getDeviceStateServiceMsg());
                                forwardToStateService(toCoreMsg.getDeviceStateServiceMsg(), callback);
                            } else if (toCoreMsg.hasEdgeNotificationMsg()) {
                                log.trace("[{}] Forwarding message to edge service {}", id, toCoreMsg.getEdgeNotificationMsg());
                                forwardToEdgeNotificationService(toCoreMsg.getEdgeNotificationMsg(), callback);
                            } else if (toCoreMsg.getToDeviceActorNotificationMsg() != null && !toCoreMsg.getToDeviceActorNotificationMsg().isEmpty()) {
                                Optional<TbActorMsg> actorMsg = encodingService.decode(toCoreMsg.getToDeviceActorNotificationMsg().toByteArray());
                                if (actorMsg.isPresent()) {
                                    TbActorMsg tbActorMsg = actorMsg.get();
                                    if (tbActorMsg.getMsgType().equals(MsgType.DEVICE_RPC_REQUEST_TO_DEVICE_ACTOR_MSG)) {
                                        tbCoreDeviceRpcService.forwardRpcRequestToDeviceActor((ToDeviceRpcRequestActorMsg) tbActorMsg);
                                    } else {
                                        log.trace("[{}] Forwarding message to App Actor {}", id, actorMsg.get());
                                        actorContext.tell(actorMsg.get());
                                    }
                                }
                                callback.onSuccess();
                            }
                        } catch (Throwable e) {
                            log.warn("[{}] Failed to process message: {}", id, msg, e);
                            callback.onFailure(e);
                        }
                    });
                    if (!processingTimeoutLatch.await(packProcessingTimeout, TimeUnit.MILLISECONDS)) {
                        ctx.getAckMap().forEach((id, msg) -> log.debug("[{}] Timeout to process message: {}", id, msg.getValue()));
                        ctx.getFailedMap().forEach((id, msg) -> log.warn("[{}] Failed to process message: {}", id, msg.getValue()));
                    }
                    mainConsumer.commit();
                } catch (Exception e) {
                    if (!stopped) {
                        log.warn("Failed to obtain messages from queue.", e);
                        try {
                            Thread.sleep(pollDuration);
                        } catch (InterruptedException e2) {
                            log.trace("Failed to wait until the server has capacity to handle new requests", e2);
                        }
                    }
                }
            }
            log.info("TB Core Consumer stopped.");
        });
    }

    @Override
    protected ServiceType getServiceType() {
        return ServiceType.TB_CORE;
    }

    @Override
    protected long getNotificationPollDuration() {
        return pollDuration;
    }

    @Override
    protected long getNotificationPackProcessingTimeout() {
        return packProcessingTimeout;
    }

    @Override
    protected void handleNotification(UUID id, TbProtoQueueMsg<ToCoreNotificationMsg> msg, TbCallback callback) {
        ToCoreNotificationMsg toCoreNotification = msg.getValue();
        if (toCoreNotification.hasToLocalSubscriptionServiceMsg()) {
            log.trace("[{}] Forwarding message to local subscription service {}", id, toCoreNotification.getToLocalSubscriptionServiceMsg());
            forwardToLocalSubMgrService(toCoreNotification.getToLocalSubscriptionServiceMsg(), callback);
        } else if (toCoreNotification.hasFromDeviceRpcResponse()) {
            log.trace("[{}] Forwarding message to RPC service {}", id, toCoreNotification.getFromDeviceRpcResponse());
            forwardToCoreRpcService(toCoreNotification.getFromDeviceRpcResponse(), callback);
        } else if (toCoreNotification.getComponentLifecycleMsg() != null && !toCoreNotification.getComponentLifecycleMsg().isEmpty()) {
            Optional<TbActorMsg> actorMsg = encodingService.decode(toCoreNotification.getComponentLifecycleMsg().toByteArray());
            if (actorMsg.isPresent()) {
                log.trace("[{}] Forwarding message to App Actor {}", id, actorMsg.get());
                actorContext.tellWithHighPriority(actorMsg.get());
            }
            callback.onSuccess();
        }
        if (statsEnabled) {
            stats.log(toCoreNotification);
        }
    }

    private void forwardToCoreRpcService(FromDeviceRPCResponseProto proto, TbCallback callback) {
        RpcError error = proto.getError() > 0 ? RpcError.values()[proto.getError()] : null;
        FromDeviceRpcResponse response = new FromDeviceRpcResponse(new UUID(proto.getRequestIdMSB(), proto.getRequestIdLSB())
                , proto.getResponse(), error);
        tbCoreDeviceRpcService.processRpcResponseFromRuleEngine(response);
        callback.onSuccess();
    }

    @Scheduled(fixedDelayString = "${queue.core.stats.print-interval-ms}")
    public void printStats() {
        if (statsEnabled) {
            stats.printStats();
            stats.reset();
        }
    }

    private void forwardToLocalSubMgrService(LocalSubscriptionServiceMsgProto msg, TbCallback callback) {
        if (msg.hasSubUpdate()) {
            localSubscriptionService.onSubscriptionUpdate(msg.getSubUpdate().getSessionId(), TbSubscriptionUtils.fromProto(msg.getSubUpdate()), callback);
        } else {
            throwNotHandled(msg, callback);
        }
    }

    private void forwardToSubMgrService(SubscriptionMgrMsgProto msg, TbCallback callback) {
        if (msg.hasAttributeSub()) {
            subscriptionManagerService.addSubscription(TbSubscriptionUtils.fromProto(msg.getAttributeSub()), callback);
        } else if (msg.hasTelemetrySub()) {
            subscriptionManagerService.addSubscription(TbSubscriptionUtils.fromProto(msg.getTelemetrySub()), callback);
        } else if (msg.hasSubClose()) {
            TbSubscriptionCloseProto closeProto = msg.getSubClose();
            subscriptionManagerService.cancelSubscription(closeProto.getSessionId(), closeProto.getSubscriptionId(), callback);
        } else if (msg.hasTsUpdate()) {
            TbTimeSeriesUpdateProto proto = msg.getTsUpdate();
            subscriptionManagerService.onTimeSeriesUpdate(
                    new TenantId(new UUID(proto.getTenantIdMSB(), proto.getTenantIdLSB())),
                    TbSubscriptionUtils.toEntityId(proto.getEntityType(), proto.getEntityIdMSB(), proto.getEntityIdLSB()),
                    TbSubscriptionUtils.toTsKvEntityList(proto.getDataList()), callback);
        } else if (msg.hasAttrUpdate()) {
            TbAttributeUpdateProto proto = msg.getAttrUpdate();
            subscriptionManagerService.onAttributesUpdate(
                    new TenantId(new UUID(proto.getTenantIdMSB(), proto.getTenantIdLSB())),
                    TbSubscriptionUtils.toEntityId(proto.getEntityType(), proto.getEntityIdMSB(), proto.getEntityIdLSB()),
                    proto.getScope(), TbSubscriptionUtils.toAttributeKvList(proto.getDataList()), callback);
        } else {
            throwNotHandled(msg, callback);
        }
        if (statsEnabled) {
            stats.log(msg);
        }
    }

    private void forwardToStateService(DeviceStateServiceMsgProto deviceStateServiceMsg, TbCallback callback) {
        if (statsEnabled) {
            stats.log(deviceStateServiceMsg);
        }
        stateService.onQueueMsg(deviceStateServiceMsg, callback);
    }

    private void forwardToEdgeNotificationService(EdgeNotificationMsgProto edgeNotificationMsg, TbCallback callback) {
        if (statsEnabled) {
            stats.log(edgeNotificationMsg);
        }
        edgeNotificationService.pushNotificationToEdge(edgeNotificationMsg, callback);
    }

    private void forwardToDeviceActor(TransportToDeviceActorMsg toDeviceActorMsg, TbCallback callback) {
        if (statsEnabled) {
            stats.log(toDeviceActorMsg);
        }
        actorContext.tell(new TransportToDeviceActorMsgWrapper(toDeviceActorMsg, callback));
    }

    private void throwNotHandled(Object msg, TbCallback callback) {
        log.warn("Message not handled: {}", msg);
        callback.onFailure(new RuntimeException("Message not handled!"));
    }

    @Override
    protected void stopMainConsumers() {
        if (mainConsumer != null) {
            mainConsumer.unsubscribe();
        }
    }

}<|MERGE_RESOLUTION|>--- conflicted
+++ resolved
@@ -26,21 +26,7 @@
 import org.thingsboard.server.common.msg.TbActorMsg;
 import org.thingsboard.server.common.msg.queue.ServiceType;
 import org.thingsboard.server.common.msg.queue.TbCallback;
-<<<<<<< HEAD
-import org.thingsboard.server.gen.transport.TransportProtos.DeviceStateServiceMsgProto;
-import org.thingsboard.server.gen.transport.TransportProtos.EdgeNotificationMsgProto;
-import org.thingsboard.server.gen.transport.TransportProtos.FromDeviceRPCResponseProto;
-import org.thingsboard.server.gen.transport.TransportProtos.LocalSubscriptionServiceMsgProto;
-import org.thingsboard.server.gen.transport.TransportProtos.SubscriptionMgrMsgProto;
-import org.thingsboard.server.gen.transport.TransportProtos.TbAttributeUpdateProto;
-import org.thingsboard.server.gen.transport.TransportProtos.TbSubscriptionCloseProto;
-import org.thingsboard.server.gen.transport.TransportProtos.TbTimeSeriesUpdateProto;
-import org.thingsboard.server.gen.transport.TransportProtos.ToCoreMsg;
-import org.thingsboard.server.gen.transport.TransportProtos.ToCoreNotificationMsg;
-import org.thingsboard.server.gen.transport.TransportProtos.TransportToDeviceActorMsg;
-=======
 import org.thingsboard.server.gen.transport.TransportProtos.*;
->>>>>>> 5b4cfbb3
 import org.thingsboard.server.queue.TbQueueConsumer;
 import org.thingsboard.server.queue.common.TbProtoQueueMsg;
 import org.thingsboard.server.queue.discovery.PartitionChangeEvent;
@@ -88,32 +74,21 @@
     private final TbLocalSubscriptionService localSubscriptionService;
     private final SubscriptionManagerService subscriptionManagerService;
     private final TbCoreDeviceRpcService tbCoreDeviceRpcService;
-<<<<<<< HEAD
+    private final TbCoreConsumerStats stats;
     private final EdgeNotificationService edgeNotificationService;
-    private final TbCoreConsumerStats stats = new TbCoreConsumerStats();
-=======
-    private final TbCoreConsumerStats stats;
->>>>>>> 5b4cfbb3
 
     public DefaultTbCoreConsumerService(TbCoreQueueFactory tbCoreQueueFactory, ActorSystemContext actorContext,
                                         DeviceStateService stateService, TbLocalSubscriptionService localSubscriptionService,
                                         SubscriptionManagerService subscriptionManagerService, DataDecodingEncodingService encodingService,
-<<<<<<< HEAD
-                                        TbCoreDeviceRpcService tbCoreDeviceRpcService, EdgeNotificationService edgeNotificationService) {
-=======
-                                        TbCoreDeviceRpcService tbCoreDeviceRpcService, StatsFactory statsFactory) {
->>>>>>> 5b4cfbb3
+                                        TbCoreDeviceRpcService tbCoreDeviceRpcService, StatsFactory statsFactory, EdgeNotificationService edgeNotificationService) {
         super(actorContext, encodingService, tbCoreQueueFactory.createToCoreNotificationsMsgConsumer());
         this.mainConsumer = tbCoreQueueFactory.createToCoreMsgConsumer();
         this.stateService = stateService;
         this.localSubscriptionService = localSubscriptionService;
         this.subscriptionManagerService = subscriptionManagerService;
         this.tbCoreDeviceRpcService = tbCoreDeviceRpcService;
-<<<<<<< HEAD
+        this.stats = new TbCoreConsumerStats(statsFactory);
         this.edgeNotificationService = edgeNotificationService;
-=======
-        this.stats = new TbCoreConsumerStats(statsFactory);
->>>>>>> 5b4cfbb3
     }
 
     @PostConstruct
