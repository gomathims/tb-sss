/**
 * Copyright © 2016-2023 The Thingsboard Authors
 *
 * Licensed under the Apache License, Version 2.0 (the "License");
 * you may not use this file except in compliance with the License.
 * You may obtain a copy of the License at
 *
 *     http://www.apache.org/licenses/LICENSE-2.0
 *
 * Unless required by applicable law or agreed to in writing, software
 * distributed under the License is distributed on an "AS IS" BASIS,
 * WITHOUT WARRANTIES OR CONDITIONS OF ANY KIND, either express or implied.
 * See the License for the specific language governing permissions and
 * limitations under the License.
 */
package org.thingsboard.server.service.queue;

import com.google.protobuf.ByteString;
import lombok.RequiredArgsConstructor;
import lombok.extern.slf4j.Slf4j;
import org.springframework.beans.factory.annotation.Autowired;
import org.springframework.beans.factory.annotation.Value;
import org.springframework.context.annotation.Lazy;
import org.springframework.scheduling.annotation.Scheduled;
import org.springframework.stereotype.Service;
import org.thingsboard.rule.engine.api.msg.DeviceEdgeUpdateMsg;
import org.thingsboard.rule.engine.api.msg.DeviceNameOrTypeUpdateMsg;
import org.thingsboard.server.cluster.TbClusterService;
import org.thingsboard.server.common.data.ApiUsageState;
import org.thingsboard.server.common.data.Device;
import org.thingsboard.server.common.data.DeviceProfile;
import org.thingsboard.server.common.data.EdgeUtils;
import org.thingsboard.server.common.data.EntityType;
import org.thingsboard.server.common.data.HasName;
import org.thingsboard.server.common.data.HasRuleEngineProfile;
import org.thingsboard.server.common.data.TbResource;
import org.thingsboard.server.common.data.Tenant;
import org.thingsboard.server.common.data.TenantProfile;
import org.thingsboard.server.common.data.edge.EdgeEventActionType;
import org.thingsboard.server.common.data.edge.EdgeEventType;
import org.thingsboard.server.common.data.id.AssetId;
import org.thingsboard.server.common.data.id.AssetProfileId;
import org.thingsboard.server.common.data.id.DeviceId;
import org.thingsboard.server.common.data.id.DeviceProfileId;
import org.thingsboard.server.common.data.id.EdgeId;
import org.thingsboard.server.common.data.id.EntityId;
import org.thingsboard.server.common.data.id.RuleChainId;
import org.thingsboard.server.common.data.id.TenantId;
import org.thingsboard.server.common.data.plugin.ComponentLifecycleEvent;
import org.thingsboard.server.common.data.queue.Queue;
import org.thingsboard.server.common.msg.TbMsg;
import org.thingsboard.server.common.msg.ToDeviceActorNotificationMsg;
import org.thingsboard.server.common.msg.edge.EdgeEventUpdateMsg;
import org.thingsboard.server.common.msg.edge.FromEdgeSyncResponse;
import org.thingsboard.server.common.msg.edge.ToEdgeSyncRequest;
import org.thingsboard.server.common.msg.plugin.ComponentLifecycleMsg;
import org.thingsboard.server.common.msg.queue.ServiceType;
import org.thingsboard.server.common.msg.queue.TopicPartitionInfo;
import org.thingsboard.server.common.msg.rpc.FromDeviceRpcResponse;
import org.thingsboard.server.gen.transport.TransportProtos;
import org.thingsboard.server.gen.transport.TransportProtos.FromDeviceRPCResponseProto;
import org.thingsboard.server.gen.transport.TransportProtos.ToCoreMsg;
import org.thingsboard.server.gen.transport.TransportProtos.ToCoreNotificationMsg;
import org.thingsboard.server.gen.transport.TransportProtos.ToRuleEngineMsg;
import org.thingsboard.server.gen.transport.TransportProtos.ToRuleEngineNotificationMsg;
import org.thingsboard.server.gen.transport.TransportProtos.ToTransportMsg;
import org.thingsboard.server.queue.TbQueueCallback;
import org.thingsboard.server.queue.TbQueueProducer;
import org.thingsboard.server.queue.common.MultipleTbQueueCallbackWrapper;
import org.thingsboard.server.queue.common.TbProtoQueueMsg;
import org.thingsboard.server.queue.discovery.TopicService;
import org.thingsboard.server.queue.discovery.PartitionService;
import org.thingsboard.server.queue.provider.TbQueueProducerProvider;
import org.thingsboard.server.queue.util.DataDecodingEncodingService;
import org.thingsboard.server.service.gateway_device.GatewayNotificationsService;
import org.thingsboard.server.service.ota.OtaPackageStateService;
import org.thingsboard.server.service.profile.TbAssetProfileCache;
import org.thingsboard.server.service.profile.TbDeviceProfileCache;

import java.util.List;
import java.util.Set;
import java.util.UUID;
import java.util.concurrent.atomic.AtomicInteger;

@Service
@Slf4j
@RequiredArgsConstructor
public class DefaultTbClusterService implements TbClusterService {

    @Value("${cluster.stats.enabled:false}")
    private boolean statsEnabled;
    @Value("${edges.enabled:true}")
    protected boolean edgesEnabled;

    private final AtomicInteger toCoreMsgs = new AtomicInteger(0);
    private final AtomicInteger toCoreNfs = new AtomicInteger(0);
    private final AtomicInteger toRuleEngineMsgs = new AtomicInteger(0);
    private final AtomicInteger toRuleEngineNfs = new AtomicInteger(0);
    private final AtomicInteger toTransportNfs = new AtomicInteger(0);

    @Autowired
    @Lazy
    private PartitionService partitionService;

    @Autowired
    @Lazy
    private TbQueueProducerProvider producerProvider;

    @Autowired
    @Lazy
    private OtaPackageStateService otaPackageStateService;

    private final TopicService topicService;
    private final DataDecodingEncodingService encodingService;
    private final TbDeviceProfileCache deviceProfileCache;
    private final TbAssetProfileCache assetProfileCache;
    private final GatewayNotificationsService gatewayNotificationsService;

    @Override
    public void pushMsgToCore(TenantId tenantId, EntityId entityId, ToCoreMsg msg, TbQueueCallback callback) {
        TopicPartitionInfo tpi = partitionService.resolve(ServiceType.TB_CORE, tenantId, entityId);
        producerProvider.getTbCoreMsgProducer().send(tpi, new TbProtoQueueMsg<>(UUID.randomUUID(), msg), callback);
        toCoreMsgs.incrementAndGet();
    }

    @Override
    public void pushMsgToCore(TopicPartitionInfo tpi, UUID msgId, ToCoreMsg msg, TbQueueCallback callback) {
        producerProvider.getTbCoreMsgProducer().send(tpi, new TbProtoQueueMsg<>(msgId, msg), callback);
        toCoreMsgs.incrementAndGet();
    }

    @Override
    public void pushMsgToCore(ToDeviceActorNotificationMsg msg, TbQueueCallback callback) {
        TopicPartitionInfo tpi = partitionService.resolve(ServiceType.TB_CORE, msg.getTenantId(), msg.getDeviceId());
        log.trace("PUSHING msg: {} to:{}", msg, tpi);
        byte[] msgBytes = encodingService.encode(msg);
        ToCoreMsg toCoreMsg = ToCoreMsg.newBuilder().setToDeviceActorNotificationMsg(ByteString.copyFrom(msgBytes)).build();
        producerProvider.getTbCoreMsgProducer().send(tpi, new TbProtoQueueMsg<>(msg.getDeviceId().getId(), toCoreMsg), callback);
        toCoreMsgs.incrementAndGet();
    }

    @Override
    public void broadcastToCore(ToCoreNotificationMsg toCoreMsg) {
        UUID msgId = UUID.randomUUID();
        TbQueueProducer<TbProtoQueueMsg<ToCoreNotificationMsg>> toCoreNfProducer = producerProvider.getTbCoreNotificationsMsgProducer();
        Set<String> tbCoreServices = partitionService.getAllServiceIds(ServiceType.TB_CORE);
        for (String serviceId : tbCoreServices) {
            TopicPartitionInfo tpi = notificationsTopicService.getNotificationsTopic(ServiceType.TB_CORE, serviceId);
            toCoreNfProducer.send(tpi, new TbProtoQueueMsg<>(msgId, toCoreMsg), null);
            toCoreNfs.incrementAndGet();
        }
    }

    @Override
    public void pushMsgToVersionControl(TenantId tenantId, TransportProtos.ToVersionControlServiceMsg msg, TbQueueCallback callback) {
        TopicPartitionInfo tpi = partitionService.resolve(ServiceType.TB_VC_EXECUTOR, tenantId, tenantId);
        log.trace("PUSHING msg: {} to:{}", msg, tpi);
        producerProvider.getTbVersionControlMsgProducer().send(tpi, new TbProtoQueueMsg<>(tenantId.getId(), msg), callback);
        //TODO: ashvayka
        toCoreMsgs.incrementAndGet();
    }

    @Override
    public void pushNotificationToCore(String serviceId, FromDeviceRpcResponse response, TbQueueCallback callback) {
        TopicPartitionInfo tpi = topicService.getNotificationsTopic(ServiceType.TB_CORE, serviceId);
        log.trace("PUSHING msg: {} to:{}", response, tpi);
        FromDeviceRPCResponseProto.Builder builder = FromDeviceRPCResponseProto.newBuilder()
                .setRequestIdMSB(response.getId().getMostSignificantBits())
                .setRequestIdLSB(response.getId().getLeastSignificantBits())
                .setError(response.getError().isPresent() ? response.getError().get().ordinal() : -1);
        response.getResponse().ifPresent(builder::setResponse);
        ToCoreNotificationMsg msg = ToCoreNotificationMsg.newBuilder().setFromDeviceRpcResponse(builder).build();
        producerProvider.getTbCoreNotificationsMsgProducer().send(tpi, new TbProtoQueueMsg<>(response.getId(), msg), callback);
        toCoreNfs.incrementAndGet();
    }

    @Override
    public void pushMsgToRuleEngine(TopicPartitionInfo tpi, UUID msgId, ToRuleEngineMsg msg, TbQueueCallback callback) {
        log.trace("PUSHING msg: {} to:{}", msg, tpi);
        producerProvider.getRuleEngineMsgProducer().send(tpi, new TbProtoQueueMsg<>(msgId, msg), callback);
        toRuleEngineMsgs.incrementAndGet();
    }

    @Override
    public void pushMsgToRuleEngine(TenantId tenantId, EntityId entityId, TbMsg tbMsg, TbQueueCallback callback) {
        if (tenantId == null || tenantId.isNullUid()) {
            if (entityId.getEntityType().equals(EntityType.TENANT)) {
                tenantId = TenantId.fromUUID(entityId.getId());
            } else {
                log.warn("[{}][{}] Received invalid message: {}", tenantId, entityId, tbMsg);
                return;
            }
        } else {
            HasRuleEngineProfile ruleEngineProfile = getRuleEngineProfileForEntityOrElseNull(tenantId, entityId);
            tbMsg = transformMsg(tbMsg, ruleEngineProfile);
        }
        TopicPartitionInfo tpi = partitionService.resolve(ServiceType.TB_RULE_ENGINE, tbMsg.getQueueName(), tenantId, entityId);
        log.trace("PUSHING msg: {} to:{}", tbMsg, tpi);
        ToRuleEngineMsg msg = ToRuleEngineMsg.newBuilder()
                .setTenantIdMSB(tenantId.getId().getMostSignificantBits())
                .setTenantIdLSB(tenantId.getId().getLeastSignificantBits())
                .setTbMsg(TbMsg.toByteString(tbMsg)).build();
        producerProvider.getRuleEngineMsgProducer().send(tpi, new TbProtoQueueMsg<>(tbMsg.getId(), msg), callback);
        toRuleEngineMsgs.incrementAndGet();
    }

    private HasRuleEngineProfile getRuleEngineProfileForEntityOrElseNull(TenantId tenantId, EntityId entityId) {
        if (entityId.getEntityType().equals(EntityType.DEVICE)) {
            return deviceProfileCache.get(tenantId, new DeviceId(entityId.getId()));
        } else if (entityId.getEntityType().equals(EntityType.DEVICE_PROFILE)) {
            return deviceProfileCache.get(tenantId, new DeviceProfileId(entityId.getId()));
        } else if (entityId.getEntityType().equals(EntityType.ASSET)) {
            return assetProfileCache.get(tenantId, new AssetId(entityId.getId()));
        } else if (entityId.getEntityType().equals(EntityType.ASSET_PROFILE)) {
            return assetProfileCache.get(tenantId, new AssetProfileId(entityId.getId()));
        }
        return null;
    }

    private TbMsg transformMsg(TbMsg tbMsg, HasRuleEngineProfile ruleEngineProfile) {
        if (ruleEngineProfile != null) {
            RuleChainId targetRuleChainId = ruleEngineProfile.getDefaultRuleChainId();
            String targetQueueName = ruleEngineProfile.getDefaultQueueName();

            boolean isRuleChainTransform = targetRuleChainId != null && !targetRuleChainId.equals(tbMsg.getRuleChainId());
            boolean isQueueTransform = targetQueueName != null && !targetQueueName.equals(tbMsg.getQueueName());

            if (isRuleChainTransform && isQueueTransform) {
                tbMsg = TbMsg.transformMsg(tbMsg, targetRuleChainId, targetQueueName);
            } else if (isRuleChainTransform) {
                tbMsg = TbMsg.transformMsgRuleChainId(tbMsg, targetRuleChainId);
            } else if (isQueueTransform) {
                tbMsg = TbMsg.transformMsgQueueName(tbMsg, targetQueueName);
            }
        }
        return tbMsg;
    }

    @Override
    public void pushNotificationToRuleEngine(String serviceId, FromDeviceRpcResponse response, TbQueueCallback callback) {
        TopicPartitionInfo tpi = topicService.getNotificationsTopic(ServiceType.TB_RULE_ENGINE, serviceId);
        log.trace("PUSHING msg: {} to:{}", response, tpi);
        FromDeviceRPCResponseProto.Builder builder = FromDeviceRPCResponseProto.newBuilder()
                .setRequestIdMSB(response.getId().getMostSignificantBits())
                .setRequestIdLSB(response.getId().getLeastSignificantBits())
                .setError(response.getError().isPresent() ? response.getError().get().ordinal() : -1);
        response.getResponse().ifPresent(builder::setResponse);
        ToRuleEngineNotificationMsg msg = ToRuleEngineNotificationMsg.newBuilder().setFromDeviceRpcResponse(builder).build();
        producerProvider.getRuleEngineNotificationsMsgProducer().send(tpi, new TbProtoQueueMsg<>(response.getId(), msg), callback);
        toRuleEngineNfs.incrementAndGet();
    }

    @Override
    public void pushNotificationToTransport(String serviceId, ToTransportMsg response, TbQueueCallback callback) {
        if (serviceId == null || serviceId.isEmpty()) {
            log.trace("pushNotificationToTransport: skipping message without serviceId [{}], (ToTransportMsg) response [{}]", serviceId, response);
            if (callback != null) {
                callback.onSuccess(null); //callback that message already sent, no useful payload expected
            }
            return;
        }
        TopicPartitionInfo tpi = topicService.getNotificationsTopic(ServiceType.TB_TRANSPORT, serviceId);
        log.trace("PUSHING msg: {} to:{}", response, tpi);
        producerProvider.getTransportNotificationsMsgProducer().send(tpi, new TbProtoQueueMsg<>(UUID.randomUUID(), response), callback);
        toTransportNfs.incrementAndGet();
    }

    @Override
    public void broadcastEntityStateChangeEvent(TenantId tenantId, EntityId entityId, ComponentLifecycleEvent state) {
        log.trace("[{}] Processing {} state change event: {}", tenantId, entityId.getEntityType(), state);
        broadcast(new ComponentLifecycleMsg(tenantId, entityId, state));
    }

    @Override
    public void onDeviceProfileChange(DeviceProfile deviceProfile, TbQueueCallback callback) {
        broadcastEntityChangeToTransport(deviceProfile.getTenantId(), deviceProfile.getId(), deviceProfile, callback);
    }

    @Override
    public void onTenantProfileChange(TenantProfile tenantProfile, TbQueueCallback callback) {
        broadcastEntityChangeToTransport(TenantId.SYS_TENANT_ID, tenantProfile.getId(), tenantProfile, callback);
    }

    @Override
    public void onTenantChange(Tenant tenant, TbQueueCallback callback) {
        broadcastEntityChangeToTransport(TenantId.SYS_TENANT_ID, tenant.getId(), tenant, callback);
    }

    @Override
    public void onApiStateChange(ApiUsageState apiUsageState, TbQueueCallback callback) {
        broadcastEntityChangeToTransport(apiUsageState.getTenantId(), apiUsageState.getId(), apiUsageState, callback);
        broadcast(new ComponentLifecycleMsg(apiUsageState.getTenantId(), apiUsageState.getId(), ComponentLifecycleEvent.UPDATED));
    }

    @Override
    public void onDeviceProfileDelete(DeviceProfile entity, TbQueueCallback callback) {
        broadcastEntityDeleteToTransport(entity.getTenantId(), entity.getId(), entity.getName(), callback);
    }

    @Override
    public void onTenantProfileDelete(TenantProfile entity, TbQueueCallback callback) {
        broadcastEntityDeleteToTransport(TenantId.SYS_TENANT_ID, entity.getId(), entity.getName(), callback);
    }

    @Override
    public void onTenantDelete(Tenant entity, TbQueueCallback callback) {
        broadcastEntityDeleteToTransport(TenantId.SYS_TENANT_ID, entity.getId(), entity.getName(), callback);
    }

    @Override
    public void onDeviceDeleted(Device device, TbQueueCallback callback) {
        broadcastEntityDeleteToTransport(device.getTenantId(), device.getId(), device.getName(), callback);
        sendDeviceStateServiceEvent(device.getTenantId(), device.getId(), false, false, true);
        broadcastEntityStateChangeEvent(device.getTenantId(), device.getId(), ComponentLifecycleEvent.DELETED);
    }

    @Override
    public void onResourceChange(TbResource resource, TbQueueCallback callback) {
        TenantId tenantId = resource.getTenantId();
        log.trace("[{}][{}][{}] Processing change resource", tenantId, resource.getResourceType(), resource.getResourceKey());
        TransportProtos.ResourceUpdateMsg resourceUpdateMsg = TransportProtos.ResourceUpdateMsg.newBuilder()
                .setTenantIdMSB(tenantId.getId().getMostSignificantBits())
                .setTenantIdLSB(tenantId.getId().getLeastSignificantBits())
                .setResourceType(resource.getResourceType().name())
                .setResourceKey(resource.getResourceKey())
                .build();
        ToTransportMsg transportMsg = ToTransportMsg.newBuilder().setResourceUpdateMsg(resourceUpdateMsg).build();
        broadcast(transportMsg, callback);
    }

    @Override
    public void onResourceDeleted(TbResource resource, TbQueueCallback callback) {
        log.trace("[{}] Processing delete resource", resource);
        TransportProtos.ResourceDeleteMsg resourceUpdateMsg = TransportProtos.ResourceDeleteMsg.newBuilder()
                .setTenantIdMSB(resource.getTenantId().getId().getMostSignificantBits())
                .setTenantIdLSB(resource.getTenantId().getId().getLeastSignificantBits())
                .setResourceType(resource.getResourceType().name())
                .setResourceKey(resource.getResourceKey())
                .build();
        ToTransportMsg transportMsg = ToTransportMsg.newBuilder().setResourceDeleteMsg(resourceUpdateMsg).build();
        broadcast(transportMsg, callback);
    }

    public <T> void broadcastEntityChangeToTransport(TenantId tenantId, EntityId entityid, T entity, TbQueueCallback callback) {
        String entityName = (entity instanceof HasName) ? ((HasName) entity).getName() : entity.getClass().getName();
        log.trace("[{}][{}][{}] Processing [{}] change event", tenantId, entityid.getEntityType(), entityid.getId(), entityName);
        TransportProtos.EntityUpdateMsg entityUpdateMsg = TransportProtos.EntityUpdateMsg.newBuilder()
                .setEntityType(entityid.getEntityType().name())
                .setData(ByteString.copyFrom(encodingService.encode(entity))).build();
        ToTransportMsg transportMsg = ToTransportMsg.newBuilder().setEntityUpdateMsg(entityUpdateMsg).build();
        broadcast(transportMsg, callback);
    }

    private void broadcastEntityDeleteToTransport(TenantId tenantId, EntityId entityId, String name, TbQueueCallback callback) {
        log.trace("[{}][{}][{}] Processing [{}] delete event", tenantId, entityId.getEntityType(), entityId.getId(), name);
        TransportProtos.EntityDeleteMsg entityDeleteMsg = TransportProtos.EntityDeleteMsg.newBuilder()
                .setEntityType(entityId.getEntityType().name())
                .setEntityIdMSB(entityId.getId().getMostSignificantBits())
                .setEntityIdLSB(entityId.getId().getLeastSignificantBits())
                .build();
        ToTransportMsg transportMsg = ToTransportMsg.newBuilder().setEntityDeleteMsg(entityDeleteMsg).build();
        broadcast(transportMsg, callback);
    }

    private void broadcast(ToTransportMsg transportMsg, TbQueueCallback callback) {
        TbQueueProducer<TbProtoQueueMsg<ToTransportMsg>> toTransportNfProducer = producerProvider.getTransportNotificationsMsgProducer();
        Set<String> tbTransportServices = partitionService.getAllServiceIds(ServiceType.TB_TRANSPORT);
        TbQueueCallback proxyCallback = callback != null ? new MultipleTbQueueCallbackWrapper(tbTransportServices.size(), callback) : null;
        for (String transportServiceId : tbTransportServices) {
            TopicPartitionInfo tpi = topicService.getNotificationsTopic(ServiceType.TB_TRANSPORT, transportServiceId);
            toTransportNfProducer.send(tpi, new TbProtoQueueMsg<>(UUID.randomUUID(), transportMsg), proxyCallback);
            toTransportNfs.incrementAndGet();
        }
    }

    @Override
    public void onEdgeEventUpdate(TenantId tenantId, EdgeId edgeId) {
        log.trace("[{}] Processing edge {} event update ", tenantId, edgeId);
        EdgeEventUpdateMsg msg = new EdgeEventUpdateMsg(tenantId, edgeId);
        byte[] msgBytes = encodingService.encode(msg);
        ToCoreNotificationMsg toCoreMsg = ToCoreNotificationMsg.newBuilder().setEdgeEventUpdateMsg(ByteString.copyFrom(msgBytes)).build();
        pushEdgeSyncMsgToCore(edgeId, toCoreMsg);
    }

    @Override
    public void pushEdgeSyncRequestToCore(ToEdgeSyncRequest toEdgeSyncRequest) {
        log.trace("[{}] Processing edge sync request {} ", toEdgeSyncRequest.getTenantId(), toEdgeSyncRequest);
        byte[] msgBytes = encodingService.encode(toEdgeSyncRequest);
        ToCoreNotificationMsg toCoreMsg = ToCoreNotificationMsg.newBuilder().setToEdgeSyncRequestMsg(ByteString.copyFrom(msgBytes)).build();
        pushEdgeSyncMsgToCore(toEdgeSyncRequest.getEdgeId(), toCoreMsg);
    }

    @Override
    public void pushEdgeSyncResponseToCore(FromEdgeSyncResponse fromEdgeSyncResponse) {
        log.trace("[{}] Processing edge sync response {}", fromEdgeSyncResponse.getTenantId(), fromEdgeSyncResponse);
        byte[] msgBytes = encodingService.encode(fromEdgeSyncResponse);
        ToCoreNotificationMsg toCoreMsg = ToCoreNotificationMsg.newBuilder().setFromEdgeSyncResponseMsg(ByteString.copyFrom(msgBytes)).build();
        pushEdgeSyncMsgToCore(fromEdgeSyncResponse.getEdgeId(), toCoreMsg);
    }

    private void pushEdgeSyncMsgToCore(EdgeId edgeId, ToCoreNotificationMsg toCoreMsg) {
        TbQueueProducer<TbProtoQueueMsg<ToCoreNotificationMsg>> toCoreNfProducer = producerProvider.getTbCoreNotificationsMsgProducer();
        Set<String> tbCoreServices = partitionService.getAllServiceIds(ServiceType.TB_CORE);
        for (String serviceId : tbCoreServices) {
            TopicPartitionInfo tpi = topicService.getNotificationsTopic(ServiceType.TB_CORE, serviceId);
            toCoreNfProducer.send(tpi, new TbProtoQueueMsg<>(edgeId.getId(), toCoreMsg), null);
            toCoreNfs.incrementAndGet();
        }
    }

    private void broadcast(ComponentLifecycleMsg msg) {
        TransportProtos.ComponentLifecycleMsgProto componentLifecycleMsgProto = ProtoUtils.toProto(msg);
        TbQueueProducer<TbProtoQueueMsg<ToRuleEngineNotificationMsg>> toRuleEngineProducer = producerProvider.getRuleEngineNotificationsMsgProducer();
        Set<String> tbRuleEngineServices = partitionService.getAllServiceIds(ServiceType.TB_RULE_ENGINE);
        EntityType entityType = msg.getEntityId().getEntityType();
        if (entityType.equals(EntityType.TENANT)
                || entityType.equals(EntityType.TENANT_PROFILE)
                || entityType.equals(EntityType.DEVICE_PROFILE)
                || (entityType.equals(EntityType.ASSET) && msg.getEvent() == ComponentLifecycleEvent.UPDATED)
                || entityType.equals(EntityType.ASSET_PROFILE)
                || entityType.equals(EntityType.API_USAGE_STATE)
                || (entityType.equals(EntityType.DEVICE) && msg.getEvent() == ComponentLifecycleEvent.UPDATED)
                || entityType.equals(EntityType.ENTITY_VIEW)
                || entityType.equals(EntityType.EDGE)
                || entityType.equals(EntityType.NOTIFICATION_RULE)) {
            TbQueueProducer<TbProtoQueueMsg<ToCoreNotificationMsg>> toCoreNfProducer = producerProvider.getTbCoreNotificationsMsgProducer();
            Set<String> tbCoreServices = partitionService.getAllServiceIds(ServiceType.TB_CORE);
            for (String serviceId : tbCoreServices) {
<<<<<<< HEAD
                TopicPartitionInfo tpi = topicService.getNotificationsTopic(ServiceType.TB_CORE, serviceId);
                ToCoreNotificationMsg toCoreMsg = ToCoreNotificationMsg.newBuilder().setComponentLifecycleMsg(ByteString.copyFrom(msgBytes)).build();
=======
                TopicPartitionInfo tpi = notificationsTopicService.getNotificationsTopic(ServiceType.TB_CORE, serviceId);
                ToCoreNotificationMsg toCoreMsg = ToCoreNotificationMsg.newBuilder().setComponentLifecycle(componentLifecycleMsgProto).build();
>>>>>>> fd735c3d
                toCoreNfProducer.send(tpi, new TbProtoQueueMsg<>(msg.getEntityId().getId(), toCoreMsg), null);
                toCoreNfs.incrementAndGet();
            }
            // No need to push notifications twice
            tbRuleEngineServices.removeAll(tbCoreServices);
        }
        for (String serviceId : tbRuleEngineServices) {
<<<<<<< HEAD
            TopicPartitionInfo tpi = topicService.getNotificationsTopic(ServiceType.TB_RULE_ENGINE, serviceId);
            ToRuleEngineNotificationMsg toRuleEngineMsg = ToRuleEngineNotificationMsg.newBuilder().setComponentLifecycleMsg(ByteString.copyFrom(msgBytes)).build();
=======
            TopicPartitionInfo tpi = notificationsTopicService.getNotificationsTopic(ServiceType.TB_RULE_ENGINE, serviceId);
            ToRuleEngineNotificationMsg toRuleEngineMsg = ToRuleEngineNotificationMsg.newBuilder().setComponentLifecycle(componentLifecycleMsgProto).build();
>>>>>>> fd735c3d
            toRuleEngineProducer.send(tpi, new TbProtoQueueMsg<>(msg.getEntityId().getId(), toRuleEngineMsg), null);
            toRuleEngineNfs.incrementAndGet();
        }
    }

    @Scheduled(fixedDelayString = "${cluster.stats.print_interval_ms}")
    public void printStats() {
        if (statsEnabled) {
            int toCoreMsgCnt = toCoreMsgs.getAndSet(0);
            int toCoreNfsCnt = toCoreNfs.getAndSet(0);
            int toRuleEngineMsgsCnt = toRuleEngineMsgs.getAndSet(0);
            int toRuleEngineNfsCnt = toRuleEngineNfs.getAndSet(0);
            int toTransportNfsCnt = toTransportNfs.getAndSet(0);
            if (toCoreMsgCnt > 0 || toCoreNfsCnt > 0 || toRuleEngineMsgsCnt > 0 || toRuleEngineNfsCnt > 0 || toTransportNfsCnt > 0) {
                log.info("To TbCore: [{}] messages [{}] notifications; To TbRuleEngine: [{}] messages [{}] notifications; To Transport: [{}] notifications",
                        toCoreMsgCnt, toCoreNfsCnt, toRuleEngineMsgsCnt, toRuleEngineNfsCnt, toTransportNfsCnt);
            }
        }
    }

    private void sendDeviceStateServiceEvent(TenantId tenantId, DeviceId deviceId, boolean added, boolean updated, boolean deleted) {
        TransportProtos.DeviceStateServiceMsgProto.Builder builder = TransportProtos.DeviceStateServiceMsgProto.newBuilder();
        builder.setTenantIdMSB(tenantId.getId().getMostSignificantBits());
        builder.setTenantIdLSB(tenantId.getId().getLeastSignificantBits());
        builder.setDeviceIdMSB(deviceId.getId().getMostSignificantBits());
        builder.setDeviceIdLSB(deviceId.getId().getLeastSignificantBits());
        builder.setAdded(added);
        builder.setUpdated(updated);
        builder.setDeleted(deleted);
        TransportProtos.DeviceStateServiceMsgProto msg = builder.build();
        pushMsgToCore(tenantId, deviceId, TransportProtos.ToCoreMsg.newBuilder().setDeviceStateServiceMsg(msg).build(), null);
    }

    @Override
    public void onDeviceUpdated(Device device, Device old) {
        var created = old == null;
        broadcastEntityChangeToTransport(device.getTenantId(), device.getId(), device, null);
        if (old != null) {
            boolean deviceNameChanged = !device.getName().equals(old.getName());
            if (deviceNameChanged) {
                gatewayNotificationsService.onDeviceUpdated(device, old);
            }
            if (deviceNameChanged || !device.getType().equals(old.getType())) {
                pushMsgToCore(new DeviceNameOrTypeUpdateMsg(device.getTenantId(), device.getId(), device.getName(), device.getType()), null);
            }
        }
        broadcastEntityStateChangeEvent(device.getTenantId(), device.getId(), created ? ComponentLifecycleEvent.CREATED : ComponentLifecycleEvent.UPDATED);
        sendDeviceStateServiceEvent(device.getTenantId(), device.getId(), created, !created, false);
        otaPackageStateService.update(device, old);
    }

    @Override
    public void sendNotificationMsgToEdge(TenantId tenantId, EdgeId edgeId, EntityId entityId, String body, EdgeEventType type, EdgeEventActionType action) {
        if (!edgesEnabled) {
            return;
        }
        if (type == null) {
            if (entityId != null) {
                type = EdgeUtils.getEdgeEventTypeByEntityType(entityId.getEntityType());
            } else {
                log.trace("[{}] entity id and type are null. Ignoring this notification", tenantId);
                return;
            }
            if (type == null) {
                log.trace("[{}] edge event type is null. Ignoring this notification [{}]", tenantId, entityId);
                return;
            }
        }
        TransportProtos.EdgeNotificationMsgProto.Builder builder = TransportProtos.EdgeNotificationMsgProto.newBuilder();
        builder.setTenantIdMSB(tenantId.getId().getMostSignificantBits());
        builder.setTenantIdLSB(tenantId.getId().getLeastSignificantBits());
        builder.setType(type.name());
        builder.setAction(action.name());
        if (entityId != null) {
            builder.setEntityIdMSB(entityId.getId().getMostSignificantBits());
            builder.setEntityIdLSB(entityId.getId().getLeastSignificantBits());
            builder.setEntityType(entityId.getEntityType().name());
        }
        if (edgeId != null) {
            builder.setEdgeIdMSB(edgeId.getId().getMostSignificantBits());
            builder.setEdgeIdLSB(edgeId.getId().getLeastSignificantBits());
        }
        if (body != null) {
            builder.setBody(body);
        }
        TransportProtos.EdgeNotificationMsgProto msg = builder.build();
        log.trace("[{}] sending notification to edge service {}", tenantId.getId(), msg);
        pushMsgToCore(tenantId, entityId != null ? entityId : tenantId, TransportProtos.ToCoreMsg.newBuilder().setEdgeNotificationMsg(msg).build(), null);

        if (entityId != null && EntityType.DEVICE.equals(entityId.getEntityType())) {
            pushDeviceUpdateMessage(tenantId, edgeId, entityId, action);
        }
    }

    private void pushDeviceUpdateMessage(TenantId tenantId, EdgeId edgeId, EntityId entityId, EdgeEventActionType action) {
        log.trace("{} Going to send edge update notification for device actor, device id {}, edge id {}", tenantId, entityId, edgeId);
        switch (action) {
            case ASSIGNED_TO_EDGE:
                pushMsgToCore(new DeviceEdgeUpdateMsg(tenantId, new DeviceId(entityId.getId()), edgeId), null);
                break;
            case UNASSIGNED_FROM_EDGE:
                pushMsgToCore(new DeviceEdgeUpdateMsg(tenantId, new DeviceId(entityId.getId()), null), null);
                break;
        }
    }

    @Override
    public void onQueueChange(Queue queue) {
        log.trace("[{}][{}] Processing queue change [{}] event", queue.getTenantId(), queue.getId(), queue.getName());

        TransportProtos.QueueUpdateMsg queueUpdateMsg = TransportProtos.QueueUpdateMsg.newBuilder()
                .setTenantIdMSB(queue.getTenantId().getId().getMostSignificantBits())
                .setTenantIdLSB(queue.getTenantId().getId().getLeastSignificantBits())
                .setQueueIdMSB(queue.getId().getId().getMostSignificantBits())
                .setQueueIdLSB(queue.getId().getId().getLeastSignificantBits())
                .setQueueName(queue.getName())
                .setQueueTopic(queue.getTopic())
                .setPartitions(queue.getPartitions())
                .build();

        ToRuleEngineNotificationMsg ruleEngineMsg = ToRuleEngineNotificationMsg.newBuilder().setQueueUpdateMsg(queueUpdateMsg).build();
        ToCoreNotificationMsg coreMsg = ToCoreNotificationMsg.newBuilder().setQueueUpdateMsg(queueUpdateMsg).build();
        ToTransportMsg transportMsg = ToTransportMsg.newBuilder().setQueueUpdateMsg(queueUpdateMsg).build();
        doSendQueueNotifications(ruleEngineMsg, coreMsg, transportMsg);
    }

    @Override
    public void onQueueDelete(Queue queue) {
        log.trace("[{}][{}] Processing queue delete [{}] event", queue.getTenantId(), queue.getId(), queue.getName());

        TransportProtos.QueueDeleteMsg queueDeleteMsg = TransportProtos.QueueDeleteMsg.newBuilder()
                .setTenantIdMSB(queue.getTenantId().getId().getMostSignificantBits())
                .setTenantIdLSB(queue.getTenantId().getId().getLeastSignificantBits())
                .setQueueIdMSB(queue.getId().getId().getMostSignificantBits())
                .setQueueIdLSB(queue.getId().getId().getLeastSignificantBits())
                .setQueueName(queue.getName())
                .build();

        ToRuleEngineNotificationMsg ruleEngineMsg = ToRuleEngineNotificationMsg.newBuilder().setQueueDeleteMsg(queueDeleteMsg).build();
        ToCoreNotificationMsg coreMsg = ToCoreNotificationMsg.newBuilder().setQueueDeleteMsg(queueDeleteMsg).build();
        ToTransportMsg transportMsg = ToTransportMsg.newBuilder().setQueueDeleteMsg(queueDeleteMsg).build();
        doSendQueueNotifications(ruleEngineMsg, coreMsg, transportMsg);
    }

    private void doSendQueueNotifications(ToRuleEngineNotificationMsg ruleEngineMsg, ToCoreNotificationMsg coreMsg, ToTransportMsg transportMsg) {
        Set<String> tbRuleEngineServices = partitionService.getAllServiceIds(ServiceType.TB_RULE_ENGINE);
        Set<String> tbCoreServices = partitionService.getAllServiceIds(ServiceType.TB_CORE);
        Set<String> tbTransportServices = partitionService.getAllServiceIds(ServiceType.TB_TRANSPORT);
        // No need to push notifications twice
        tbTransportServices.removeAll(tbCoreServices);
        tbCoreServices.removeAll(tbRuleEngineServices);

        for (String ruleEngineServiceId : tbRuleEngineServices) {
            TopicPartitionInfo tpi = topicService.getNotificationsTopic(ServiceType.TB_RULE_ENGINE, ruleEngineServiceId);
            producerProvider.getRuleEngineNotificationsMsgProducer().send(tpi, new TbProtoQueueMsg<>(UUID.randomUUID(), ruleEngineMsg), null);
            toRuleEngineNfs.incrementAndGet();
        }
        for (String coreServiceId : tbCoreServices) {
            TopicPartitionInfo tpi = topicService.getNotificationsTopic(ServiceType.TB_CORE, coreServiceId);
            producerProvider.getTbCoreNotificationsMsgProducer().send(tpi, new TbProtoQueueMsg<>(UUID.randomUUID(), coreMsg), null);
            toCoreNfs.incrementAndGet();
        }
        for (String transportServiceId : tbTransportServices) {
            TopicPartitionInfo tpi = topicService.getNotificationsTopic(ServiceType.TB_TRANSPORT, transportServiceId);
            producerProvider.getTransportNotificationsMsgProducer().send(tpi, new TbProtoQueueMsg<>(UUID.randomUUID(), transportMsg), null);
            toTransportNfs.incrementAndGet();
        }
    }
}<|MERGE_RESOLUTION|>--- conflicted
+++ resolved
@@ -77,7 +77,6 @@
 import org.thingsboard.server.service.profile.TbAssetProfileCache;
 import org.thingsboard.server.service.profile.TbDeviceProfileCache;
 
-import java.util.List;
 import java.util.Set;
 import java.util.UUID;
 import java.util.concurrent.atomic.AtomicInteger;
@@ -145,7 +144,7 @@
         TbQueueProducer<TbProtoQueueMsg<ToCoreNotificationMsg>> toCoreNfProducer = producerProvider.getTbCoreNotificationsMsgProducer();
         Set<String> tbCoreServices = partitionService.getAllServiceIds(ServiceType.TB_CORE);
         for (String serviceId : tbCoreServices) {
-            TopicPartitionInfo tpi = notificationsTopicService.getNotificationsTopic(ServiceType.TB_CORE, serviceId);
+            TopicPartitionInfo tpi = topicService.getNotificationsTopic(ServiceType.TB_CORE, serviceId);
             toCoreNfProducer.send(tpi, new TbProtoQueueMsg<>(msgId, toCoreMsg), null);
             toCoreNfs.incrementAndGet();
         }
@@ -426,13 +425,8 @@
             TbQueueProducer<TbProtoQueueMsg<ToCoreNotificationMsg>> toCoreNfProducer = producerProvider.getTbCoreNotificationsMsgProducer();
             Set<String> tbCoreServices = partitionService.getAllServiceIds(ServiceType.TB_CORE);
             for (String serviceId : tbCoreServices) {
-<<<<<<< HEAD
                 TopicPartitionInfo tpi = topicService.getNotificationsTopic(ServiceType.TB_CORE, serviceId);
-                ToCoreNotificationMsg toCoreMsg = ToCoreNotificationMsg.newBuilder().setComponentLifecycleMsg(ByteString.copyFrom(msgBytes)).build();
-=======
-                TopicPartitionInfo tpi = notificationsTopicService.getNotificationsTopic(ServiceType.TB_CORE, serviceId);
                 ToCoreNotificationMsg toCoreMsg = ToCoreNotificationMsg.newBuilder().setComponentLifecycle(componentLifecycleMsgProto).build();
->>>>>>> fd735c3d
                 toCoreNfProducer.send(tpi, new TbProtoQueueMsg<>(msg.getEntityId().getId(), toCoreMsg), null);
                 toCoreNfs.incrementAndGet();
             }
@@ -440,13 +434,8 @@
             tbRuleEngineServices.removeAll(tbCoreServices);
         }
         for (String serviceId : tbRuleEngineServices) {
-<<<<<<< HEAD
             TopicPartitionInfo tpi = topicService.getNotificationsTopic(ServiceType.TB_RULE_ENGINE, serviceId);
-            ToRuleEngineNotificationMsg toRuleEngineMsg = ToRuleEngineNotificationMsg.newBuilder().setComponentLifecycleMsg(ByteString.copyFrom(msgBytes)).build();
-=======
-            TopicPartitionInfo tpi = notificationsTopicService.getNotificationsTopic(ServiceType.TB_RULE_ENGINE, serviceId);
             ToRuleEngineNotificationMsg toRuleEngineMsg = ToRuleEngineNotificationMsg.newBuilder().setComponentLifecycle(componentLifecycleMsgProto).build();
->>>>>>> fd735c3d
             toRuleEngineProducer.send(tpi, new TbProtoQueueMsg<>(msg.getEntityId().getId(), toRuleEngineMsg), null);
             toRuleEngineNfs.incrementAndGet();
         }
