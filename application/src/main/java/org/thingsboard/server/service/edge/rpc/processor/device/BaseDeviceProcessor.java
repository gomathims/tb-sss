--- conflicted
+++ resolved
@@ -62,17 +62,7 @@
                 device.setId(deviceId);
             }
             Device savedDevice = deviceService.saveDevice(device, false);
-<<<<<<< HEAD
-            if (created) {
-                DeviceCredentials deviceCredentials = new DeviceCredentials();
-                deviceCredentials.setDeviceId(new DeviceId(savedDevice.getUuidId()));
-                deviceCredentials.setCredentialsType(DeviceCredentialsType.ACCESS_TOKEN);
-                deviceCredentials.setCredentialsId(StringUtils.randomAlphanumeric(20));
-                deviceCredentialsService.createDeviceCredentials(device.getTenantId(), deviceCredentials);
-            }
-=======
             tbClusterService.onDeviceUpdated(savedDevice, created ? null : device);
->>>>>>> 2a2d09be
         } catch (Exception e) {
             log.error("[{}] Failed to process device update msg [{}]", tenantId, deviceUpdateMsg, e);
             throw e;
