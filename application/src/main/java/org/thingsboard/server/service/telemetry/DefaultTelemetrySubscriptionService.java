--- conflicted
+++ resolved
@@ -37,37 +37,20 @@
 import org.thingsboard.server.common.data.ApiUsageRecordKey;
 import org.thingsboard.server.common.data.EntityType;
 import org.thingsboard.server.common.data.EntityView;
-import org.thingsboard.server.common.data.cf.CalculatedFieldLink;
-import org.thingsboard.server.common.data.id.AssetId;
-import org.thingsboard.server.common.data.id.CalculatedFieldId;
 import org.thingsboard.server.common.data.id.CustomerId;
-import org.thingsboard.server.common.data.id.DeviceId;
 import org.thingsboard.server.common.data.id.EntityId;
 import org.thingsboard.server.common.data.id.TenantId;
 import org.thingsboard.server.common.data.kv.AttributeKvEntry;
-<<<<<<< HEAD
-import org.thingsboard.server.common.data.kv.BaseAttributeKvEntry;
-import org.thingsboard.server.common.data.kv.BooleanDataEntry;
-import org.thingsboard.server.common.data.kv.DeleteTsKvQuery;
-import org.thingsboard.server.common.data.kv.DoubleDataEntry;
-import org.thingsboard.server.common.data.kv.KvEntry;
-import org.thingsboard.server.common.data.kv.LongDataEntry;
-import org.thingsboard.server.common.data.kv.StringDataEntry;
-=======
->>>>>>> ace60d90
 import org.thingsboard.server.common.data.kv.TsKvEntry;
 import org.thingsboard.server.common.data.kv.TsKvLatestRemovingResult;
 import org.thingsboard.server.common.msg.queue.TbCallback;
 import org.thingsboard.server.common.stats.TbApiUsageReportClient;
 import org.thingsboard.server.dao.attributes.AttributesService;
-import org.thingsboard.server.dao.cf.CalculatedFieldService;
 import org.thingsboard.server.dao.timeseries.TimeseriesService;
 import org.thingsboard.server.dao.util.KvUtils;
 import org.thingsboard.server.service.apiusage.TbApiUsageStateService;
 import org.thingsboard.server.service.cf.CalculatedFieldExecutionService;
 import org.thingsboard.server.service.entitiy.entityview.TbEntityViewService;
-import org.thingsboard.server.service.profile.TbAssetProfileCache;
-import org.thingsboard.server.service.profile.TbDeviceProfileCache;
 import org.thingsboard.server.service.subscription.TbSubscriptionUtils;
 
 import java.util.ArrayList;
@@ -79,11 +62,7 @@
 import java.util.Optional;
 import java.util.concurrent.ExecutorService;
 import java.util.concurrent.Executors;
-<<<<<<< HEAD
-import java.util.stream.Collectors;
-=======
 import java.util.function.Consumer;
->>>>>>> ace60d90
 
 /**
  * Created by ashvayka on 27.03.18.
@@ -97,10 +76,7 @@
     private final TbEntityViewService tbEntityViewService;
     private final TbApiUsageReportClient apiUsageClient;
     private final TbApiUsageStateService apiUsageStateService;
-    private final CalculatedFieldService calculatedFieldService;
     private final CalculatedFieldExecutionService calculatedFieldExecutionService;
-    private final TbAssetProfileCache assetProfileCache;
-    private final TbDeviceProfileCache deviceProfileCache;
 
     private ExecutorService tsCallBackExecutor;
 
@@ -112,19 +88,13 @@
                                                @Lazy TbEntityViewService tbEntityViewService,
                                                TbApiUsageReportClient apiUsageClient,
                                                TbApiUsageStateService apiUsageStateService,
-                                               CalculatedFieldService calculatedFieldService,
-                                               CalculatedFieldExecutionService calculatedFieldExecutionService,
-                                               TbAssetProfileCache assetProfileCache,
-                                               TbDeviceProfileCache deviceProfileCache) {
+                                               CalculatedFieldExecutionService calculatedFieldExecutionService) {
         this.attrService = attrService;
         this.tsService = tsService;
         this.tbEntityViewService = tbEntityViewService;
         this.apiUsageClient = apiUsageClient;
         this.apiUsageStateService = apiUsageStateService;
-        this.calculatedFieldService = calculatedFieldService;
         this.calculatedFieldExecutionService = calculatedFieldExecutionService;
-        this.assetProfileCache = assetProfileCache;
-        this.deviceProfileCache = deviceProfileCache;
     }
 
     @PostConstruct
@@ -213,18 +183,9 @@
     }
 
     @Override
-<<<<<<< HEAD
-    public void saveAndNotifyInternal(TenantId tenantId, EntityId entityId, List<TsKvEntry> ts, long ttl, FutureCallback<Integer> callback) {
-        ListenableFuture<Integer> saveFuture = tsService.save(tenantId, entityId, ts, ttl);
-        addMainCallback(saveFuture, callback);
-        addWsCallback(saveFuture, success -> onTimeSeriesUpdate(tenantId, entityId, ts));
-        addEntityViewCallback(tenantId, entityId, ts);
-        updateTelemetryInCalculatedFields(tenantId, entityId, ts);
-=======
     public void deleteTimeseries(TimeseriesDeleteRequest request) {
         checkInternalEntity(request.getEntityId());
         deleteTimeseriesInternal(request);
->>>>>>> ace60d90
     }
 
     @Override
@@ -242,55 +203,6 @@
             ListenableFuture<List<String>> deleteFuture = tsService.removeAllLatest(request.getTenantId(), request.getEntityId());
             addMainCallback(deleteFuture, request.getCallback()::onSuccess, request.getCallback()::onFailure);
         }
-    }
-
-    private void updateTelemetryInCalculatedFields(TenantId tenantId, EntityId entityId, List<? extends KvEntry> telemetry) {
-        EntityType entityType = entityId.getEntityType();
-        if (EntityType.DEVICE.equals(entityType) || EntityType.ASSET.equals(entityType) || EntityType.CUSTOMER.equals(entityType) || EntityType.TENANT.equals(entityType)) {
-            EntityId profileId = null;
-            if (EntityType.ASSET.equals(entityType)) {
-                profileId = assetProfileCache.get(tenantId, (AssetId) entityId).getId();
-            } else if (EntityType.DEVICE.equals(entityType)) {
-                profileId = deviceProfileCache.get(tenantId, (DeviceId) entityId).getId();
-            }
-            List<CalculatedFieldLink> cfLinks = new ArrayList<>(calculatedFieldService.findAllCalculatedFieldLinksByEntityId(tenantId, entityId));
-            Optional.ofNullable(profileId).ifPresent(id -> cfLinks.addAll(calculatedFieldService.findAllCalculatedFieldLinksByEntityId(tenantId, id)));
-            if (!cfLinks.isEmpty()) {
-                cfLinks.forEach(link -> {
-                    CalculatedFieldId calculatedFieldId = link.getCalculatedFieldId();
-                    Map<String, String> attributes = link.getConfiguration().getAttributes();
-                    Map<String, String> timeSeries = link.getConfiguration().getTimeSeries();
-                    Map<String, KvEntry> updatedTelemetry = telemetry.stream()
-                            .filter(entry -> attributes.containsValue(entry.getKey()) || timeSeries.containsValue(entry.getKey()))
-                            .collect(Collectors.toMap(
-                                    entry -> getMappedKey(entry, attributes, timeSeries),
-                                    entry -> entry,
-                                    (v1, v2) -> v1
-                            ));
-
-                    if (!updatedTelemetry.isEmpty()) {
-                        calculatedFieldExecutionService.onTelemetryUpdate(tenantId, entityId, calculatedFieldId, updatedTelemetry);
-                    }
-                });
-            }
-        }
-    }
-
-    private String getMappedKey(KvEntry entry, Map<String, String> attributes, Map<String, String> timeSeries) {
-        if (entry instanceof AttributeKvEntry) {
-            return attributes.entrySet().stream()
-                    .filter(attr -> attr.getValue().equals(entry.getKey()))
-                    .map(Map.Entry::getKey)
-                    .findFirst()
-                    .orElse(entry.getKey());
-        } else if (entry instanceof TsKvEntry) {
-            return timeSeries.entrySet().stream()
-                    .filter(ts -> ts.getValue().equals(entry.getKey()))
-                    .map(Map.Entry::getKey)
-                    .findFirst()
-                    .orElse(entry.getKey());
-        }
-        return entry.getKey();
     }
 
     private void addEntityViewCallback(TenantId tenantId, EntityId entityId, List<TsKvEntry> ts) {
@@ -348,239 +260,6 @@
         }
     }
 
-<<<<<<< HEAD
-    @Override
-    public void saveAndNotify(TenantId tenantId, EntityId entityId, String scope, List<AttributeKvEntry> attributes, FutureCallback<Void> callback) {
-        saveAndNotify(tenantId, entityId, scope, attributes, true, callback);
-    }
-
-    @Override
-    public void saveAndNotify(TenantId tenantId, EntityId entityId, AttributeScope scope, List<AttributeKvEntry> attributes, FutureCallback<Void> callback) {
-        saveAndNotify(tenantId, entityId, scope, attributes, true, callback);
-    }
-
-    @Override
-    public void saveAndNotify(TenantId tenantId, EntityId entityId, String scope, List<AttributeKvEntry> attributes, boolean notifyDevice, FutureCallback<Void> callback) {
-        checkInternalEntity(entityId);
-        saveAndNotifyInternal(tenantId, entityId, scope, attributes, notifyDevice, callback);
-    }
-
-    @Override
-    public void saveAndNotify(TenantId tenantId, EntityId entityId, AttributeScope scope, List<AttributeKvEntry> attributes, boolean notifyDevice, FutureCallback<Void> callback) {
-        checkInternalEntity(entityId);
-        saveAndNotifyInternal(tenantId, entityId, scope, attributes, notifyDevice, callback);
-    }
-
-    @Override
-    public void saveAndNotifyInternal(TenantId tenantId, EntityId entityId, String scope, List<AttributeKvEntry> attributes, boolean notifyDevice, FutureCallback<Void> callback) {
-        ListenableFuture<List<Long>> saveFuture = attrService.save(tenantId, entityId, scope, attributes);
-        addVoidCallback(saveFuture, callback);
-        addWsCallback(saveFuture, success -> onAttributesUpdate(tenantId, entityId, scope, attributes, notifyDevice));
-        updateTelemetryInCalculatedFields(tenantId, entityId, attributes);
-    }
-
-    @Override
-    public void saveAndNotifyInternal(TenantId tenantId, EntityId entityId, AttributeScope scope, List<AttributeKvEntry> attributes, boolean notifyDevice, FutureCallback<Void> callback) {
-        ListenableFuture<List<Long>> saveFuture = attrService.save(tenantId, entityId, scope, attributes);
-        addVoidCallback(saveFuture, callback);
-        addWsCallback(saveFuture, success -> onAttributesUpdate(tenantId, entityId, scope.name(), attributes, notifyDevice));
-        updateTelemetryInCalculatedFields(tenantId, entityId, attributes);
-    }
-
-    @Override
-    public void saveLatestAndNotify(TenantId tenantId, EntityId entityId, List<TsKvEntry> ts, FutureCallback<Void> callback) {
-        checkInternalEntity(entityId);
-        saveLatestAndNotifyInternal(tenantId, entityId, ts, callback);
-    }
-
-    @Override
-    public void saveLatestAndNotifyInternal(TenantId tenantId, EntityId entityId, List<TsKvEntry> ts, FutureCallback<Void> callback) {
-        ListenableFuture<List<Long>> saveFuture = tsService.saveLatest(tenantId, entityId, ts);
-        addVoidCallback(saveFuture, callback);
-        addWsCallback(saveFuture, success -> onTimeSeriesUpdate(tenantId, entityId, ts));
-        updateTelemetryInCalculatedFields(tenantId, entityId, ts);
-    }
-
-    @Override
-    public void deleteAndNotify(TenantId tenantId, EntityId entityId, String scope, List<String> keys, FutureCallback<Void> callback) {
-        checkInternalEntity(entityId);
-        deleteAndNotifyInternal(tenantId, entityId, scope, keys, false, callback);
-    }
-
-    @Override
-    public void deleteAndNotify(TenantId tenantId, EntityId entityId, AttributeScope scope, List<String> keys, FutureCallback<Void> callback) {
-        checkInternalEntity(entityId);
-        deleteAndNotifyInternal(tenantId, entityId, scope, keys, false, callback);
-    }
-
-    @Override
-    public void deleteAndNotify(TenantId tenantId, EntityId entityId, String scope, List<String> keys, boolean notifyDevice, FutureCallback<Void> callback) {
-        checkInternalEntity(entityId);
-        deleteAndNotifyInternal(tenantId, entityId, scope, keys, notifyDevice, callback);
-    }
-
-    @Override
-    public void deleteAndNotify(TenantId tenantId, EntityId entityId, AttributeScope scope, List<String> keys, boolean notifyDevice, FutureCallback<Void> callback) {
-        checkInternalEntity(entityId);
-        deleteAndNotifyInternal(tenantId, entityId, scope, keys, notifyDevice, callback);
-    }
-
-    @Override
-    public void deleteAndNotifyInternal(TenantId tenantId, EntityId entityId, String scope, List<String> keys, boolean notifyDevice, FutureCallback<Void> callback) {
-        ListenableFuture<List<String>> deleteFuture = attrService.removeAll(tenantId, entityId, scope, keys);
-        addVoidCallback(deleteFuture, callback);
-        addWsCallback(deleteFuture, success -> onAttributesDelete(tenantId, entityId, scope, keys, notifyDevice));
-    }
-
-    @Override
-    public void deleteAndNotifyInternal(TenantId tenantId, EntityId entityId, AttributeScope scope, List<String> keys, boolean notifyDevice, FutureCallback<Void> callback) {
-        ListenableFuture<List<String>> deleteFuture = attrService.removeAll(tenantId, entityId, scope, keys);
-        addVoidCallback(deleteFuture, callback);
-        addWsCallback(deleteFuture, success -> onAttributesDelete(tenantId, entityId, scope.name(), keys, notifyDevice));
-    }
-
-    @Override
-    public void deleteLatest(TenantId tenantId, EntityId entityId, List<String> keys, FutureCallback<Void> callback) {
-        checkInternalEntity(entityId);
-        deleteLatestInternal(tenantId, entityId, keys, callback);
-    }
-
-    @Override
-    public void deleteLatestInternal(TenantId tenantId, EntityId entityId, List<String> keys, FutureCallback<Void> callback) {
-        ListenableFuture<List<TsKvLatestRemovingResult>> deleteFuture = tsService.removeLatest(tenantId, entityId, keys);
-        addVoidCallback(deleteFuture, callback);
-    }
-
-    @Override
-    public void deleteAllLatest(TenantId tenantId, EntityId entityId, FutureCallback<Collection<String>> callback) {
-        ListenableFuture<Collection<String>> deleteFuture = tsService.removeAllLatest(tenantId, entityId);
-        Futures.addCallback(deleteFuture, new FutureCallback<Collection<String>>() {
-            @Override
-            public void onSuccess(@Nullable Collection<String> result) {
-                callback.onSuccess(result);
-            }
-
-            @Override
-            public void onFailure(Throwable t) {
-                callback.onFailure(t);
-            }
-        }, tsCallBackExecutor);
-    }
-
-    @Override
-    public void deleteTimeseriesAndNotify(TenantId tenantId, EntityId entityId, List<String> keys, List<DeleteTsKvQuery> deleteTsKvQueries, FutureCallback<Void> callback) {
-        ListenableFuture<List<TsKvLatestRemovingResult>> deleteFuture = tsService.remove(tenantId, entityId, deleteTsKvQueries);
-        addVoidCallback(deleteFuture, callback);
-        addWsCallback(deleteFuture, list -> onTimeSeriesDelete(tenantId, entityId, keys, list));
-    }
-
-    @Override
-    public void saveAttrAndNotify(TenantId tenantId, EntityId entityId, String scope, String key, long value, FutureCallback<Void> callback) {
-        saveAndNotify(tenantId, entityId, scope, Collections.singletonList(new BaseAttributeKvEntry(new LongDataEntry(key, value)
-                , System.currentTimeMillis())), callback);
-    }
-
-
-    @Override
-    public void saveAttrAndNotify(TenantId tenantId, EntityId entityId, AttributeScope scope, String key, long value, FutureCallback<Void> callback) {
-        saveAndNotify(tenantId, entityId, scope, Collections.singletonList(new BaseAttributeKvEntry(new LongDataEntry(key, value)
-                , System.currentTimeMillis())), callback);
-    }
-
-    @Override
-    public void saveAttrAndNotify(TenantId tenantId, EntityId entityId, String scope, String key, String value, FutureCallback<Void> callback) {
-        saveAndNotify(tenantId, entityId, scope, Collections.singletonList(new BaseAttributeKvEntry(new StringDataEntry(key, value)
-                , System.currentTimeMillis())), callback);
-    }
-
-    @Override
-    public void saveAttrAndNotify(TenantId tenantId, EntityId entityId, AttributeScope scope, String key, String value, FutureCallback<Void> callback) {
-        saveAndNotify(tenantId, entityId, scope, Collections.singletonList(new BaseAttributeKvEntry(new StringDataEntry(key, value)
-                , System.currentTimeMillis())), callback);
-    }
-
-    @Override
-    public void saveAttrAndNotify(TenantId tenantId, EntityId entityId, String scope, String key, double value, FutureCallback<Void> callback) {
-        saveAndNotify(tenantId, entityId, scope, Collections.singletonList(new BaseAttributeKvEntry(new DoubleDataEntry(key, value)
-                , System.currentTimeMillis())), callback);
-    }
-
-    @Override
-    public void saveAttrAndNotify(TenantId tenantId, EntityId entityId, AttributeScope scope, String key, double value, FutureCallback<Void> callback) {
-        saveAndNotify(tenantId, entityId, scope, Collections.singletonList(new BaseAttributeKvEntry(new DoubleDataEntry(key, value)
-                , System.currentTimeMillis())), callback);
-    }
-
-    @Override
-    public void saveAttrAndNotify(TenantId tenantId, EntityId entityId, String scope, String key, boolean value, FutureCallback<Void> callback) {
-        saveAndNotify(tenantId, entityId, scope, Collections.singletonList(new BaseAttributeKvEntry(new BooleanDataEntry(key, value)
-                , System.currentTimeMillis())), callback);
-    }
-
-    @Override
-    public void saveAttrAndNotify(TenantId tenantId, EntityId entityId, AttributeScope scope, String key, boolean value, FutureCallback<Void> callback) {
-        saveAndNotify(tenantId, entityId, scope, Collections.singletonList(new BaseAttributeKvEntry(new BooleanDataEntry(key, value)
-                , System.currentTimeMillis())), callback);
-    }
-
-    @Override
-    public ListenableFuture<Void> saveAttrAndNotify(TenantId tenantId, EntityId entityId, String scope, String key, long value) {
-        SettableFuture<Void> future = SettableFuture.create();
-        saveAttrAndNotify(tenantId, entityId, scope, key, value, new VoidFutureCallback(future));
-        return future;
-    }
-
-    @Override
-    public ListenableFuture<Void> saveAttrAndNotify(TenantId tenantId, EntityId entityId, AttributeScope scope, String key, long value) {
-        SettableFuture<Void> future = SettableFuture.create();
-        saveAttrAndNotify(tenantId, entityId, scope, key, value, new VoidFutureCallback(future));
-        return future;
-    }
-
-    @Override
-    public ListenableFuture<Void> saveAttrAndNotify(TenantId tenantId, EntityId entityId, String scope, String key, String value) {
-        SettableFuture<Void> future = SettableFuture.create();
-        saveAttrAndNotify(tenantId, entityId, scope, key, value, new VoidFutureCallback(future));
-        return future;
-    }
-
-    @Override
-    public ListenableFuture<Void> saveAttrAndNotify(TenantId tenantId, EntityId entityId, AttributeScope scope, String key, String value) {
-        SettableFuture<Void> future = SettableFuture.create();
-        saveAttrAndNotify(tenantId, entityId, scope, key, value, new VoidFutureCallback(future));
-        return future;
-    }
-
-    @Override
-    public ListenableFuture<Void> saveAttrAndNotify(TenantId tenantId, EntityId entityId, String scope, String key, double value) {
-        SettableFuture<Void> future = SettableFuture.create();
-        saveAttrAndNotify(tenantId, entityId, scope, key, value, new VoidFutureCallback(future));
-        return future;
-    }
-
-    @Override
-    public ListenableFuture<Void> saveAttrAndNotify(TenantId tenantId, EntityId entityId, AttributeScope scope, String key, double value) {
-        SettableFuture<Void> future = SettableFuture.create();
-        saveAttrAndNotify(tenantId, entityId, scope, key, value, new VoidFutureCallback(future));
-        return future;
-    }
-
-    @Override
-    public ListenableFuture<Void> saveAttrAndNotify(TenantId tenantId, EntityId entityId, String scope, String key, boolean value) {
-        SettableFuture<Void> future = SettableFuture.create();
-        saveAttrAndNotify(tenantId, entityId, scope, key, value, new VoidFutureCallback(future));
-        return future;
-    }
-
-    @Override
-    public ListenableFuture<Void> saveAttrAndNotify(TenantId tenantId, EntityId entityId, AttributeScope scope, String key, boolean value) {
-        SettableFuture<Void> future = SettableFuture.create();
-        saveAttrAndNotify(tenantId, entityId, scope, key, value, new VoidFutureCallback(future));
-        return future;
-    }
-
-=======
->>>>>>> ace60d90
     private void onAttributesUpdate(TenantId tenantId, EntityId entityId, String scope, List<AttributeKvEntry> attributes, boolean notifyDevice) {
         forwardToSubscriptionManagerService(tenantId, entityId, subscriptionManagerService -> {
             subscriptionManagerService.onAttributesUpdate(tenantId, entityId, scope, attributes, notifyDevice, TbCallback.EMPTY);
