/**
 * Copyright © 2016-2020 The Thingsboard Authors
 *
 * Licensed under the Apache License, Version 2.0 (the "License");
 * you may not use this file except in compliance with the License.
 * You may obtain a copy of the License at
 *
 *     http://www.apache.org/licenses/LICENSE-2.0
 *
 * Unless required by applicable law or agreed to in writing, software
 * distributed under the License is distributed on an "AS IS" BASIS,
 * WITHOUT WARRANTIES OR CONDITIONS OF ANY KIND, either express or implied.
 * See the License for the specific language governing permissions and
 * limitations under the License.
 */
package org.thingsboard.server.service.component;

import com.fasterxml.jackson.databind.JsonNode;
import com.fasterxml.jackson.databind.ObjectMapper;
import com.fasterxml.jackson.databind.node.ObjectNode;
import lombok.extern.slf4j.Slf4j;
import org.springframework.beans.factory.annotation.Autowired;
import org.springframework.beans.factory.annotation.Value;
import org.springframework.beans.factory.config.BeanDefinition;
import org.springframework.context.annotation.ClassPathScanningCandidateComponentProvider;
import org.springframework.core.env.Environment;
import org.springframework.core.type.filter.AnnotationTypeFilter;
import org.springframework.stereotype.Service;
import org.thingsboard.rule.engine.api.NodeConfiguration;
import org.thingsboard.rule.engine.api.NodeDefinition;
import org.thingsboard.rule.engine.api.RuleNode;
import org.thingsboard.rule.engine.api.TbRelationTypes;
import org.thingsboard.server.common.data.id.TenantId;
import org.thingsboard.server.common.data.plugin.ComponentDescriptor;
import org.thingsboard.server.common.data.plugin.ComponentType;
import org.thingsboard.server.common.data.rule.RuleChainType;
import org.thingsboard.server.dao.component.ComponentDescriptorService;

import javax.annotation.PostConstruct;
import java.lang.annotation.Annotation;
import java.util.ArrayList;
import java.util.Arrays;
import java.util.Collections;
import java.util.HashMap;
import java.util.HashSet;
import java.util.List;
import java.util.Map;
import java.util.Optional;
import java.util.Set;

@Service
@Slf4j
public class AnnotationComponentDiscoveryService implements ComponentDiscoveryService {

    public static final int MAX_OPTIMISITC_RETRIES = 3;
    @Value("${plugins.scan_packages}")
    private String[] scanPackages;

    @Autowired
    private Environment environment;

    @Autowired
    private ComponentDescriptorService componentDescriptorService;

    private Map<String, ComponentDescriptor> components = new HashMap<>();

<<<<<<< HEAD
    private Map<ComponentType, List<ComponentDescriptor>> systemComponentsMap = new HashMap<>();
=======
    private Map<ComponentType, List<ComponentDescriptor>> coreComponentsMap = new HashMap<>();
>>>>>>> f5ab5d7a

    private Map<ComponentType, List<ComponentDescriptor>> edgeComponentsMap = new HashMap<>();

    private ObjectMapper mapper = new ObjectMapper();

    private boolean isInstall() {
        return environment.acceptsProfiles("install");
    }

    @PostConstruct
    public void init() {
        if (!isInstall()) {
            discoverComponents();
        }
    }

    private void registerRuleNodeComponents() {
        Set<BeanDefinition> ruleNodeBeanDefinitions = getBeanDefinitions(RuleNode.class);
        for (BeanDefinition def : ruleNodeBeanDefinitions) {
            int retryCount = 0;
            Exception cause = null;
            while (retryCount < MAX_OPTIMISITC_RETRIES) {
                try {
                    String clazzName = def.getBeanClassName();
                    Class<?> clazz = Class.forName(clazzName);
                    RuleNode ruleNodeAnnotation = clazz.getAnnotation(RuleNode.class);
                    ComponentType type = ruleNodeAnnotation.type();
                    ComponentDescriptor component = scanAndPersistComponent(def, type);
                    components.put(component.getClazz(), component);
                    putComponentIntoMaps(type, ruleNodeAnnotation, component);
                    break;
                } catch (Exception e) {
                    log.trace("Can't initialize component {}, due to {}", def.getBeanClassName(), e.getMessage(), e);
                    cause = e;
                    retryCount++;
                    try {
                        Thread.sleep(1000);
                    } catch (InterruptedException e1) {
                        throw new RuntimeException(e1);
                    }
                }
            }
            if (cause != null && retryCount == MAX_OPTIMISITC_RETRIES) {
                log.error("Can't initialize component {}, due to {}", def.getBeanClassName(), cause.getMessage(), cause);
                throw new RuntimeException(cause);
            }
        }
    }

    private void putComponentIntoMaps(ComponentType type, RuleNode ruleNodeAnnotation, ComponentDescriptor component) {
<<<<<<< HEAD
        if (ruleChainTypeContainsArray(RuleChainType.SYSTEM, ruleNodeAnnotation.ruleChainTypes())) {
            systemComponentsMap.computeIfAbsent(type, k -> new ArrayList<>()).add(component);
=======
        if (ruleChainTypeContainsArray(RuleChainType.CORE, ruleNodeAnnotation.ruleChainTypes())) {
            coreComponentsMap.computeIfAbsent(type, k -> new ArrayList<>()).add(component);
>>>>>>> f5ab5d7a
        }
        if (ruleChainTypeContainsArray(RuleChainType.EDGE, ruleNodeAnnotation.ruleChainTypes())) {
            edgeComponentsMap.computeIfAbsent(type, k -> new ArrayList<>()).add(component);
        }
    }

    private boolean ruleChainTypeContainsArray(RuleChainType ruleChainType, RuleChainType[] array) {
        for (RuleChainType tmp : array) {
            if (ruleChainType.equals(tmp)) {
                return true;
            }
        }
        return false;
    }

    private ComponentDescriptor scanAndPersistComponent(BeanDefinition def, ComponentType type) {
        ComponentDescriptor scannedComponent = new ComponentDescriptor();
        String clazzName = def.getBeanClassName();
        try {
            scannedComponent.setType(type);
            Class<?> clazz = Class.forName(clazzName);
            switch (type) {
                case ENRICHMENT:
                case FILTER:
                case TRANSFORMATION:
                case ACTION:
                case EXTERNAL:
                    RuleNode ruleNodeAnnotation = clazz.getAnnotation(RuleNode.class);
                    scannedComponent.setName(ruleNodeAnnotation.name());
                    scannedComponent.setScope(ruleNodeAnnotation.scope());
                    NodeDefinition nodeDefinition = prepareNodeDefinition(ruleNodeAnnotation);
                    ObjectNode configurationDescriptor = mapper.createObjectNode();
                    JsonNode node = mapper.valueToTree(nodeDefinition);
                    configurationDescriptor.set("nodeDefinition", node);
                    scannedComponent.setConfigurationDescriptor(configurationDescriptor);
                    break;
                default:
                    throw new RuntimeException(type + " is not supported yet!");
            }
            scannedComponent.setClazz(clazzName);
            log.info("Processing scanned component: {}", scannedComponent);
        } catch (Exception e) {
            log.error("Can't initialize component {}, due to {}", def.getBeanClassName(), e.getMessage(), e);
            throw new RuntimeException(e);
        }
        ComponentDescriptor persistedComponent = componentDescriptorService.findByClazz(TenantId.SYS_TENANT_ID, clazzName);
        if (persistedComponent == null) {
            log.info("Persisting new component: {}", scannedComponent);
            scannedComponent = componentDescriptorService.saveComponent(TenantId.SYS_TENANT_ID, scannedComponent);
        } else if (scannedComponent.equals(persistedComponent)) {
            log.info("Component is already persisted: {}", persistedComponent);
            scannedComponent = persistedComponent;
        } else {
            log.info("Component {} will be updated to {}", persistedComponent, scannedComponent);
            componentDescriptorService.deleteByClazz(TenantId.SYS_TENANT_ID, persistedComponent.getClazz());
            scannedComponent.setId(persistedComponent.getId());
            scannedComponent = componentDescriptorService.saveComponent(TenantId.SYS_TENANT_ID, scannedComponent);
        }
        return scannedComponent;
    }

    private NodeDefinition prepareNodeDefinition(RuleNode nodeAnnotation) throws Exception {
        NodeDefinition nodeDefinition = new NodeDefinition();
        nodeDefinition.setDetails(nodeAnnotation.nodeDetails());
        nodeDefinition.setDescription(nodeAnnotation.nodeDescription());
        nodeDefinition.setInEnabled(nodeAnnotation.inEnabled());
        nodeDefinition.setOutEnabled(nodeAnnotation.outEnabled());
        nodeDefinition.setRelationTypes(getRelationTypesWithFailureRelation(nodeAnnotation));
        nodeDefinition.setCustomRelations(nodeAnnotation.customRelations());
        Class<? extends NodeConfiguration> configClazz = nodeAnnotation.configClazz();
        NodeConfiguration config = configClazz.newInstance();
        NodeConfiguration defaultConfiguration = config.defaultConfiguration();
        nodeDefinition.setDefaultConfiguration(mapper.valueToTree(defaultConfiguration));
        nodeDefinition.setUiResources(nodeAnnotation.uiResources());
        nodeDefinition.setConfigDirective(nodeAnnotation.configDirective());
        nodeDefinition.setIcon(nodeAnnotation.icon());
        nodeDefinition.setIconUrl(nodeAnnotation.iconUrl());
        nodeDefinition.setDocUrl(nodeAnnotation.docUrl());
        return nodeDefinition;
    }

    private String[] getRelationTypesWithFailureRelation(RuleNode nodeAnnotation) {
        List<String> relationTypes = new ArrayList<>(Arrays.asList(nodeAnnotation.relationTypes()));
        if (!relationTypes.contains(TbRelationTypes.FAILURE)) {
            relationTypes.add(TbRelationTypes.FAILURE);
        }
        return relationTypes.toArray(new String[relationTypes.size()]);
    }

    private Set<BeanDefinition> getBeanDefinitions(Class<? extends Annotation> componentType) {
        ClassPathScanningCandidateComponentProvider scanner = new ClassPathScanningCandidateComponentProvider(false);
        scanner.addIncludeFilter(new AnnotationTypeFilter(componentType));
        Set<BeanDefinition> defs = new HashSet<>();
        for (String scanPackage : scanPackages) {
            defs.addAll(scanner.findCandidateComponents(scanPackage));
        }
        return defs;
    }

    @Override
    public void discoverComponents() {
        registerRuleNodeComponents();
        log.info("Found following definitions: {}", components.values());
    }

    @Override
    public List<ComponentDescriptor> getComponents(ComponentType type, RuleChainType ruleChainType) {
<<<<<<< HEAD
        if (RuleChainType.SYSTEM.equals(ruleChainType)) {
            if (systemComponentsMap.containsKey(type)) {
                return Collections.unmodifiableList(systemComponentsMap.get(type));
=======
        if (RuleChainType.CORE.equals(ruleChainType)) {
            if (coreComponentsMap.containsKey(type)) {
                return Collections.unmodifiableList(coreComponentsMap.get(type));
>>>>>>> f5ab5d7a
            } else {
                return Collections.emptyList();
            }
        } else if (RuleChainType.EDGE.equals(ruleChainType)) {
            if (edgeComponentsMap.containsKey(type)) {
                return Collections.unmodifiableList(edgeComponentsMap.get(type));
            } else {
                return Collections.emptyList();
            }
        } else {
            log.error("Unsupported rule chain type {}", ruleChainType);
            throw new RuntimeException("Unsupported rule chain type " + ruleChainType);
        }
    }

    @Override
    public List<ComponentDescriptor> getComponents(Set<ComponentType> types, RuleChainType ruleChainType) {
<<<<<<< HEAD
        if (RuleChainType.SYSTEM.equals(ruleChainType)) {
            return getComponents(types, systemComponentsMap);
=======
        if (RuleChainType.CORE.equals(ruleChainType)) {
            return getComponents(types, coreComponentsMap);
>>>>>>> f5ab5d7a
        } else if (RuleChainType.EDGE.equals(ruleChainType)) {
            return getComponents(types, edgeComponentsMap);
        } else {
            log.error("Unsupported rule chain type {}", ruleChainType);
            throw new RuntimeException("Unsupported rule chain type " + ruleChainType);
        }
    }

    @Override
    public Optional<ComponentDescriptor> getComponent(String clazz) {
        return Optional.ofNullable(components.get(clazz));
    }

    private List<ComponentDescriptor> getComponents(Set<ComponentType> types, Map<ComponentType, List<ComponentDescriptor>> componentsMap) {
        List<ComponentDescriptor> result = new ArrayList<>();
        types.stream().filter(componentsMap::containsKey).forEach(type -> {
            result.addAll(componentsMap.get(type));
        });
        return Collections.unmodifiableList(result);
    }
}<|MERGE_RESOLUTION|>--- conflicted
+++ resolved
@@ -64,11 +64,7 @@
 
     private Map<String, ComponentDescriptor> components = new HashMap<>();
 
-<<<<<<< HEAD
-    private Map<ComponentType, List<ComponentDescriptor>> systemComponentsMap = new HashMap<>();
-=======
     private Map<ComponentType, List<ComponentDescriptor>> coreComponentsMap = new HashMap<>();
->>>>>>> f5ab5d7a
 
     private Map<ComponentType, List<ComponentDescriptor>> edgeComponentsMap = new HashMap<>();
 
@@ -119,13 +115,8 @@
     }
 
     private void putComponentIntoMaps(ComponentType type, RuleNode ruleNodeAnnotation, ComponentDescriptor component) {
-<<<<<<< HEAD
-        if (ruleChainTypeContainsArray(RuleChainType.SYSTEM, ruleNodeAnnotation.ruleChainTypes())) {
-            systemComponentsMap.computeIfAbsent(type, k -> new ArrayList<>()).add(component);
-=======
         if (ruleChainTypeContainsArray(RuleChainType.CORE, ruleNodeAnnotation.ruleChainTypes())) {
             coreComponentsMap.computeIfAbsent(type, k -> new ArrayList<>()).add(component);
->>>>>>> f5ab5d7a
         }
         if (ruleChainTypeContainsArray(RuleChainType.EDGE, ruleNodeAnnotation.ruleChainTypes())) {
             edgeComponentsMap.computeIfAbsent(type, k -> new ArrayList<>()).add(component);
@@ -233,15 +224,9 @@
 
     @Override
     public List<ComponentDescriptor> getComponents(ComponentType type, RuleChainType ruleChainType) {
-<<<<<<< HEAD
-        if (RuleChainType.SYSTEM.equals(ruleChainType)) {
-            if (systemComponentsMap.containsKey(type)) {
-                return Collections.unmodifiableList(systemComponentsMap.get(type));
-=======
         if (RuleChainType.CORE.equals(ruleChainType)) {
             if (coreComponentsMap.containsKey(type)) {
                 return Collections.unmodifiableList(coreComponentsMap.get(type));
->>>>>>> f5ab5d7a
             } else {
                 return Collections.emptyList();
             }
@@ -259,13 +244,8 @@
 
     @Override
     public List<ComponentDescriptor> getComponents(Set<ComponentType> types, RuleChainType ruleChainType) {
-<<<<<<< HEAD
-        if (RuleChainType.SYSTEM.equals(ruleChainType)) {
-            return getComponents(types, systemComponentsMap);
-=======
         if (RuleChainType.CORE.equals(ruleChainType)) {
             return getComponents(types, coreComponentsMap);
->>>>>>> f5ab5d7a
         } else if (RuleChainType.EDGE.equals(ruleChainType)) {
             return getComponents(types, edgeComponentsMap);
         } else {
