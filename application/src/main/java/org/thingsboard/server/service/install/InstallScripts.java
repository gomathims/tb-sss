/**
 * Copyright © 2016-2021 The Thingsboard Authors
 *
 * Licensed under the Apache License, Version 2.0 (the "License");
 * you may not use this file except in compliance with the License.
 * You may obtain a copy of the License at
 *
 *     http://www.apache.org/licenses/LICENSE-2.0
 *
 * Unless required by applicable law or agreed to in writing, software
 * distributed under the License is distributed on an "AS IS" BASIS,
 * WITHOUT WARRANTIES OR CONDITIONS OF ANY KIND, either express or implied.
 * See the License for the specific language governing permissions and
 * limitations under the License.
 */
package org.thingsboard.server.service.install;

import com.fasterxml.jackson.databind.JsonNode;
import lombok.extern.slf4j.Slf4j;
import org.eclipse.leshan.core.model.DDFFileParser;
import org.eclipse.leshan.core.model.DefaultDDFFileValidator;
import org.eclipse.leshan.core.model.InvalidDDFFileException;
import org.eclipse.leshan.core.model.ObjectModel;
import org.springframework.beans.factory.annotation.Autowired;
import org.springframework.beans.factory.annotation.Value;
import org.springframework.stereotype.Component;
import org.springframework.util.StringUtils;
import org.thingsboard.server.common.data.Dashboard;
<<<<<<< HEAD
import org.thingsboard.server.common.data.Resource;
import org.thingsboard.server.common.data.ResourceType;
=======
import org.thingsboard.server.common.data.ResourceType;
import org.thingsboard.server.common.data.TbResource;
>>>>>>> dc875508
import org.thingsboard.server.common.data.id.CustomerId;
import org.thingsboard.server.common.data.id.EntityId;
import org.thingsboard.server.common.data.id.TenantId;
import org.thingsboard.server.common.data.oauth2.OAuth2ClientRegistrationTemplate;
import org.thingsboard.server.common.data.rule.RuleChain;
import org.thingsboard.server.common.data.rule.RuleChainMetaData;
import org.thingsboard.server.common.data.widget.WidgetTypeDetails;
import org.thingsboard.server.common.data.widget.WidgetsBundle;
import org.thingsboard.server.dao.dashboard.DashboardService;
import org.thingsboard.server.dao.exception.DataValidationException;
import org.thingsboard.server.dao.oauth2.OAuth2ConfigTemplateService;
<<<<<<< HEAD
import org.thingsboard.server.dao.resource.ResourceService;
=======
import org.thingsboard.server.dao.resource.TbResourceService;
>>>>>>> dc875508
import org.thingsboard.server.dao.rule.RuleChainService;
import org.thingsboard.server.dao.widget.WidgetTypeService;
import org.thingsboard.server.dao.widget.WidgetsBundleService;

import java.io.ByteArrayInputStream;
import java.io.File;
import java.io.IOException;
import java.nio.file.DirectoryStream;
import java.nio.file.Files;
import java.nio.file.Path;
import java.nio.file.Paths;
import java.util.Base64;
import java.util.Optional;

import static org.thingsboard.server.service.install.DatabaseHelper.objectMapper;

/**
 * Created by ashvayka on 18.04.18.
 */
@Component
@Slf4j
public class InstallScripts {

    public static final String APP_DIR = "application";
    public static final String SRC_DIR = "src";
    public static final String MAIN_DIR = "main";
    public static final String DATA_DIR = "data";
    public static final String JSON_DIR = "json";
    public static final String SYSTEM_DIR = "system";
    public static final String TENANT_DIR = "tenant";
    public static final String DEVICE_PROFILE_DIR = "device_profile";
    public static final String DEMO_DIR = "demo";
    public static final String RULE_CHAINS_DIR = "rule_chains";
    public static final String WIDGET_BUNDLES_DIR = "widget_bundles";
    public static final String OAUTH2_CONFIG_TEMPLATES_DIR = "oauth2_config_templates";
    public static final String DASHBOARDS_DIR = "dashboards";
    public static final String MODELS_DIR = "models";
    public static final String CREDENTIALS_DIR = "credentials";
<<<<<<< HEAD

    public static final String EDGE_MANAGEMENT = "edge_management";
=======
>>>>>>> dc875508

    public static final String JSON_EXT = ".json";
    public static final String XML_EXT = ".xml";

    @Value("${install.data_dir:}")
    private String dataDir;

    @Autowired
    private RuleChainService ruleChainService;

    @Autowired
    private DashboardService dashboardService;

    @Autowired
    private WidgetTypeService widgetTypeService;

    @Autowired
    private WidgetsBundleService widgetsBundleService;

    @Autowired
    private OAuth2ConfigTemplateService oAuth2TemplateService;

    @Autowired
<<<<<<< HEAD
    private ResourceService resourceService;

    private Path getTenantRuleChainsDir() {
=======
    private TbResourceService resourceService;

    public Path getTenantRuleChainsDir() {
>>>>>>> dc875508
        return Paths.get(getDataDir(), JSON_DIR, TENANT_DIR, RULE_CHAINS_DIR);
    }

    private Path getDeviceProfileDefaultRuleChainTemplateFilePath() {
        return Paths.get(getDataDir(), JSON_DIR, TENANT_DIR, DEVICE_PROFILE_DIR, "rule_chain_template.json");
    }

    private Path getEdgeRuleChainsDir() {
        return Paths.get(getDataDir(), JSON_DIR, TENANT_DIR, EDGE_MANAGEMENT, RULE_CHAINS_DIR);
    }

    public String getDataDir() {
        if (!StringUtils.isEmpty(dataDir)) {
            if (!Paths.get(this.dataDir).toFile().isDirectory()) {
                throw new RuntimeException("'install.data_dir' property value is not a valid directory!");
            }
            return dataDir;
        } else {
            String workDir = System.getProperty("user.dir");
            if (workDir.endsWith("application")) {
                return Paths.get(workDir, SRC_DIR, MAIN_DIR, DATA_DIR).toString();
            } else {
                Path dataDirPath = Paths.get(workDir, APP_DIR, SRC_DIR, MAIN_DIR, DATA_DIR);
                if (Files.exists(dataDirPath)) {
                    return dataDirPath.toString();
                } else {
                    throw new RuntimeException("Not valid working directory: " + workDir + ". Please use either root project directory, application module directory or specify valid \"install.data_dir\" ENV variable to avoid automatic data directory lookup!");
                }
            }
        }
    }

    public void createDefaultRuleChains(TenantId tenantId) throws IOException {
        Path tenantChainsDir = getTenantRuleChainsDir();
        loadRuleChainsFromPath(tenantId, tenantChainsDir);
    }

    public void createDefaultEdgeRuleChains(TenantId tenantId) throws IOException {
        Path edgeChainsDir = getEdgeRuleChainsDir();
        loadRuleChainsFromPath(tenantId, edgeChainsDir);
    }

    private void loadRuleChainsFromPath(TenantId tenantId, Path ruleChainsPath) throws IOException {
        try (DirectoryStream<Path> dirStream = Files.newDirectoryStream(ruleChainsPath, path -> path.toString().endsWith(InstallScripts.JSON_EXT))) {
            dirStream.forEach(
                    path -> {
                        try {
                            createRuleChainFromFile(tenantId, path, null);
                        } catch (Exception e) {
                            log.error("Unable to load rule chain from json: [{}]", path.toString());
                            throw new RuntimeException("Unable to load rule chain from json", e);
                        }
                    }
            );
        }
    }

    public RuleChain createDefaultRuleChain(TenantId tenantId, String ruleChainName) throws IOException {
        return createRuleChainFromFile(tenantId, getDeviceProfileDefaultRuleChainTemplateFilePath(), ruleChainName);
    }

    public RuleChain createRuleChainFromFile(TenantId tenantId, Path templateFilePath, String newRuleChainName) throws IOException {
        JsonNode ruleChainJson = objectMapper.readTree(templateFilePath.toFile());
        RuleChain ruleChain = objectMapper.treeToValue(ruleChainJson.get("ruleChain"), RuleChain.class);
        RuleChainMetaData ruleChainMetaData = objectMapper.treeToValue(ruleChainJson.get("metadata"), RuleChainMetaData.class);

        ruleChain.setTenantId(tenantId);
        if (!StringUtils.isEmpty(newRuleChainName)) {
            ruleChain.setName(newRuleChainName);
        }
        ruleChain = ruleChainService.saveRuleChain(ruleChain);

        ruleChainMetaData.setRuleChainId(ruleChain.getId());
        ruleChainService.saveRuleChainMetaData(new TenantId(EntityId.NULL_UUID), ruleChainMetaData);

        return ruleChain;
    }

    public void loadSystemWidgets() throws Exception {
        Path widgetBundlesDir = Paths.get(getDataDir(), JSON_DIR, SYSTEM_DIR, WIDGET_BUNDLES_DIR);
        try (DirectoryStream<Path> dirStream = Files.newDirectoryStream(widgetBundlesDir, path -> path.toString().endsWith(JSON_EXT))) {
            dirStream.forEach(
                    path -> {
                        try {
                            JsonNode widgetsBundleDescriptorJson = objectMapper.readTree(path.toFile());
                            JsonNode widgetsBundleJson = widgetsBundleDescriptorJson.get("widgetsBundle");
                            WidgetsBundle widgetsBundle = objectMapper.treeToValue(widgetsBundleJson, WidgetsBundle.class);
                            WidgetsBundle savedWidgetsBundle = widgetsBundleService.saveWidgetsBundle(widgetsBundle);
                            JsonNode widgetTypesArrayJson = widgetsBundleDescriptorJson.get("widgetTypes");
                            widgetTypesArrayJson.forEach(
                                    widgetTypeJson -> {
                                        try {
                                            WidgetTypeDetails widgetTypeDetails = objectMapper.treeToValue(widgetTypeJson, WidgetTypeDetails.class);
                                            widgetTypeDetails.setBundleAlias(savedWidgetsBundle.getAlias());
                                            widgetTypeService.saveWidgetType(widgetTypeDetails);
                                        } catch (Exception e) {
                                            log.error("Unable to load widget type from json: [{}]", path.toString());
                                            throw new RuntimeException("Unable to load widget type from json", e);
                                        }
                                    }
                            );
                        } catch (Exception e) {
                            log.error("Unable to load widgets bundle from json: [{}]", path.toString());
                            throw new RuntimeException("Unable to load widgets bundle from json", e);
                        }
                    }
            );
        }
    }

    public void loadSystemLwm2mResources() throws Exception {
<<<<<<< HEAD
//        Path modelsDir = Paths.get("/home/nick/Igor_project/thingsboard_ce_3_2_docker/thingsboard/common/transport/lwm2m/src/main/resources/models/");
=======
>>>>>>> dc875508
        Path modelsDir = Paths.get(getDataDir(), MODELS_DIR);
        if (Files.isDirectory(modelsDir)) {
            try (DirectoryStream<Path> dirStream = Files.newDirectoryStream(modelsDir, path -> path.toString().endsWith(XML_EXT))) {
                dirStream.forEach(
                        path -> {
                            try {
                                byte[] fileBytes = Files.readAllBytes(path);
<<<<<<< HEAD
                                String key = getObjectModelLwm2mValid(fileBytes, path.getFileName().toString(), new DefaultDDFFileValidator());
                                if (key != null) {
                                    Resource resource = new Resource();
                                    resource.setTenantId(TenantId.SYS_TENANT_ID);
                                    resource.setResourceType(ResourceType.LWM2M_MODEL);
                                    resource.setResourceId(key);
                                    resource.setValue(Base64.getEncoder().encodeToString(fileBytes));
                                    resourceService.saveResource(resource);
                                }
                            } catch (Exception e) {
                                log.error("Unable to load lwm2m model [{}]", path.toString());
                                throw new RuntimeException("Unable to load lwm2m model", e);
                            }
                        }
                );
            }
        }

        Path jksPath = Paths.get(getDataDir(), CREDENTIALS_DIR, "serverKeyStore.jks");
        try {
            Resource resource = new Resource();
            resource.setTenantId(TenantId.SYS_TENANT_ID);
            resource.setResourceType(ResourceType.JKS);
            resource.setResourceId(jksPath.getFileName().toString());
            resource.setValue(Base64.getEncoder().encodeToString(Files.readAllBytes(jksPath)));
            resourceService.saveResource(resource);
        } catch (Exception e) {
            log.error("Unable to load lwm2m serverKeyStore [{}]", jksPath.toString());
            throw new RuntimeException("Unable to load l2m2m serverKeyStore", e);
        }
    }

    private String getObjectModelLwm2mValid(byte[] xmlByte, String streamName, DefaultDDFFileValidator ddfValidator) {
        try {
            DDFFileParser ddfFileParser = new DDFFileParser(ddfValidator);
            ObjectModel objectModel = ddfFileParser.parseEx(new ByteArrayInputStream(xmlByte), streamName).get(0);
            return objectModel.id + "##" + objectModel.getVersion();
        } catch (IOException | InvalidDDFFileException e) {
            log.error("Could not parse the XML file [{}]", streamName, e);
            return null;
        }

    }

    private void removeFile(Path modelsDir, String nameFile, byte[] fileBytes) {
        String path = "/home/nick/Igor_project/thingsboard_ce_3_2_docker/thingsboard/common/transport/lwm2m/src/main/resources/models/";
        File file = new File(path + nameFile);
        if (!file.isDirectory()) {
            try {
                Files.write(Paths.get(path + "server/" + nameFile), fileBytes);
                file.delete();
            } catch (IOException e) {
                e.printStackTrace();
            }

        }
=======
                                TbResource resource = new TbResource();
                                resource.setFileName(path.getFileName().toString());
                                resource.setTenantId(TenantId.SYS_TENANT_ID);
                                resource.setResourceType(ResourceType.LWM2M_MODEL);
                                resource.setData(Base64.getEncoder().encodeToString(fileBytes));
                                resourceService.saveResource(resource);
                            } catch (Exception e) {
                                throw new DataValidationException(String.format("Could not parse the XML of objectModel with name %s", path.toString()));
                            }
                        }
                );
            }
        }
>>>>>>> dc875508
    }

    public void loadDashboards(TenantId tenantId, CustomerId customerId) throws Exception {
        Path dashboardsDir = Paths.get(getDataDir(), JSON_DIR, DEMO_DIR, DASHBOARDS_DIR);
        try (DirectoryStream<Path> dirStream = Files.newDirectoryStream(dashboardsDir, path -> path.toString().endsWith(JSON_EXT))) {
            dirStream.forEach(
                    path -> {
                        try {
                            JsonNode dashboardJson = objectMapper.readTree(path.toFile());
                            Dashboard dashboard = objectMapper.treeToValue(dashboardJson, Dashboard.class);
                            dashboard.setTenantId(tenantId);
                            Dashboard savedDashboard = dashboardService.saveDashboard(dashboard);
                            if (customerId != null && !customerId.isNullUid()) {
                                dashboardService.assignDashboardToCustomer(new TenantId(EntityId.NULL_UUID), savedDashboard.getId(), customerId);
                            }
                        } catch (Exception e) {
                            log.error("Unable to load dashboard from json: [{}]", path.toString());
                            throw new RuntimeException("Unable to load dashboard from json", e);
                        }
                    }
            );
        }
    }

    public void loadDemoRuleChains(TenantId tenantId) throws Exception {
        try {
            createDefaultRuleChains(tenantId);
            createDefaultRuleChain(tenantId, "Thermostat");
            loadEdgeDemoRuleChains(tenantId);
        } catch (Exception e) {
            log.error("Unable to load dashboard from json", e);
            throw new RuntimeException("Unable to load dashboard from json", e);
        }
    }

    private void loadEdgeDemoRuleChains(TenantId tenantId) throws Exception {
        Path edgeDemoRuleChainsDir = Paths.get(getDataDir(), JSON_DIR, DEMO_DIR, EDGE_MANAGEMENT, RULE_CHAINS_DIR);
        loadRuleChainsFromPath(tenantId, edgeDemoRuleChainsDir);
    }

    public void createOAuth2Templates() throws Exception {
        Path oauth2ConfigTemplatesDir = Paths.get(getDataDir(), JSON_DIR, SYSTEM_DIR, OAUTH2_CONFIG_TEMPLATES_DIR);
        try (DirectoryStream<Path> dirStream = Files.newDirectoryStream(oauth2ConfigTemplatesDir, path -> path.toString().endsWith(JSON_EXT))) {
            dirStream.forEach(
                    path -> {
                        try {
                            JsonNode oauth2ConfigTemplateJson = objectMapper.readTree(path.toFile());
                            OAuth2ClientRegistrationTemplate clientRegistrationTemplate = objectMapper.treeToValue(oauth2ConfigTemplateJson, OAuth2ClientRegistrationTemplate.class);
                            Optional<OAuth2ClientRegistrationTemplate> existingClientRegistrationTemplate =
                                    oAuth2TemplateService.findClientRegistrationTemplateByProviderId(clientRegistrationTemplate.getProviderId());
                            if (existingClientRegistrationTemplate.isPresent()) {
                                clientRegistrationTemplate.setId(existingClientRegistrationTemplate.get().getId());
                            }
                            oAuth2TemplateService.saveClientRegistrationTemplate(clientRegistrationTemplate);
                        } catch (Exception e) {
                            log.error("Unable to load oauth2 config templates from json: [{}]", path.toString());
                            throw new RuntimeException("Unable to load oauth2 config templates from json", e);
                        }
                    }
            );
        }
    }
}<|MERGE_RESOLUTION|>--- conflicted
+++ resolved
@@ -17,22 +17,13 @@
 
 import com.fasterxml.jackson.databind.JsonNode;
 import lombok.extern.slf4j.Slf4j;
-import org.eclipse.leshan.core.model.DDFFileParser;
-import org.eclipse.leshan.core.model.DefaultDDFFileValidator;
-import org.eclipse.leshan.core.model.InvalidDDFFileException;
-import org.eclipse.leshan.core.model.ObjectModel;
 import org.springframework.beans.factory.annotation.Autowired;
 import org.springframework.beans.factory.annotation.Value;
 import org.springframework.stereotype.Component;
 import org.springframework.util.StringUtils;
 import org.thingsboard.server.common.data.Dashboard;
-<<<<<<< HEAD
-import org.thingsboard.server.common.data.Resource;
-import org.thingsboard.server.common.data.ResourceType;
-=======
 import org.thingsboard.server.common.data.ResourceType;
 import org.thingsboard.server.common.data.TbResource;
->>>>>>> dc875508
 import org.thingsboard.server.common.data.id.CustomerId;
 import org.thingsboard.server.common.data.id.EntityId;
 import org.thingsboard.server.common.data.id.TenantId;
@@ -44,17 +35,11 @@
 import org.thingsboard.server.dao.dashboard.DashboardService;
 import org.thingsboard.server.dao.exception.DataValidationException;
 import org.thingsboard.server.dao.oauth2.OAuth2ConfigTemplateService;
-<<<<<<< HEAD
-import org.thingsboard.server.dao.resource.ResourceService;
-=======
 import org.thingsboard.server.dao.resource.TbResourceService;
->>>>>>> dc875508
 import org.thingsboard.server.dao.rule.RuleChainService;
 import org.thingsboard.server.dao.widget.WidgetTypeService;
 import org.thingsboard.server.dao.widget.WidgetsBundleService;
 
-import java.io.ByteArrayInputStream;
-import java.io.File;
 import java.io.IOException;
 import java.nio.file.DirectoryStream;
 import java.nio.file.Files;
@@ -87,11 +72,8 @@
     public static final String DASHBOARDS_DIR = "dashboards";
     public static final String MODELS_DIR = "models";
     public static final String CREDENTIALS_DIR = "credentials";
-<<<<<<< HEAD
 
     public static final String EDGE_MANAGEMENT = "edge_management";
-=======
->>>>>>> dc875508
 
     public static final String JSON_EXT = ".json";
     public static final String XML_EXT = ".xml";
@@ -115,15 +97,9 @@
     private OAuth2ConfigTemplateService oAuth2TemplateService;
 
     @Autowired
-<<<<<<< HEAD
-    private ResourceService resourceService;
+    private TbResourceService resourceService;
 
     private Path getTenantRuleChainsDir() {
-=======
-    private TbResourceService resourceService;
-
-    public Path getTenantRuleChainsDir() {
->>>>>>> dc875508
         return Paths.get(getDataDir(), JSON_DIR, TENANT_DIR, RULE_CHAINS_DIR);
     }
 
@@ -235,10 +211,6 @@
     }
 
     public void loadSystemLwm2mResources() throws Exception {
-<<<<<<< HEAD
-//        Path modelsDir = Paths.get("/home/nick/Igor_project/thingsboard_ce_3_2_docker/thingsboard/common/transport/lwm2m/src/main/resources/models/");
-=======
->>>>>>> dc875508
         Path modelsDir = Paths.get(getDataDir(), MODELS_DIR);
         if (Files.isDirectory(modelsDir)) {
             try (DirectoryStream<Path> dirStream = Files.newDirectoryStream(modelsDir, path -> path.toString().endsWith(XML_EXT))) {
@@ -246,64 +218,6 @@
                         path -> {
                             try {
                                 byte[] fileBytes = Files.readAllBytes(path);
-<<<<<<< HEAD
-                                String key = getObjectModelLwm2mValid(fileBytes, path.getFileName().toString(), new DefaultDDFFileValidator());
-                                if (key != null) {
-                                    Resource resource = new Resource();
-                                    resource.setTenantId(TenantId.SYS_TENANT_ID);
-                                    resource.setResourceType(ResourceType.LWM2M_MODEL);
-                                    resource.setResourceId(key);
-                                    resource.setValue(Base64.getEncoder().encodeToString(fileBytes));
-                                    resourceService.saveResource(resource);
-                                }
-                            } catch (Exception e) {
-                                log.error("Unable to load lwm2m model [{}]", path.toString());
-                                throw new RuntimeException("Unable to load lwm2m model", e);
-                            }
-                        }
-                );
-            }
-        }
-
-        Path jksPath = Paths.get(getDataDir(), CREDENTIALS_DIR, "serverKeyStore.jks");
-        try {
-            Resource resource = new Resource();
-            resource.setTenantId(TenantId.SYS_TENANT_ID);
-            resource.setResourceType(ResourceType.JKS);
-            resource.setResourceId(jksPath.getFileName().toString());
-            resource.setValue(Base64.getEncoder().encodeToString(Files.readAllBytes(jksPath)));
-            resourceService.saveResource(resource);
-        } catch (Exception e) {
-            log.error("Unable to load lwm2m serverKeyStore [{}]", jksPath.toString());
-            throw new RuntimeException("Unable to load l2m2m serverKeyStore", e);
-        }
-    }
-
-    private String getObjectModelLwm2mValid(byte[] xmlByte, String streamName, DefaultDDFFileValidator ddfValidator) {
-        try {
-            DDFFileParser ddfFileParser = new DDFFileParser(ddfValidator);
-            ObjectModel objectModel = ddfFileParser.parseEx(new ByteArrayInputStream(xmlByte), streamName).get(0);
-            return objectModel.id + "##" + objectModel.getVersion();
-        } catch (IOException | InvalidDDFFileException e) {
-            log.error("Could not parse the XML file [{}]", streamName, e);
-            return null;
-        }
-
-    }
-
-    private void removeFile(Path modelsDir, String nameFile, byte[] fileBytes) {
-        String path = "/home/nick/Igor_project/thingsboard_ce_3_2_docker/thingsboard/common/transport/lwm2m/src/main/resources/models/";
-        File file = new File(path + nameFile);
-        if (!file.isDirectory()) {
-            try {
-                Files.write(Paths.get(path + "server/" + nameFile), fileBytes);
-                file.delete();
-            } catch (IOException e) {
-                e.printStackTrace();
-            }
-
-        }
-=======
                                 TbResource resource = new TbResource();
                                 resource.setFileName(path.getFileName().toString());
                                 resource.setTenantId(TenantId.SYS_TENANT_ID);
@@ -317,7 +231,6 @@
                 );
             }
         }
->>>>>>> dc875508
     }
 
     public void loadDashboards(TenantId tenantId, CustomerId customerId) throws Exception {
