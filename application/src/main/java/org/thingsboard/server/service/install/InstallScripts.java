--- conflicted
+++ resolved
@@ -29,7 +29,6 @@
 import org.thingsboard.server.common.data.oauth2.OAuth2ClientRegistrationTemplate;
 import org.thingsboard.server.common.data.rule.RuleChain;
 import org.thingsboard.server.common.data.rule.RuleChainMetaData;
-import org.thingsboard.server.common.data.rule.RuleChainType;
 import org.thingsboard.server.common.data.widget.WidgetType;
 import org.thingsboard.server.common.data.widget.WidgetsBundle;
 import org.thingsboard.server.dao.dashboard.DashboardService;
@@ -38,7 +37,6 @@
 import org.thingsboard.server.dao.widget.WidgetTypeService;
 import org.thingsboard.server.dao.widget.WidgetsBundleService;
 
-import java.io.File;
 import java.io.IOException;
 import java.nio.file.DirectoryStream;
 import java.nio.file.Files;
@@ -122,7 +120,6 @@
         Path tenantChainsDir = getTenantRuleChainsDir();
         try (DirectoryStream<Path> dirStream = Files.newDirectoryStream(tenantChainsDir, path -> path.toString().endsWith(InstallScripts.JSON_EXT))) {
             dirStream.forEach(
-<<<<<<< HEAD
                     path -> {
                         try {
                             createRuleChainFromFile(tenantId, path, null);
@@ -154,16 +151,6 @@
         ruleChainService.saveRuleChainMetaData(new TenantId(EntityId.NULL_UUID), ruleChainMetaData);
 
         return ruleChain;
-=======
-                    path -> loadRuleChainFromFile(tenantId, path)
-            );
-        }
-    }
-
-    public void createDefaultEdgeRuleChains(TenantId tenantId) {
-        Path tenantChainsDir = getTenantRuleChainsDir();
-        loadRuleChainFromFile(tenantId, tenantChainsDir.resolve("edge_root_rule_chain.json"));
->>>>>>> 36f6ad2a
     }
 
     public void loadSystemWidgets() throws Exception {
@@ -222,39 +209,14 @@
 
     public void loadDemoRuleChains(TenantId tenantId) throws Exception {
         try {
-<<<<<<< HEAD
             createDefaultRuleChains(tenantId);
             createDefaultRuleChain(tenantId, "Thermostat");
-            createDefaultEdgeRuleChains(tenantId);
-=======
-            JsonNode ruleChainJson = objectMapper.readTree(ruleChainsDir.resolve("thermostat_alarms.json").toFile());
-            RuleChain ruleChain = objectMapper.treeToValue(ruleChainJson.get("ruleChain"), RuleChain.class);
-            RuleChainMetaData ruleChainMetaData = objectMapper.treeToValue(ruleChainJson.get("metadata"), RuleChainMetaData.class);
-            ruleChain.setTenantId(tenantId);
-            ruleChain = ruleChainService.saveRuleChain(ruleChain);
-            ruleChainMetaData.setRuleChainId(ruleChain.getId());
-            ruleChainService.saveRuleChainMetaData(new TenantId(EntityId.NULL_UUID), ruleChainMetaData);
-
-            JsonNode rootChainJson = objectMapper.readTree(ruleChainsDir.resolve("root_rule_chain.json").toFile());
-            RuleChain rootChain = objectMapper.treeToValue(rootChainJson.get("ruleChain"), RuleChain.class);
-            RuleChainMetaData rootChainMetaData = objectMapper.treeToValue(rootChainJson.get("metadata"), RuleChainMetaData.class);
-
-            RuleChainId thermostatsRuleChainId = ruleChain.getId();
-            rootChainMetaData.getRuleChainConnections().forEach(connection -> connection.setTargetRuleChainId(thermostatsRuleChainId));
-            rootChain.setTenantId(tenantId);
-            rootChain = ruleChainService.saveRuleChain(rootChain);
-            rootChainMetaData.setRuleChainId(rootChain.getId());
-            ruleChainService.saveRuleChainMetaData(new TenantId(EntityId.NULL_UUID), rootChainMetaData);
-
-            loadRuleChainFromFile(tenantId, ruleChainsDir.resolve("edge_root_rule_chain.json"));
->>>>>>> 36f6ad2a
         } catch (Exception e) {
             log.error("Unable to load dashboard from json", e);
             throw new RuntimeException("Unable to load dashboard from json", e);
         }
     }
 
-<<<<<<< HEAD
     public void createDefaultEdgeRuleChains(TenantId tenantId) throws IOException {
         Path tenantChainsDir = getTenantRuleChainsDir();
         createRuleChainFromFile(tenantId, tenantChainsDir.resolve("edge_root_rule_chain.json"), null);
@@ -280,22 +242,6 @@
                         }
                     }
             );
-=======
-    private void loadRuleChainFromFile(TenantId tenantId, Path ruleChainPath) {
-        try {
-            JsonNode ruleChainJson = objectMapper.readTree(ruleChainPath.toFile());
-            RuleChain ruleChain = objectMapper.treeToValue(ruleChainJson.get("ruleChain"), RuleChain.class);
-            RuleChainMetaData ruleChainMetaData = objectMapper.treeToValue(ruleChainJson.get("metadata"), RuleChainMetaData.class);
-
-            ruleChain.setTenantId(tenantId);
-            ruleChain = ruleChainService.saveRuleChain(ruleChain);
-
-            ruleChainMetaData.setRuleChainId(ruleChain.getId());
-            ruleChainService.saveRuleChainMetaData(new TenantId(EntityId.NULL_UUID), ruleChainMetaData);
-        } catch (Exception e) {
-            log.error("Unable to load rule chain from json: [{}]", ruleChainPath.toString());
-            throw new RuntimeException("Unable to load rule chain from json", e);
->>>>>>> 36f6ad2a
         }
     }
 }