--- conflicted
+++ resolved
@@ -18,15 +18,8 @@
 import akka.actor.ActorContext;
 import akka.actor.ActorRef;
 import akka.actor.Props;
-<<<<<<< HEAD
-import akka.event.LoggingAdapter;
-import com.datastax.driver.core.utils.UUIDs;
-
-import java.util.Optional;
-
 import com.google.common.util.concurrent.FutureCallback;
-=======
->>>>>>> 7e66fd26
+import com.sun.istack.Nullable;
 import lombok.extern.slf4j.Slf4j;
 import org.thingsboard.rule.engine.api.TbRelationTypes;
 import org.thingsboard.server.actors.ActorSystemContext;
@@ -34,7 +27,6 @@
 import org.thingsboard.server.actors.shared.ComponentMsgProcessor;
 import org.thingsboard.server.common.data.DataConstants;
 import org.thingsboard.server.common.data.EntityType;
-import org.thingsboard.server.common.data.ShortEdgeInfo;
 import org.thingsboard.server.common.data.id.EntityId;
 import org.thingsboard.server.common.data.id.RuleChainId;
 import org.thingsboard.server.common.data.id.RuleNodeId;
@@ -47,17 +39,13 @@
 import org.thingsboard.server.common.data.rule.RuleNode;
 import org.thingsboard.server.common.msg.TbMsg;
 import org.thingsboard.server.common.msg.plugin.ComponentLifecycleMsg;
-<<<<<<< HEAD
-import org.thingsboard.server.common.msg.system.ServiceToRuleEngineMsg;
-import org.thingsboard.server.dao.edge.EdgeService;
-=======
 import org.thingsboard.server.common.msg.queue.PartitionChangeMsg;
 import org.thingsboard.server.common.msg.queue.QueueToRuleEngineMsg;
 import org.thingsboard.server.common.msg.queue.RuleEngineException;
 import org.thingsboard.server.common.msg.queue.RuleNodeException;
 import org.thingsboard.server.common.msg.queue.ServiceType;
 import org.thingsboard.server.common.msg.queue.TopicPartitionInfo;
->>>>>>> 7e66fd26
+import org.thingsboard.server.dao.edge.EdgeService;
 import org.thingsboard.server.dao.rule.RuleChainService;
 import org.thingsboard.server.gen.transport.TransportProtos.ToRuleEngineMsg;
 import org.thingsboard.server.queue.TbQueueCallback;
@@ -65,7 +53,6 @@
 import org.thingsboard.server.queue.common.TbQueueTbMsgCallbackWrapper;
 import org.thingsboard.server.service.queue.TbClusterService;
 
-import javax.annotation.Nullable;
 import java.util.ArrayList;
 import java.util.Collections;
 import java.util.HashMap;
@@ -85,13 +72,9 @@
     private final Map<RuleNodeId, RuleNodeCtx> nodeActors;
     private final Map<RuleNodeId, List<RuleNodeRelation>> nodeRoutes;
     private final RuleChainService service;
-<<<<<<< HEAD
+    private final TbClusterService clusterService;
     private final EdgeService edgeService;
-=======
-    private final TbClusterService clusterService;
     private String ruleChainName;
->>>>>>> 7e66fd26
-
     private RuleNodeId firstId;
     private RuleNodeCtx firstNode;
     private boolean started;
@@ -105,12 +88,8 @@
         this.nodeActors = new HashMap<>();
         this.nodeRoutes = new HashMap<>();
         this.service = systemContext.getRuleChainService();
-<<<<<<< HEAD
+        this.clusterService = systemContext.getClusterService();
         this.edgeService = systemContext.getEdgeService();
-        this.ruleChainName = ruleChainId.toString();
-=======
-        this.clusterService = systemContext.getClusterService();
->>>>>>> 7e66fd26
     }
 
     @Override
@@ -123,9 +102,7 @@
         if (!started) {
             RuleChain ruleChain = service.findRuleChainById(tenantId, entityId);
             if (ruleChain != null) {
-<<<<<<< HEAD
                 if (ruleChain.getType().equals(RuleChainType.SYSTEM)) {
-                    ruleChainName = ruleChain.getName();
                     List<RuleNode> ruleNodeList = service.getRuleChainNodes(tenantId, entityId);
                     log.trace("[{}][{}] Starting rule chain with {} nodes", tenantId, entityId, ruleNodeList.size());
                     // Creating and starting the actors;
@@ -136,15 +113,6 @@
                     }
                     initRoutes(ruleChain, ruleNodeList);
                     started = true;
-=======
-                List<RuleNode> ruleNodeList = service.getRuleChainNodes(tenantId, entityId);
-                log.trace("[{}][{}] Starting rule chain with {} nodes", tenantId, entityId, ruleNodeList.size());
-                // Creating and starting the actors;
-                for (RuleNode ruleNode : ruleNodeList) {
-                    log.trace("[{}][{}] Creating rule node [{}]: {}", entityId, ruleNode.getId(), ruleNode.getName(), ruleNode);
-                    ActorRef ruleNodeActor = createRuleNodeActor(context, ruleNode);
-                    nodeActors.put(ruleNode.getId(), new RuleNodeCtx(tenantId, self, ruleNodeActor, ruleNode));
->>>>>>> 7e66fd26
                 }
             }
         } else {
@@ -182,7 +150,7 @@
                 });
 
                 initRoutes(ruleChain, ruleNodeList);
-            } else if (ruleChain.getType().equals(RuleChainType.EDGE)){
+            } else if (ruleChain.getType().equals(RuleChainType.EDGE)) {
                 stop(context);
             }
         }
@@ -345,6 +313,7 @@
             switch (target.getEntityType()) {
                 case RULE_NODE:
                     pushMsgToNode(nodeActors.get(new RuleNodeId(target.getId())), msg, fromRelationType);
+                    pushUpdatesToEdges(msg);
                     break;
                 case RULE_CHAIN:
                     parent.tell(new RuleChainToRuleChainMsg(new RuleChainId(target.getId()), entityId, msg, fromRelationType), self);
@@ -383,7 +352,6 @@
             log.error("[{}][{}] RuleNodeCtx is empty", entityId, ruleChainName);
             msg.getCallback().onFailure(new RuleEngineException("Rule Node CTX is empty"));
         }
-        pushUpdatesToEdges(msg);
     }
 
     private void pushUpdatesToEdges(TbMsg msg) {
