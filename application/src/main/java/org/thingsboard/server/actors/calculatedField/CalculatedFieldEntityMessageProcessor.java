--- conflicted
+++ resolved
@@ -29,12 +29,8 @@
 import org.thingsboard.server.common.data.id.CalculatedFieldId;
 import org.thingsboard.server.common.data.id.EntityId;
 import org.thingsboard.server.common.data.id.TenantId;
-<<<<<<< HEAD
 import org.thingsboard.server.common.data.msg.TbMsgType;
-=======
-import org.thingsboard.server.common.data.page.PageDataIterable;
 import org.thingsboard.server.common.msg.queue.TbCallback;
->>>>>>> 83b338c6
 import org.thingsboard.server.gen.transport.TransportProtos.AttributeScopeProto;
 import org.thingsboard.server.gen.transport.TransportProtos.AttributeValueProto;
 import org.thingsboard.server.gen.transport.TransportProtos.CalculatedFieldTelemetryMsgProto;
@@ -96,7 +92,7 @@
             states.remove(cfCtx.getCfId());
         }
         var cfState = getOrInitState(cfCtx);
-        processStateIfReady(cfCtx, Collections.singletonList(cfCtx.getCfId()), cfState, msg.getCallback());
+        processStateIfReady(cfCtx, Collections.singletonList(cfCtx.getCfId()), cfState, null, null, msg.getCallback());
     }
 
     public void process(CalculatedFieldEntityDeleteMsg msg) {
@@ -177,24 +173,9 @@
         }
         CalculatedFieldState state = getOrInitState(ctx);
         if (state.updateState(newArgValues)) {
-<<<<<<< HEAD
-            if (state.isReady() && ctx.isInitialized()) {
-                CalculatedFieldResult calculationResult = state.performCalculation(ctx).get(5, TimeUnit.SECONDS);
-                cfIdList = new ArrayList<>(cfIdList);
-                cfIdList.add(ctx.getCfId());
-                cfService.pushMsgToRuleEngine(tenantId, entityId, calculationResult, cfIdList, callback);
-                if (DebugModeUtil.isDebugAllAvailable(ctx.getCalculatedField())) {
-                    systemContext.persistCalculatedFieldDebugEvent(tenantId, ctx.getCfId(), entityId, state.getArguments(), tbMsgId, tbMsgType, JacksonUtil.writeValueAsString(calculationResult.getResultMap()), null);
-                }
-            } else {
-                callback.onSuccess(); // State was updated but no calculation performed;
-            }
-            cfService.pushStateToStorage(new CalculatedFieldEntityCtxId(tenantId, ctx.getCfId(), entityId), state, callback);
-=======
             cfIdList = new ArrayList<>(cfIdList);
             cfIdList.add(ctx.getCfId());
-            processStateIfReady(ctx, cfIdList, state, callback);
->>>>>>> 83b338c6
+            processStateIfReady(ctx, cfIdList, state, tbMsgId, tbMsgType, callback);
         } else {
             callback.onSuccess(CALLBACKS_PER_CF);
         }
@@ -217,7 +198,6 @@
         return state;
     }
 
-<<<<<<< HEAD
     private UUID toTbMsgId(CalculatedFieldTelemetryMsgProto proto) {
         if (proto.getTbMsgIdMSB() != 0 && proto.getTbMsgIdLSB() != 0) {
             return new UUID(proto.getTbMsgIdMSB(), proto.getTbMsgIdLSB());
@@ -230,17 +210,20 @@
             return TbMsgType.valueOf(proto.getTbMsgType());
         }
         return null;
-=======
-    @SneakyThrows
-    private void processStateIfReady(CalculatedFieldCtx ctx, List<CalculatedFieldId> cfIdList, CalculatedFieldState state, TbCallback callback) {
+    }
+    
+    @SneakyThrows
+    private void processStateIfReady(CalculatedFieldCtx ctx, List<CalculatedFieldId> cfIdList, CalculatedFieldState state, UUID tbMsgId, TbMsgType tbMsgType, TbCallback callback) {
         if (state.isReady()) {
             CalculatedFieldResult calculationResult = state.performCalculation(ctx).get(5, TimeUnit.SECONDS);
             cfService.pushMsgToRuleEngine(tenantId, entityId, calculationResult, cfIdList, callback);
+            if (DebugModeUtil.isDebugAllAvailable(ctx.getCalculatedField())) {
+                systemContext.persistCalculatedFieldDebugEvent(tenantId, ctx.getCfId(), entityId, state.getArguments(), tbMsgId, tbMsgType, JacksonUtil.writeValueAsString(calculationResult.getResultMap()), null);
+            }
         } else {
             callback.onSuccess(); // State was updated but no calculation performed;
         }
         cfService.pushStateToStorage(new CalculatedFieldEntityCtxId(tenantId, ctx.getCfId(), entityId), state, callback);
->>>>>>> 83b338c6
     }
 
     private Map<String, ArgumentEntry> mapToArguments(CalculatedFieldCtx ctx, List<TsKvProto> data) {
