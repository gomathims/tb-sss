--
-- Copyright © 2016-2024 The Thingsboard Authors
--
-- Licensed under the Apache License, Version 2.0 (the "License");
-- you may not use this file except in compliance with the License.
-- You may obtain a copy of the License at
--
--     http://www.apache.org/licenses/LICENSE-2.0
--
-- Unless required by applicable law or agreed to in writing, software
-- distributed under the License is distributed on an "AS IS" BASIS,
-- WITHOUT WARRANTIES OR CONDITIONS OF ANY KIND, either express or implied.
-- See the License for the specific language governing permissions and
-- limitations under the License.
--

<<<<<<< HEAD
-- UPDATE RULE NODE DEBUG MODE TO DEBUG STRATEGY START

ALTER TABLE rule_node
    ADD COLUMN IF NOT EXISTS debug_strategy varchar(32) DEFAULT 'DISABLED';
ALTER TABLE rule_node
    ADD COLUMN IF NOT EXISTS last_update_ts bigint NOT NULL DEFAULT extract(epoch from now()) * 1000;
DO
$$
    BEGIN
        IF EXISTS (SELECT 1
                   FROM information_schema.columns
                   WHERE table_name = 'rule_node' AND column_name = 'debug_mode') THEN
            UPDATE rule_node
            SET debug_strategy = CASE WHEN debug_mode = true THEN 'ALL_EVENTS' ELSE 'DISABLED' END;
            ALTER TABLE rule_node
                DROP COLUMN debug_mode;
        END IF;
    END
$$;

-- UPDATE RULE NODE DEBUG MODE TO DEBUG STRATEGY END
=======
ALTER TABLE user_credentials ADD COLUMN IF NOT EXISTS last_login_ts BIGINT;
UPDATE user_credentials c SET last_login_ts = (SELECT (additional_info::json ->> 'lastLoginTs')::bigint FROM tb_user u WHERE u.id = c.user_id)
  WHERE last_login_ts IS NULL;

ALTER TABLE user_credentials ADD COLUMN IF NOT EXISTS failed_login_attempts INT;
UPDATE user_credentials c SET failed_login_attempts = (SELECT (additional_info::json ->> 'failedLoginAttempts')::int FROM tb_user u WHERE u.id = c.user_id)
  WHERE failed_login_attempts IS NULL;

UPDATE tb_user SET additional_info = (additional_info::jsonb - 'lastLoginTs' - 'failedLoginAttempts' - 'userCredentialsEnabled')::text
  WHERE additional_info IS NOT NULL AND additional_info != 'null';
>>>>>>> 564ad91d
<|MERGE_RESOLUTION|>--- conflicted
+++ resolved
@@ -14,7 +14,17 @@
 -- limitations under the License.
 --
 
-<<<<<<< HEAD
+ALTER TABLE user_credentials ADD COLUMN IF NOT EXISTS last_login_ts BIGINT;
+UPDATE user_credentials c SET last_login_ts = (SELECT (additional_info::json ->> 'lastLoginTs')::bigint FROM tb_user u WHERE u.id = c.user_id)
+  WHERE last_login_ts IS NULL;
+
+ALTER TABLE user_credentials ADD COLUMN IF NOT EXISTS failed_login_attempts INT;
+UPDATE user_credentials c SET failed_login_attempts = (SELECT (additional_info::json ->> 'failedLoginAttempts')::int FROM tb_user u WHERE u.id = c.user_id)
+  WHERE failed_login_attempts IS NULL;
+
+UPDATE tb_user SET additional_info = (additional_info::jsonb - 'lastLoginTs' - 'failedLoginAttempts' - 'userCredentialsEnabled')::text
+  WHERE additional_info IS NOT NULL AND additional_info != 'null';
+
 -- UPDATE RULE NODE DEBUG MODE TO DEBUG STRATEGY START
 
 ALTER TABLE rule_node
@@ -35,16 +45,4 @@
     END
 $$;
 
--- UPDATE RULE NODE DEBUG MODE TO DEBUG STRATEGY END
-=======
-ALTER TABLE user_credentials ADD COLUMN IF NOT EXISTS last_login_ts BIGINT;
-UPDATE user_credentials c SET last_login_ts = (SELECT (additional_info::json ->> 'lastLoginTs')::bigint FROM tb_user u WHERE u.id = c.user_id)
-  WHERE last_login_ts IS NULL;
-
-ALTER TABLE user_credentials ADD COLUMN IF NOT EXISTS failed_login_attempts INT;
-UPDATE user_credentials c SET failed_login_attempts = (SELECT (additional_info::json ->> 'failedLoginAttempts')::int FROM tb_user u WHERE u.id = c.user_id)
-  WHERE failed_login_attempts IS NULL;
-
-UPDATE tb_user SET additional_info = (additional_info::jsonb - 'lastLoginTs' - 'failedLoginAttempts' - 'userCredentialsEnabled')::text
-  WHERE additional_info IS NOT NULL AND additional_info != 'null';
->>>>>>> 564ad91d
+-- UPDATE RULE NODE DEBUG MODE TO DEBUG STRATEGY END