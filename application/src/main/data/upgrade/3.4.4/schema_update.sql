--
-- Copyright © 2016-2023 The Thingsboard Authors
--
-- Licensed under the Apache License, Version 2.0 (the "License");
-- you may not use this file except in compliance with the License.
-- You may obtain a copy of the License at
--
--     http://www.apache.org/licenses/LICENSE-2.0
--
-- Unless required by applicable law or agreed to in writing, software
-- distributed under the License is distributed on an "AS IS" BASIS,
-- WITHOUT WARRANTIES OR CONDITIONS OF ANY KIND, either express or implied.
-- See the License for the specific language governing permissions and
-- limitations under the License.
--

-- USER CREDENTIALS START

ALTER TABLE user_credentials
    ADD COLUMN IF NOT EXISTS additional_info varchar NOT NULL DEFAULT '{}';

UPDATE user_credentials
    SET additional_info = json_build_object('userPasswordHistory', (u.additional_info::json -> 'userPasswordHistory'))
    FROM tb_user u WHERE user_credentials.user_id = u.id AND u.additional_info::jsonb ? 'userPasswordHistory';

UPDATE tb_user SET additional_info = tb_user.additional_info::jsonb - 'userPasswordHistory' WHERE additional_info::jsonb ? 'userPasswordHistory';

-- USER CREDENTIALS END

-- ALARM ASSIGN TO USER START

ALTER TABLE alarm ADD COLUMN IF NOT EXISTS assign_ts BIGINT DEFAULT 0;
ALTER TABLE alarm ADD COLUMN IF NOT EXISTS assignee_id UUID;

CREATE INDEX IF NOT EXISTS idx_alarm_tenant_assignee_created_time ON alarm(tenant_id, assignee_id, created_time DESC);

-- ALARM ASSIGN TO USER END

-- ALARM STATUS REFACTORING START

ALTER TABLE alarm ADD COLUMN IF NOT EXISTS acknowledged boolean;
ALTER TABLE alarm ADD COLUMN IF NOT EXISTS cleared boolean;

ALTER TABLE alarm ADD COLUMN IF NOT EXISTS status varchar; -- to avoid failure of the subsequent upgrade.
UPDATE alarm SET acknowledged = true, cleared = true WHERE status = 'CLEARED_ACK';
UPDATE alarm SET acknowledged = true, cleared = false WHERE status = 'ACTIVE_ACK';
UPDATE alarm SET acknowledged = false, cleared = true WHERE status = 'CLEARED_UNACK';
UPDATE alarm SET acknowledged = false, cleared = false WHERE status = 'ACTIVE_UNACK';

-- Drop index by 'status' column and replace with new one that has only active alarms;
DROP INDEX IF EXISTS idx_alarm_originator_alarm_type_active;
CREATE INDEX IF NOT EXISTS idx_alarm_originator_alarm_type_active
    ON alarm USING btree (originator_id, type) WHERE cleared = false;

-- Cover index by alarm type to optimize propagated alarm queries;
DROP INDEX IF EXISTS idx_entity_alarm_entity_id_alarm_type_created_time_alarm_id;
CREATE INDEX IF NOT EXISTS idx_entity_alarm_entity_id_alarm_type_created_time_alarm_id ON entity_alarm
USING btree (tenant_id, entity_id, alarm_type, created_time DESC) INCLUDE(alarm_id);

DROP INDEX IF EXISTS idx_alarm_tenant_status_created_time;
ALTER TABLE alarm DROP COLUMN IF EXISTS status;

-- Update old alarms and set their state to clear, if there are newer alarms.
UPDATE alarm a
SET cleared = TRUE
WHERE cleared = FALSE
  AND id != (SELECT l.id
             FROM alarm l
             WHERE l.tenant_id = a.tenant_id
               AND l.originator_id = a.originator_id
               AND l.type = a.type
             ORDER BY l.created_time DESC, l.id
             LIMIT 1);

VACUUM FULL ANALYZE alarm;

-- ALARM STATUS REFACTORING END

-- ALARM COMMENTS START

CREATE TABLE IF NOT EXISTS alarm_comment (
    id uuid NOT NULL,
    created_time bigint NOT NULL,
    alarm_id uuid NOT NULL,
    user_id uuid,
    type varchar(255) NOT NULL,
    comment varchar(10000),
    CONSTRAINT fk_alarm_comment_alarm_id FOREIGN KEY (alarm_id) REFERENCES alarm(id) ON DELETE CASCADE
) PARTITION BY RANGE (created_time);
CREATE INDEX IF NOT EXISTS idx_alarm_comment_alarm_id ON alarm_comment(alarm_id);

CREATE TABLE IF NOT EXISTS user_settings (
    user_id uuid NOT NULL CONSTRAINT user_settings_pkey PRIMARY KEY,
    settings varchar(100000),
    CONSTRAINT fk_user_id FOREIGN KEY (user_id) REFERENCES tb_user(id) ON DELETE CASCADE
);

<<<<<<< HEAD
-- DEVICE PROFILE CERTIFICATE START

ALTER TABLE device_profile
    ADD COLUMN IF NOT EXISTS certificate_hash varchar,
DROP CONSTRAINT IF EXISTS device_profile_credentials_hash_unq_key,
    ADD CONSTRAINT device_profile_credentials_hash_unq_key UNIQUE (certificate_hash);

-- DEVICE PROFILE CERTIFICATE END
=======
-- ALARM COMMENTS END

-- ALARM INFO VIEW

DROP VIEW IF EXISTS alarm_info CASCADE;
CREATE VIEW alarm_info AS
SELECT a.*,
(CASE WHEN a.acknowledged AND a.cleared THEN 'CLEARED_ACK'
      WHEN NOT a.acknowledged AND a.cleared THEN 'CLEARED_UNACK'
      WHEN a.acknowledged AND NOT a.cleared THEN 'ACTIVE_ACK'
      WHEN NOT a.acknowledged AND NOT a.cleared THEN 'ACTIVE_UNACK' END) as status,
COALESCE(CASE WHEN a.originator_type = 0 THEN (select title from tenant where id = a.originator_id)
              WHEN a.originator_type = 1 THEN (select title from customer where id = a.originator_id)
              WHEN a.originator_type = 2 THEN (select email from tb_user where id = a.originator_id)
              WHEN a.originator_type = 3 THEN (select title from dashboard where id = a.originator_id)
              WHEN a.originator_type = 4 THEN (select name from asset where id = a.originator_id)
              WHEN a.originator_type = 5 THEN (select name from device where id = a.originator_id)
              WHEN a.originator_type = 9 THEN (select name from entity_view where id = a.originator_id)
              WHEN a.originator_type = 13 THEN (select name from device_profile where id = a.originator_id)
              WHEN a.originator_type = 14 THEN (select name from asset_profile where id = a.originator_id)
              WHEN a.originator_type = 18 THEN (select name from edge where id = a.originator_id) END
    , 'Deleted') originator_name,
COALESCE(CASE WHEN a.originator_type = 0 THEN (select title from tenant where id = a.originator_id)
              WHEN a.originator_type = 1 THEN (select COALESCE(title, email) from customer where id = a.originator_id)
              WHEN a.originator_type = 2 THEN (select email from tb_user where id = a.originator_id)
              WHEN a.originator_type = 3 THEN (select title from dashboard where id = a.originator_id)
              WHEN a.originator_type = 4 THEN (select COALESCE(label, name) from asset where id = a.originator_id)
              WHEN a.originator_type = 5 THEN (select COALESCE(label, name) from device where id = a.originator_id)
              WHEN a.originator_type = 9 THEN (select name from entity_view where id = a.originator_id)
              WHEN a.originator_type = 13 THEN (select name from device_profile where id = a.originator_id)
              WHEN a.originator_type = 14 THEN (select name from asset_profile where id = a.originator_id)
              WHEN a.originator_type = 18 THEN (select COALESCE(label, name) from edge where id = a.originator_id) END
    , 'Deleted') as originator_label,
u.first_name as assignee_first_name, u.last_name as assignee_last_name, u.email as assignee_email
FROM alarm a
LEFT JOIN tb_user u ON u.id = a.assignee_id;

-- ALARM INFO VIEW END

-- ALARM FUNCTIONS START

DROP FUNCTION IF EXISTS create_or_update_active_alarm;
CREATE OR REPLACE FUNCTION create_or_update_active_alarm(
                                        t_id uuid, c_id uuid, a_id uuid, a_created_ts bigint,
                                        a_o_id uuid, a_o_type integer, a_type varchar,
                                        a_severity varchar, a_start_ts bigint, a_end_ts bigint,
                                        a_details varchar,
                                        a_propagate boolean, a_propagate_to_owner boolean,
                                        a_propagate_to_tenant boolean, a_propagation_types varchar,
                                        a_creation_enabled boolean)
    RETURNS varchar
    LANGUAGE plpgsql
AS
$$
DECLARE
    null_id constant uuid = '13814000-1dd2-11b2-8080-808080808080'::uuid;
    existing  alarm;
    result    alarm_info;
    row_count integer;
BEGIN
    SELECT * INTO existing FROM alarm a WHERE a.originator_id = a_o_id AND a.type = a_type AND a.cleared = false ORDER BY a.start_ts DESC FOR UPDATE;
    IF existing.id IS NULL THEN
        IF a_creation_enabled = FALSE THEN
            RETURN json_build_object('success', false)::text;
        END IF;
        IF c_id = null_id THEN
            c_id = NULL;
        end if;
        INSERT INTO alarm
            (tenant_id, customer_id, id, created_time,
             originator_id, originator_type, type,
             severity, start_ts, end_ts,
             additional_info,
             propagate, propagate_to_owner, propagate_to_tenant, propagate_relation_types,
             acknowledged, ack_ts,
             cleared, clear_ts,
             assignee_id, assign_ts)
             VALUES
            (t_id, c_id, a_id, a_created_ts,
             a_o_id, a_o_type, a_type,
             a_severity, a_start_ts, a_end_ts,
             a_details,
             a_propagate, a_propagate_to_owner, a_propagate_to_tenant, a_propagation_types,
             false, 0, false, 0, NULL, 0);
        SELECT * INTO result FROM alarm_info a WHERE a.id = a_id AND a.tenant_id = t_id;
        RETURN json_build_object('success', true, 'created', true, 'modified', true, 'alarm', row_to_json(result))::text;
    ELSE
        UPDATE alarm a
        SET severity                 = a_severity,
            start_ts                 = a_start_ts,
            end_ts                   = a_end_ts,
            additional_info          = a_details,
            propagate                = a_propagate,
            propagate_to_owner       = a_propagate_to_owner,
            propagate_to_tenant      = a_propagate_to_tenant,
            propagate_relation_types = a_propagation_types
        WHERE a.id = existing.id
          AND a.tenant_id = t_id
          AND (severity != a_severity OR start_ts != a_start_ts OR end_ts != a_end_ts OR additional_info != a_details
            OR propagate != a_propagate OR propagate_to_owner != a_propagate_to_owner OR
               propagate_to_tenant != a_propagate_to_tenant OR propagate_relation_types != a_propagation_types);
        GET DIAGNOSTICS row_count = ROW_COUNT;
        SELECT * INTO result FROM alarm_info a WHERE a.id = existing.id AND a.tenant_id = t_id;
        IF row_count > 0 THEN
            RETURN json_build_object('success', true, 'modified', true, 'alarm', row_to_json(result), 'old', row_to_json(existing))::text;
        ELSE
            RETURN json_build_object('success', true, 'modified', false, 'alarm', row_to_json(result))::text;
        END IF;
    END IF;
END
$$;

DROP FUNCTION IF EXISTS update_alarm;
CREATE OR REPLACE FUNCTION update_alarm(t_id uuid, a_id uuid, a_severity varchar, a_start_ts bigint, a_end_ts bigint,
                                        a_details varchar,
                                        a_propagate boolean, a_propagate_to_owner boolean,
                                        a_propagate_to_tenant boolean, a_propagation_types varchar)
    RETURNS varchar
    LANGUAGE plpgsql
AS
$$
DECLARE
    existing  alarm;
    result    alarm_info;
    row_count integer;
BEGIN
    SELECT * INTO existing FROM alarm a WHERE a.id = a_id AND a.tenant_id = t_id FOR UPDATE;
    IF existing IS NULL THEN
        RETURN json_build_object('success', false)::text;
    END IF;
    UPDATE alarm a
    SET severity                 = a_severity,
        start_ts                 = a_start_ts,
        end_ts                   = a_end_ts,
        additional_info          = a_details,
        propagate                = a_propagate,
        propagate_to_owner       = a_propagate_to_owner,
        propagate_to_tenant      = a_propagate_to_tenant,
        propagate_relation_types = a_propagation_types
    WHERE a.id = a_id
      AND a.tenant_id = t_id
      AND (severity != a_severity OR start_ts != a_start_ts OR end_ts != a_end_ts OR additional_info != a_details
        OR propagate != a_propagate OR propagate_to_owner != a_propagate_to_owner OR
           propagate_to_tenant != a_propagate_to_tenant OR propagate_relation_types != a_propagation_types);
    GET DIAGNOSTICS row_count = ROW_COUNT;
    SELECT * INTO result FROM alarm_info a WHERE a.id = a_id AND a.tenant_id = t_id;
    IF row_count > 0 THEN
        RETURN json_build_object('success', true, 'modified', row_count > 0, 'alarm', row_to_json(result), 'old', row_to_json(existing))::text;
    ELSE
        RETURN json_build_object('success', true, 'modified', row_count > 0, 'alarm', row_to_json(result))::text;
    END IF;
END
$$;

DROP FUNCTION IF EXISTS acknowledge_alarm;
CREATE OR REPLACE FUNCTION acknowledge_alarm(t_id uuid, a_id uuid, a_ts bigint)
    RETURNS varchar
    LANGUAGE plpgsql
AS
$$
DECLARE
    existing alarm;
    result   alarm_info;
    modified boolean = FALSE;
BEGIN
    SELECT * INTO existing FROM alarm a WHERE a.id = a_id AND a.tenant_id = t_id FOR UPDATE;
    IF existing IS NULL THEN
        RETURN json_build_object('success', false)::text;
    END IF;

    IF NOT (existing.acknowledged) THEN
        modified = TRUE;
        UPDATE alarm a SET acknowledged = true, ack_ts = a_ts WHERE a.id = a_id AND a.tenant_id = t_id;
    END IF;
    SELECT * INTO result FROM alarm_info a WHERE a.id = a_id AND a.tenant_id = t_id;
    RETURN json_build_object('success', true, 'modified', modified, 'alarm', row_to_json(result))::text;
END
$$;

DROP FUNCTION IF EXISTS clear_alarm;
CREATE OR REPLACE FUNCTION clear_alarm(t_id uuid, a_id uuid, a_ts bigint, a_details varchar)
    RETURNS varchar
    LANGUAGE plpgsql
AS
$$
DECLARE
    existing alarm;
    result   alarm_info;
    cleared boolean = FALSE;
BEGIN
    SELECT * INTO existing FROM alarm a WHERE a.id = a_id AND a.tenant_id = t_id FOR UPDATE;
    IF existing IS NULL THEN
        RETURN json_build_object('success', false)::text;
    END IF;
    IF NOT(existing.cleared) THEN
        cleared = TRUE;
        UPDATE alarm a SET cleared = true, clear_ts = a_ts, additional_info = a_details WHERE a.id = a_id AND a.tenant_id = t_id;
    END IF;
    SELECT * INTO result FROM alarm_info a WHERE a.id = a_id AND a.tenant_id = t_id;
    RETURN json_build_object('success', true, 'cleared', cleared, 'alarm', row_to_json(result))::text;
END
$$;

DROP FUNCTION IF EXISTS assign_alarm;
CREATE OR REPLACE FUNCTION assign_alarm(t_id uuid, a_id uuid, u_id uuid, a_ts bigint)
    RETURNS varchar
    LANGUAGE plpgsql
AS
$$
DECLARE
    existing alarm;
    result   alarm_info;
    modified boolean = FALSE;
BEGIN
    SELECT * INTO existing FROM alarm a WHERE a.id = a_id AND a.tenant_id = t_id FOR UPDATE;
    IF existing IS NULL THEN
        RETURN json_build_object('success', false)::text;
    END IF;
    IF existing.assignee_id IS NULL OR existing.assignee_id != u_id THEN
        modified = TRUE;
        UPDATE alarm a SET assignee_id = u_id, assign_ts = a_ts WHERE a.id = a_id AND a.tenant_id = t_id;
    END IF;
    SELECT * INTO result FROM alarm_info a WHERE a.id = a_id AND a.tenant_id = t_id;
    RETURN json_build_object('success', true, 'modified', modified, 'alarm', row_to_json(result))::text;
END
$$;

DROP FUNCTION IF EXISTS unassign_alarm;
CREATE OR REPLACE FUNCTION unassign_alarm(t_id uuid, a_id uuid, a_ts bigint)
    RETURNS varchar
    LANGUAGE plpgsql
AS
$$
DECLARE
    existing alarm;
    result   alarm_info;
    modified boolean = FALSE;
BEGIN
    SELECT * INTO existing FROM alarm a WHERE a.id = a_id AND a.tenant_id = t_id FOR UPDATE;
    IF existing IS NULL THEN
        RETURN json_build_object('success', false)::text;
    END IF;
    IF existing.assignee_id IS NOT NULL THEN
        modified = TRUE;
        UPDATE alarm a SET assignee_id = NULL, assign_ts = a_ts WHERE a.id = a_id AND a.tenant_id = t_id;
    END IF;
    SELECT * INTO result FROM alarm_info a WHERE a.id = a_id AND a.tenant_id = t_id;
    RETURN json_build_object('success', true, 'modified', modified, 'alarm', row_to_json(result))::text;
END
$$;

-- ALARM FUNCTIONS END
>>>>>>> e0587869
<|MERGE_RESOLUTION|>--- conflicted
+++ resolved
@@ -95,16 +95,6 @@
     CONSTRAINT fk_user_id FOREIGN KEY (user_id) REFERENCES tb_user(id) ON DELETE CASCADE
 );
 
-<<<<<<< HEAD
--- DEVICE PROFILE CERTIFICATE START
-
-ALTER TABLE device_profile
-    ADD COLUMN IF NOT EXISTS certificate_hash varchar,
-DROP CONSTRAINT IF EXISTS device_profile_credentials_hash_unq_key,
-    ADD CONSTRAINT device_profile_credentials_hash_unq_key UNIQUE (certificate_hash);
-
--- DEVICE PROFILE CERTIFICATE END
-=======
 -- ALARM COMMENTS END
 
 -- ALARM INFO VIEW
@@ -357,4 +347,13 @@
 $$;
 
 -- ALARM FUNCTIONS END
->>>>>>> e0587869
+
+
+-- DEVICE PROFILE CERTIFICATE START
+
+ALTER TABLE device_profile
+    ADD COLUMN IF NOT EXISTS certificate_hash varchar,
+DROP CONSTRAINT IF EXISTS device_profile_credentials_hash_unq_key,
+    ADD CONSTRAINT device_profile_credentials_hash_unq_key UNIQUE (certificate_hash);
+
+-- DEVICE PROFILE CERTIFICATE END