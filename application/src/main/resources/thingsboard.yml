--- conflicted
+++ resolved
@@ -81,47 +81,6 @@
 dashboard:
   # Maximum allowed datapoints fetched by widgets
   max_datapoints_limit: "${DASHBOARD_MAX_DATAPOINTS_LIMIT:50000}"
-
-# Device communication protocol parameters
-http:
-  request_timeout: "${HTTP_REQUEST_TIMEOUT:60000}"
-
-# MQTT server parameters
-mqtt:
-  # Enable/disable mqtt transport protocol.
-  enabled: "${MQTT_ENABLED:false}"
-  bind_address: "${MQTT_BIND_ADDRESS:0.0.0.0}"
-  bind_port: "${MQTT_BIND_PORT:1883}"
-  adaptor: "${MQTT_ADAPTOR_NAME:JsonMqttAdaptor}"
-  timeout: "${MQTT_TIMEOUT:10000}"
-  netty:
-    leak_detector_level: "${NETTY_LEASK_DETECTOR_LVL:DISABLED}"
-    boss_group_thread_count: "${NETTY_BOSS_GROUP_THREADS:1}"
-    worker_group_thread_count: "${NETTY_WORKER_GROUP_THREADS:12}"
-    max_payload_size: "${NETTY_MAX_PAYLOAD_SIZE:65536}"
-  # MQTT SSL configuration
-  ssl:
-    # Enable/disable SSL support
-    enabled: "${MQTT_SSL_ENABLED:false}"
-    # SSL protocol: See http://docs.oracle.com/javase/8/docs/technotes/guides/security/StandardNames.html#SSLContext
-    protocol: "${MQTT_SSL_PROTOCOL:TLSv1.2}"
-    # Path to the key store that holds the SSL certificate
-    key_store: "${MQTT_SSL_KEY_STORE:mqttserver.jks}"
-    # Password used to access the key store
-    key_store_password: "${MQTT_SSL_KEY_STORE_PASSWORD:server_ks_password}"
-    # Password used to access the key
-    key_password: "${MQTT_SSL_KEY_PASSWORD:server_key_password}"
-    # Type of the key store
-    key_store_type: "${MQTT_SSL_KEY_STORE_TYPE:JKS}"
-
-# CoAP server parameters
-coap:
-  # Enable/disable coap transport protocol.
-  enabled: "${COAP_ENABLED:false}"
-  bind_address: "${COAP_BIND_ADDRESS:0.0.0.0}"
-  bind_port: "${COAP_BIND_PORT:5683}"
-  adaptor:  "${COAP_ADAPTOR_NAME:JsonCoapAdaptor}"
-  timeout: "${COAP_TIMEOUT:10000}"
 
 #Quota parameters
 quota:
@@ -455,7 +414,6 @@
     # JS response auto commit interval
     response_auto_commit_interval: "${REMOTE_JS_RESPONSE_AUTO_COMMIT_INTERVAL_MS:100}"
     # Maximum allowed JavaScript execution errors before JavaScript will be blacklisted
-<<<<<<< HEAD
     max_errors: "${REMOTE_JS_SANDBOX_MAX_ERRORS:3}"
 
 transport:
@@ -474,6 +432,41 @@
       auto_commit_interval: "${TB_RULE_ENGINE_AUTO_COMMIT_INTERVAL_MS:100}"
     notifications:
       topic: "${TB_TRANSPORT_NOTIFICATIONS_TOPIC:tb.transport.notifications}"
-=======
-    max_errors: "${REMOTE_JS_SANDBOX_MAX_ERRORS:3}"
->>>>>>> 0f14a36c
+  # Local HTTP transport parameters
+  http:
+    request_timeout: "${HTTP_REQUEST_TIMEOUT:60000}"
+  # Local MQTT transport parameters
+  mqtt:
+    # Enable/disable mqtt transport protocol.
+    enabled: "${MQTT_ENABLED:false}"
+    bind_address: "${MQTT_BIND_ADDRESS:0.0.0.0}"
+    bind_port: "${MQTT_BIND_PORT:1883}"
+    adaptor: "${MQTT_ADAPTOR_NAME:JsonMqttAdaptor}"
+    timeout: "${MQTT_TIMEOUT:10000}"
+    netty:
+      leak_detector_level: "${NETTY_LEASK_DETECTOR_LVL:DISABLED}"
+      boss_group_thread_count: "${NETTY_BOSS_GROUP_THREADS:1}"
+      worker_group_thread_count: "${NETTY_WORKER_GROUP_THREADS:12}"
+      max_payload_size: "${NETTY_MAX_PAYLOAD_SIZE:65536}"
+    # MQTT SSL configuration
+    ssl:
+      # Enable/disable SSL support
+      enabled: "${MQTT_SSL_ENABLED:false}"
+      # SSL protocol: See http://docs.oracle.com/javase/8/docs/technotes/guides/security/StandardNames.html#SSLContext
+      protocol: "${MQTT_SSL_PROTOCOL:TLSv1.2}"
+      # Path to the key store that holds the SSL certificate
+      key_store: "${MQTT_SSL_KEY_STORE:mqttserver.jks}"
+      # Password used to access the key store
+      key_store_password: "${MQTT_SSL_KEY_STORE_PASSWORD:server_ks_password}"
+      # Password used to access the key
+      key_password: "${MQTT_SSL_KEY_PASSWORD:server_key_password}"
+      # Type of the key store
+      key_store_type: "${MQTT_SSL_KEY_STORE_TYPE:JKS}"
+  # Local CoAP transport parameters
+  coap:
+    # Enable/disable coap transport protocol.
+    enabled: "${COAP_ENABLED:false}"
+    bind_address: "${COAP_BIND_ADDRESS:0.0.0.0}"
+    bind_port: "${COAP_BIND_PORT:5683}"
+    adaptor:  "${COAP_ADAPTOR_NAME:JsonCoapAdaptor}"
+    timeout: "${COAP_TIMEOUT:10000}"