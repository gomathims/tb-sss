--- conflicted
+++ resolved
@@ -1276,18 +1276,8 @@
 notification_system:
   thread_pool_size: "${TB_NOTIFICATION_SYSTEM_THREAD_POOL_SIZE:10}"
   rules:
-<<<<<<< HEAD
-    trigger_types_configs:
-      NEW_PLATFORM_VERSION:
-        # In milliseconds, infinitely by default
-        deduplication_duration: "${NEW_PLATFORM_VERSION_NOTIFICATION_RULE_DEDUPLICATION_DURATION:0}"
-      RATE_LIMITS:
-        # In milliseconds, 4 hours by default
-        deduplication_duration: "${RATE_LIMITS_NOTIFICATION_RULE_DEDUPLICATION_DURATION:14400000}"
-=======
     # Semicolon-separated deduplication durations (in millis) for trigger types. Format: 'NotificationRuleTriggerType1:123;NotificationRuleTriggerType2:456'
     deduplication_durations: "${TB_NOTIFICATION_RULES_DEDUPLICATION_DURATIONS:NEW_PLATFORM_VERSION:0;}"
->>>>>>> 7d31d25a
 
 management:
   endpoints:
