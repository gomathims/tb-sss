/**
 * Copyright © 2016-2024 The Thingsboard Authors
 *
 * Licensed under the Apache License, Version 2.0 (the "License");
 * you may not use this file except in compliance with the License.
 * You may obtain a copy of the License at
 *
 *     http://www.apache.org/licenses/LICENSE-2.0
 *
 * Unless required by applicable law or agreed to in writing, software
 * distributed under the License is distributed on an "AS IS" BASIS,
 * WITHOUT WARRANTIES OR CONDITIONS OF ANY KIND, either express or implied.
 * See the License for the specific language governing permissions and
 * limitations under the License.
 */
package org.thingsboard.rule.engine.action;

import com.datastax.oss.driver.api.core.ConsistencyLevel;
import com.datastax.oss.driver.api.core.cql.AsyncResultSet;
import com.datastax.oss.driver.api.core.cql.BoundStatement;
import com.datastax.oss.driver.api.core.cql.BoundStatementBuilder;
import com.datastax.oss.driver.api.core.cql.PreparedStatement;
import com.datastax.oss.driver.api.core.cql.Statement;
import com.fasterxml.jackson.databind.JsonNode;
import com.fasterxml.jackson.databind.node.ObjectNode;
import com.google.common.base.Function;
import com.google.common.util.concurrent.Futures;
import com.google.common.util.concurrent.ListenableFuture;
import com.google.gson.JsonElement;
import com.google.gson.JsonObject;
import com.google.gson.JsonParser;
import com.google.gson.JsonPrimitive;
import jakarta.annotation.Nullable;
import lombok.extern.slf4j.Slf4j;
import org.thingsboard.rule.engine.api.RuleNode;
import org.thingsboard.rule.engine.api.TbContext;
import org.thingsboard.rule.engine.api.TbNode;
import org.thingsboard.rule.engine.api.TbNodeConfiguration;
import org.thingsboard.rule.engine.api.TbNodeException;
import org.thingsboard.rule.engine.api.util.TbNodeUtils;
import org.thingsboard.server.common.data.TenantProfile;
import org.thingsboard.server.common.data.plugin.ComponentType;
import org.thingsboard.server.common.data.rule.RuleChainType;
import org.thingsboard.server.common.data.tenant.profile.DefaultTenantProfileConfiguration;
import org.thingsboard.server.common.data.util.TbPair;
import org.thingsboard.server.common.msg.TbMsg;
import org.thingsboard.server.dao.cassandra.CassandraCluster;
import org.thingsboard.server.dao.cassandra.guava.GuavaSession;
import org.thingsboard.server.dao.nosql.CassandraStatementTask;
import org.thingsboard.server.dao.nosql.TbResultSetFuture;

import java.util.ArrayList;
import java.util.List;
import java.util.Map;
import java.util.concurrent.ExecutorService;
import java.util.concurrent.Executors;
import java.util.concurrent.TimeUnit;
import java.util.concurrent.atomic.AtomicInteger;

import static org.thingsboard.common.util.DonAsynchron.withCallback;

@Slf4j
@RuleNode(type = ComponentType.ACTION,
        name = "save to custom table",
        configClazz = TbSaveToCustomCassandraTableNodeConfiguration.class,
        version = 1,
        nodeDescription = "Node stores data from incoming Message payload to the Cassandra database into the predefined custom table" +
                " that should have <b>cs_tb_</b> prefix, to avoid the data insertion to the common TB tables.<br>" +
                "<b>Note:</b> rule node can be used only for Cassandra DB.",
        nodeDetails = "Administrator should set the custom table name without prefix: <b>cs_tb_</b>. <br>" +
                "Administrator can configure the mapping between the Message field names and Table columns name.<br>" +
                "<b>Note:</b>If the mapping key is <b>$entity_id</b>, that is identified by the Message Originator, then to the appropriate column name(mapping value) will be write the message originator id.<br><br>" +
                "If specified message field does not exist or is not a JSON Primitive, the outbound message will be routed via <b>failure</b> chain," +
                " otherwise, the message will be routed via <b>success</b> chain.",
        uiResources = {"static/rulenode/rulenode-core-config.js"},
        configDirective = "tbActionNodeCustomTableConfig",
        icon = "file_upload",
        ruleChainTypes = RuleChainType.CORE)
public class TbSaveToCustomCassandraTableNode implements TbNode {

    private static final String TABLE_PREFIX = "cs_tb_";
    private static final String ENTITY_ID = "$entityId";

    private TbSaveToCustomCassandraTableNodeConfiguration config;
    private GuavaSession session;
    private CassandraCluster cassandraCluster;
    private ConsistencyLevel defaultWriteLevel;
    private PreparedStatement saveStmt;
    private ExecutorService readResultsProcessingExecutor;
    private Map<String, String> fieldsMap;
    private long ttl;

    @Override
    public void init(TbContext ctx, TbNodeConfiguration configuration) throws TbNodeException {
        config = TbNodeUtils.convert(configuration, TbSaveToCustomCassandraTableNodeConfiguration.class);
        cassandraCluster = ctx.getCassandraCluster();
        if (cassandraCluster == null) {
<<<<<<< HEAD
            throw new TbNodeException("Unable to connect to Cassandra database");
        } else {
            startExecutor();
            saveStmt = getSaveStmt();
=======
            throw new RuntimeException("Unable to connect to Cassandra database");
        }
        ctx.addTenantProfileListener(this::onTenantProfileUpdate);
        onTenantProfileUpdate(ctx.getTenantProfile());
        startExecutor();
        saveStmt = getSaveStmt();
    }

    void onTenantProfileUpdate(TenantProfile tenantProfile) {
        DefaultTenantProfileConfiguration configuration = (DefaultTenantProfileConfiguration) tenantProfile.getProfileData().getConfiguration();
        long tenantProfileDefaultStorageTtl = TimeUnit.DAYS.toSeconds(configuration.getDefaultStorageTtlDays());
        ttl = config.getDefaultTTL();
        if (ttl == 0L) {
            ttl = tenantProfileDefaultStorageTtl;
>>>>>>> e561e268
        }
    }

    @Override
    public void onMsg(TbContext ctx, TbMsg msg) {
        withCallback(save(msg, ctx, ttl), aVoid -> ctx.tellSuccess(msg), e -> ctx.tellFailure(msg, e), ctx.getDbCallbackExecutor());
    }

    @Override
    public void destroy() {
        stopExecutor();
        saveStmt = null;
    }

    private void startExecutor() {
        readResultsProcessingExecutor = Executors.newCachedThreadPool();
    }

    private void stopExecutor() {
        if (readResultsProcessingExecutor != null) {
            readResultsProcessingExecutor.shutdownNow();
        }
    }

    private PreparedStatement prepare(String query) {
        return getSession().prepare(query);
    }

    private GuavaSession getSession() {
        if (session == null) {
            session = cassandraCluster.getSession();
            defaultWriteLevel = cassandraCluster.getDefaultWriteConsistencyLevel();
        }
        return session;
    }

    private PreparedStatement getSaveStmt() {
        fieldsMap = config.getFieldsMapping();
        if (fieldsMap.isEmpty()) {
            throw new RuntimeException("Fields(key,value) map is empty!");
        } else {
            return prepareStatement(new ArrayList<>(fieldsMap.values()));
        }
    }

    private PreparedStatement prepareStatement(List<String> fieldsList) {
        return prepare(createQuery(fieldsList));
    }

    private String createQuery(List<String> fieldsList) {
        int size = fieldsList.size();
        StringBuilder query = new StringBuilder();
        query.append("INSERT INTO ")
                .append(TABLE_PREFIX)
                .append(config.getTableName())
                .append("(");
        for (String field : fieldsList) {
            query.append(field);
            if (fieldsList.get(size - 1).equals(field)) {
                query.append(")");
            } else {
                query.append(",");
            }
        }
        query.append(" VALUES(");
        for (int i = 0; i < size; i++) {
            if (i == size - 1) {
                query.append("?)");
            } else {
                query.append("?, ");
            }
        }
        if (ttl > 0) {
            query.append(" USING TTL ?");
        }
        return query.toString();
    }

    private ListenableFuture<Void> save(TbMsg msg, TbContext ctx, long ttl) {
        JsonElement data = JsonParser.parseString(msg.getData());
        if (!data.isJsonObject()) {
            throw new IllegalStateException("Invalid message structure, it is not a JSON Object: " + data);
        } else {
            JsonObject dataAsObject = data.getAsJsonObject();
            BoundStatementBuilder stmtBuilder = getStmtBuilder();
            AtomicInteger i = new AtomicInteger(0);
            fieldsMap.forEach((key, value) -> {
                if (key.equals(ENTITY_ID)) {
                    stmtBuilder.setUuid(i.get(), msg.getOriginator().getId());
                } else if (dataAsObject.has(key)) {
                    JsonElement dataKeyElement = dataAsObject.get(key);
                    if (dataKeyElement.isJsonPrimitive()) {
                        JsonPrimitive primitive = dataKeyElement.getAsJsonPrimitive();
                        if (primitive.isNumber()) {
                            if (primitive.getAsString().contains(".")) {
                                stmtBuilder.setDouble(i.get(), primitive.getAsDouble());
                            } else {
                                stmtBuilder.setLong(i.get(), primitive.getAsLong());
                            }
                        } else if (primitive.isBoolean()) {
                            stmtBuilder.setBoolean(i.get(), primitive.getAsBoolean());
                        } else if (primitive.isString()) {
                            stmtBuilder.setString(i.get(), primitive.getAsString());
                        } else {
                            stmtBuilder.setToNull(i.get());
                        }
                    } else if (dataKeyElement.isJsonObject()) {
                        stmtBuilder.setString(i.get(), dataKeyElement.getAsJsonObject().toString());
                    } else {
                        throw new IllegalStateException("Message data key: '" + key + "' with value: '" + dataKeyElement + "' is not a JSON Object or JSON Primitive!");
                    }
                } else {
                    throw new RuntimeException("Message data doesn't contain key: " + "'" + key + "'!");
                }
                i.getAndIncrement();
            });
            if (ttl > 0) {
                stmtBuilder.setInt(i.get(), (int) ttl);
            }
            return getFuture(executeAsyncWrite(ctx, stmtBuilder.build()), rs -> null);
        }
    }

    BoundStatementBuilder getStmtBuilder() {
        return new BoundStatementBuilder(saveStmt.bind());
    }

    private TbResultSetFuture executeAsyncWrite(TbContext ctx, Statement statement) {
        return executeAsync(ctx, statement, defaultWriteLevel);
    }

    private TbResultSetFuture executeAsync(TbContext ctx, Statement statement, ConsistencyLevel level) {
        if (log.isDebugEnabled()) {
            log.debug("Execute cassandra async statement {}", statementToString(statement));
        }
        if (statement.getConsistencyLevel() == null) {
            statement.setConsistencyLevel(level);
        }
        return ctx.submitCassandraWriteTask(new CassandraStatementTask(ctx.getTenantId(), getSession(), statement));
    }

    private static String statementToString(Statement statement) {
        if (statement instanceof BoundStatement) {
            return ((BoundStatement) statement).getPreparedStatement().getQuery();
        } else {
            return statement.toString();
        }
    }

    private <T> ListenableFuture<T> getFuture(TbResultSetFuture future, java.util.function.Function<AsyncResultSet, T> transformer) {
        return Futures.transform(future, new Function<AsyncResultSet, T>() {
            @Nullable
            @Override
            public T apply(@Nullable AsyncResultSet input) {
                return transformer.apply(input);
            }
        }, readResultsProcessingExecutor);
    }

    @Override
    public TbPair<Boolean, JsonNode> upgrade(int fromVersion, JsonNode oldConfiguration) throws TbNodeException {
        boolean hasChanges = false;
        switch (fromVersion) {
            case 0:
                if (!oldConfiguration.has("defaultTTL")) {
                    hasChanges = true;
                    ((ObjectNode) oldConfiguration).put("defaultTTL", 0);
                }
                break;
            default:
                break;
        }
        return new TbPair<>(hasChanges, oldConfiguration);
    }

}<|MERGE_RESOLUTION|>--- conflicted
+++ resolved
@@ -95,13 +95,7 @@
         config = TbNodeUtils.convert(configuration, TbSaveToCustomCassandraTableNodeConfiguration.class);
         cassandraCluster = ctx.getCassandraCluster();
         if (cassandraCluster == null) {
-<<<<<<< HEAD
             throw new TbNodeException("Unable to connect to Cassandra database");
-        } else {
-            startExecutor();
-            saveStmt = getSaveStmt();
-=======
-            throw new RuntimeException("Unable to connect to Cassandra database");
         }
         ctx.addTenantProfileListener(this::onTenantProfileUpdate);
         onTenantProfileUpdate(ctx.getTenantProfile());
@@ -115,7 +109,6 @@
         ttl = config.getDefaultTTL();
         if (ttl == 0L) {
             ttl = tenantProfileDefaultStorageTtl;
->>>>>>> e561e268
         }
     }
 
@@ -152,10 +145,10 @@
         return session;
     }
 
-    private PreparedStatement getSaveStmt() {
+    private PreparedStatement getSaveStmt() throws TbNodeException {
         fieldsMap = config.getFieldsMapping();
         if (fieldsMap.isEmpty()) {
-            throw new RuntimeException("Fields(key,value) map is empty!");
+            throw new TbNodeException("Fields(key,value) map is empty!", true);
         } else {
             return prepareStatement(new ArrayList<>(fieldsMap.values()));
         }
