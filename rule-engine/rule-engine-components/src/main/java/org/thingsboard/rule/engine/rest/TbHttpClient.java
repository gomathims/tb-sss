/**
 * Copyright © 2016-2023 The Thingsboard Authors
 *
 * Licensed under the Apache License, Version 2.0 (the "License");
 * you may not use this file except in compliance with the License.
 * You may obtain a copy of the License at
 *
 *     http://www.apache.org/licenses/LICENSE-2.0
 *
 * Unless required by applicable law or agreed to in writing, software
 * distributed under the License is distributed on an "AS IS" BASIS,
 * WITHOUT WARRANTIES OR CONDITIONS OF ANY KIND, either express or implied.
 * See the License for the specific language governing permissions and
 * limitations under the License.
 */
package org.thingsboard.rule.engine.rest;

import io.netty.channel.EventLoopGroup;
import io.netty.channel.nio.NioEventLoopGroup;
import io.netty.handler.ssl.SslContext;
import io.netty.handler.ssl.SslContextBuilder;
import io.netty.handler.timeout.ReadTimeoutHandler;
import lombok.Data;
import lombok.extern.slf4j.Slf4j;
import org.apache.commons.codec.binary.Base64;
import org.springframework.http.HttpHeaders;
import org.springframework.http.HttpMethod;
import org.springframework.http.HttpStatus;
import org.springframework.http.ResponseEntity;
import org.springframework.http.client.reactive.ReactorClientHttpConnector;
import org.springframework.web.client.RestClientResponseException;
import org.springframework.web.reactive.function.BodyInserters;
import org.springframework.web.reactive.function.client.WebClient;
import org.springframework.web.reactive.function.client.WebClient.RequestBodySpec;
import org.springframework.web.util.UriComponentsBuilder;
import org.thingsboard.common.util.JacksonUtil;
import org.thingsboard.rule.engine.api.TbContext;
import org.thingsboard.rule.engine.api.TbNodeException;
import org.thingsboard.rule.engine.api.util.TbNodeUtils;
import org.thingsboard.rule.engine.credentials.BasicCredentials;
import org.thingsboard.rule.engine.credentials.ClientCredentials;
import org.thingsboard.rule.engine.credentials.CredentialsType;
import org.thingsboard.server.common.data.StringUtils;
import org.thingsboard.server.common.msg.TbMsg;
import org.thingsboard.server.common.msg.TbMsgMetaData;
import reactor.netty.http.client.HttpClient;
import reactor.netty.transport.ProxyProvider;

import javax.net.ssl.SSLException;
import java.net.URI;
import java.nio.charset.StandardCharsets;
import java.util.List;
import java.util.Map;
import java.util.Properties;
import java.util.concurrent.Semaphore;
import java.util.concurrent.TimeUnit;
import java.util.function.BiConsumer;
import java.util.function.Consumer;

@Data
@Slf4j
public class TbHttpClient {

    private static final String STATUS = "status";
    private static final String STATUS_CODE = "statusCode";
    private static final String STATUS_REASON = "statusReason";
    private static final String ERROR = "error";
    private static final String ERROR_BODY = "error_body";
    private static final String ERROR_SYSTEM_PROPERTIES = "Didn't set any system proxy properties. Should be added next system proxy properties: \"http.proxyHost\" and \"http.proxyPort\" or  \"https.proxyHost\" and \"https.proxyPort\" or \"socksProxyHost\" and \"socksProxyPort\"";

    private static final String HTTP_PROXY_HOST = "http.proxyHost";
    private static final String HTTP_PROXY_PORT = "http.proxyPort";
    private static final String HTTPS_PROXY_HOST = "https.proxyHost";
    private static final String HTTPS_PROXY_PORT = "https.proxyPort";

    private static final String SOCKS_PROXY_HOST = "socksProxyHost";
    private static final String SOCKS_PROXY_PORT = "socksProxyPort";
    private static final String SOCKS_VERSION = "socksProxyVersion";
    private static final String SOCKS_VERSION_5 = "5";
    private static final String SOCKS_VERSION_4 = "4";
    public static final String PROXY_USER = "tb.proxy.user";
    public static final String PROXY_PASSWORD = "tb.proxy.password";

    private final TbRestApiCallNodeConfiguration config;

    private EventLoopGroup eventLoopGroup;
    private WebClient webClient;
    private Semaphore semaphore;

    TbHttpClient(TbRestApiCallNodeConfiguration config, EventLoopGroup eventLoopGroupShared) throws TbNodeException {
        try {
            this.config = config;
            if (config.getMaxParallelRequestsCount() > 0) {
                semaphore = new Semaphore(config.getMaxParallelRequestsCount());
            }

            HttpClient httpClient = HttpClient.create()
                    .runOn(getSharedOrCreateEventLoopGroup(eventLoopGroupShared))
                    .doOnConnected(c ->
                            c.addHandlerLast(new ReadTimeoutHandler(config.getReadTimeoutMs(), TimeUnit.MILLISECONDS)));

            if (config.isEnableProxy()) {
                if (config.isUseSystemProxyProperties()) {
                    checkSystemProxyProperties();
                    httpClient = httpClient.proxy(this::createSystemProxyProvider);
                } else {
                    checkProxyHost(config.getProxyHost());
                    checkProxyPort(config.getProxyPort());
                    String proxyUser = config.getProxyUser();
                    String proxyPassword = config.getProxyPassword();

                    httpClient = httpClient.proxy(options -> {
                        var o = options.type(ProxyProvider.Proxy.HTTP)
                                .host(config.getProxyHost())
                                .port(config.getProxyPort());

                        if (useAuth(proxyUser, proxyPassword)) {
                            o.username(proxyUser).password(u -> proxyPassword);
                        }
                    });
                    SslContext sslContext = SslContextBuilder.forClient().build();
                    httpClient.secure(t -> t.sslContext(sslContext));
                }
            } else if (!config.isUseSimpleClientHttpFactory()) {
                if (CredentialsType.CERT_PEM == config.getCredentials().getType()) {
                    throw new TbNodeException("Simple HTTP Factory does not support CERT PEM credentials!");
                }
            } else {
                SslContext sslContext = config.getCredentials().initSslContext();
                httpClient = httpClient.secure(t -> t.sslContext(sslContext));
            }

            this.webClient = WebClient.builder()
                    .clientConnector(new ReactorClientHttpConnector(httpClient))
                    .build();
        } catch (SSLException e) {
            throw new TbNodeException(e);
        }
    }

    EventLoopGroup getSharedOrCreateEventLoopGroup(EventLoopGroup eventLoopGroupShared) {
        if (eventLoopGroupShared != null) {
            return eventLoopGroupShared;
        }
        return this.eventLoopGroup = new NioEventLoopGroup();
    }

    private void checkSystemProxyProperties() throws TbNodeException {
        boolean useHttpProxy = !StringUtils.isEmpty(System.getProperty("http.proxyHost")) && !StringUtils.isEmpty(System.getProperty("http.proxyPort"));
        boolean useHttpsProxy = !StringUtils.isEmpty(System.getProperty("https.proxyHost")) && !StringUtils.isEmpty(System.getProperty("https.proxyPort"));
        boolean useSocksProxy = !StringUtils.isEmpty(System.getProperty("socksProxyHost")) && !StringUtils.isEmpty(System.getProperty("socksProxyPort"));
        if (!(useHttpProxy || useHttpsProxy || useSocksProxy)) {
            log.warn(ERROR_SYSTEM_PROPERTIES);
            throw new TbNodeException(ERROR_SYSTEM_PROPERTIES);
        }
    }

    private boolean useAuth(String proxyUser, String proxyPassword) {
        return !StringUtils.isEmpty(proxyUser) && !StringUtils.isEmpty(proxyPassword);
    }

    void destroy() {
        if (this.eventLoopGroup != null) {
            this.eventLoopGroup.shutdownGracefully(0, 5, TimeUnit.SECONDS);
        }
    }

    public void processMessage(TbContext ctx, TbMsg msg,
                               Consumer<TbMsg> onSuccess,
                               BiConsumer<TbMsg, Throwable> onFailure) {
<<<<<<< HEAD
        try {
            if (semaphore != null && !semaphore.tryAcquire(config.getReadTimeoutMs(), TimeUnit.MILLISECONDS)) {
                ctx.tellFailure(msg, new RuntimeException("Timeout during waiting for reply!"));
                return;
=======
        String endpointUrl = TbNodeUtils.processPattern(config.getRestEndpointUrlPattern(), msg);
        HttpHeaders headers = prepareHeaders(msg);
        HttpMethod method = HttpMethod.valueOf(config.getRequestMethod());
        HttpEntity<String> entity;
        if (HttpMethod.GET.equals(method) || HttpMethod.HEAD.equals(method) ||
                HttpMethod.OPTIONS.equals(method) || HttpMethod.TRACE.equals(method) ||
                config.isIgnoreRequestBody()) {
            entity = new HttpEntity<>(headers);
        } else {
            entity = new HttpEntity<>(getData(msg, config.isIgnoreRequestBody(), config.isParseToPlainText()), headers);
        }

        URI uri = buildEncodedUri(endpointUrl);
        ListenableFuture<ResponseEntity<String>> future = httpClient.exchange(
                uri, method, entity, String.class);
        future.addCallback(new ListenableFutureCallback<>() {
            @Override
            public void onFailure(Throwable throwable) {
                onFailure.accept(processException(msg, throwable), throwable);
>>>>>>> 5cc0dc6d
            }

            String endpointUrl = TbNodeUtils.processPattern(config.getRestEndpointUrlPattern(), msg);
            HttpMethod method = HttpMethod.valueOf(config.getRequestMethod());
            URI uri = buildEncodedUri(endpointUrl);

            RequestBodySpec request = webClient
                    .method(method)
                    .uri(uri)
                    .headers(headers -> prepareHeaders(headers, msg));

            if (HttpMethod.POST.equals(method) || HttpMethod.PUT.equals(method) ||
                    HttpMethod.PATCH.equals(method) || HttpMethod.DELETE.equals(method) ||
                    config.isIgnoreRequestBody()) {
                request.body(BodyInserters.fromValue(getData(msg)));
            }

            request
                    .retrieve()
                    .toEntity(String.class)
                    .subscribe(responseEntity -> {
                        if (semaphore != null) {
                            semaphore.release();
                        }

                        if (responseEntity.getStatusCode().is2xxSuccessful()) {
                            onSuccess.accept(processResponse(ctx, msg, responseEntity));
                        } else {
                            onFailure.accept(processFailureResponse(msg, responseEntity), null);
                        }
                    }, throwable -> {
                        if (semaphore != null) {
                            semaphore.release();
                        }

                        onFailure.accept(processException(msg, throwable), throwable);
                    });
        } catch (InterruptedException e) {
            log.warn("Timeout during waiting for reply!", e);
        }
    }

    public URI buildEncodedUri(String endpointUrl) {
        if (endpointUrl == null) {
            throw new RuntimeException("Url string cannot be null!");
        }
        if (endpointUrl.isEmpty()) {
            throw new RuntimeException("Url string cannot be empty!");
        }

        URI uri = UriComponentsBuilder.fromUriString(endpointUrl).build().encode().toUri();
        if (uri.getScheme() == null || uri.getScheme().isEmpty()) {
            throw new RuntimeException("Transport scheme(protocol) must be provided!");
        }

        boolean authorityNotValid = uri.getAuthority() == null || uri.getAuthority().isEmpty();
        boolean hostNotValid = uri.getHost() == null || uri.getHost().isEmpty();
        if (authorityNotValid || hostNotValid) {
            throw new RuntimeException("Url string is invalid!");
        }

        return uri;
    }

    private String getData(TbMsg tbMsg, boolean ignoreBody, boolean parseToPlainText) {
        if (!ignoreBody && parseToPlainText) {
            return parseJsonStringToPlainText(tbMsg.getData());
        }
        return tbMsg.getData();
    }

    protected String parseJsonStringToPlainText(String data) {
        if (data.startsWith("\"") && data.endsWith("\"") && data.length() >= 2) {
            final String dataBefore = data;
            try {
                data = JacksonUtil.fromString(data, String.class);
            } catch (Exception ignored) {}
            log.trace("Trimming double quotes. Before trim: [{}], after trim: [{}]", dataBefore, data);
        }

        return data;
    }

    private TbMsg processResponse(TbContext ctx, TbMsg origMsg, ResponseEntity<String> response) {
        TbMsgMetaData metaData = origMsg.getMetaData();
        HttpStatus httpStatus = (HttpStatus) response.getStatusCode();
        metaData.putValue(STATUS, httpStatus.name());
        metaData.putValue(STATUS_CODE, response.getStatusCode().value() + "");
        metaData.putValue(STATUS_REASON, httpStatus.getReasonPhrase());
        headersToMetaData(response.getHeaders(), metaData::putValue);
        String body = response.getBody() == null ? TbMsg.EMPTY_JSON_OBJECT : response.getBody();
        return ctx.transformMsg(origMsg, metaData, body);
    }

    void headersToMetaData(Map<String, List<String>> headers, BiConsumer<String, String> consumer) {
        if (headers == null) {
            return;
        }
        headers.forEach((key, values) -> {
            if (values != null && !values.isEmpty()) {
                if (values.size() == 1) {
                    consumer.accept(key, values.get(0));
                } else {
                    consumer.accept(key, JacksonUtil.toString(values));
                }
            }
        });
    }

    private TbMsg processFailureResponse(TbMsg origMsg, ResponseEntity<String> response) {
        HttpStatus httpStatus = (HttpStatus) response.getStatusCode();
        TbMsgMetaData metaData = origMsg.getMetaData();
        metaData.putValue(STATUS, httpStatus.name());
        metaData.putValue(STATUS_CODE, httpStatus.value() + "");
        metaData.putValue(STATUS_REASON, httpStatus.getReasonPhrase());
        metaData.putValue(ERROR_BODY, response.getBody());
        headersToMetaData(response.getHeaders(), metaData::putValue);
        return TbMsg.transformMsgMetadata(origMsg, metaData);
    }

    private TbMsg processException(TbMsg origMsg, Throwable e) {
        TbMsgMetaData metaData = origMsg.getMetaData();
        metaData.putValue(ERROR, e.getClass() + ": " + e.getMessage());
        if (e instanceof RestClientResponseException) {
            RestClientResponseException restClientResponseException = (RestClientResponseException) e;
            metaData.putValue(STATUS, restClientResponseException.getStatusText());
            metaData.putValue(STATUS_CODE, restClientResponseException.getRawStatusCode() + "");
            metaData.putValue(ERROR_BODY, restClientResponseException.getResponseBodyAsString());
        }
        return TbMsg.transformMsgMetadata(origMsg, metaData);
    }

    private void prepareHeaders(HttpHeaders headers, TbMsg msg) {
        config.getHeaders().forEach((k, v) -> headers.add(TbNodeUtils.processPattern(k, msg), TbNodeUtils.processPattern(v, msg)));
        ClientCredentials credentials = config.getCredentials();
        if (CredentialsType.BASIC == credentials.getType()) {
            BasicCredentials basicCredentials = (BasicCredentials) credentials;
            String authString = basicCredentials.getUsername() + ":" + basicCredentials.getPassword();
            String encodedAuthString = new String(Base64.encodeBase64(authString.getBytes(StandardCharsets.UTF_8)));
            headers.add("Authorization", "Basic " + encodedAuthString);
        }
    }

    private static void checkProxyHost(String proxyHost) {
        if (StringUtils.isEmpty(proxyHost)) {
            throw new IllegalArgumentException("Proxy host can't be empty");
        }
    }

    private static void checkProxyPort(int proxyPort) {
        if (proxyPort < 0 || proxyPort > 65535) {
            throw new IllegalArgumentException("Proxy port out of range:" + proxyPort);
        }
    }

    private void createSystemProxyProvider(ProxyProvider.TypeSpec option) {
        Properties properties = System.getProperties();
        if (properties.containsKey(HTTP_PROXY_HOST) || properties.containsKey(HTTPS_PROXY_HOST)) {
            createHttpProxyFrom(option, properties);
        }
        if (properties.containsKey(SOCKS_PROXY_HOST)) {
            createSocksProxyFrom(option, properties);
        }
    }

    private void createHttpProxyFrom(ProxyProvider.TypeSpec option, Properties properties) {
        String hostProperty;
        String portProperty;
        if (properties.containsKey(HTTPS_PROXY_HOST)) {
            hostProperty = HTTPS_PROXY_HOST;
            portProperty = HTTPS_PROXY_PORT;
        } else {
            hostProperty = HTTP_PROXY_HOST;
            portProperty = HTTP_PROXY_PORT;
        }

        String hostname = properties.getProperty(hostProperty);
        int port = Integer.parseInt(properties.getProperty(portProperty));

        checkProxyHost(config.getProxyHost());
        checkProxyPort(config.getProxyPort());

        var proxy = option
                .type(ProxyProvider.Proxy.HTTP)
                .host(hostname)
                .port(port);

        var proxyUser = properties.getProperty(PROXY_USER);
        var proxyPassword = properties.getProperty(PROXY_PASSWORD);

        if (useAuth(proxyUser, proxyPassword)) {
            proxy.username(proxyUser).password(u -> proxyPassword);
        }
    }

    private void createSocksProxyFrom(ProxyProvider.TypeSpec option, Properties properties) {
        String hostname = properties.getProperty(SOCKS_PROXY_HOST);
        String version = properties.getProperty(SOCKS_VERSION, SOCKS_VERSION_5);
        if (!SOCKS_VERSION_5.equals(version) && !SOCKS_VERSION_4.equals(version)) {
            throw new IllegalArgumentException(String.format("Wrong socks version %s! Supported only socks versions 4 and 5.", version));
        }

        ProxyProvider.Proxy type = SOCKS_VERSION_5.equals(version) ? ProxyProvider.Proxy.SOCKS5 : ProxyProvider.Proxy.SOCKS4;
        int port = Integer.parseInt(properties.getProperty(SOCKS_PROXY_PORT));

        checkProxyHost(config.getProxyHost());
        checkProxyPort(config.getProxyPort());

        ProxyProvider.Builder proxy = option
                .type(type)
                .host(hostname)
                .port(port);

        var proxyUser = properties.getProperty(PROXY_USER);
        var proxyPassword = properties.getProperty(PROXY_PASSWORD);

        if (useAuth(proxyUser, proxyPassword)) {
            proxy.username(proxyUser).password(u -> proxyPassword);
        }
    }

}<|MERGE_RESOLUTION|>--- conflicted
+++ resolved
@@ -168,32 +168,10 @@
     public void processMessage(TbContext ctx, TbMsg msg,
                                Consumer<TbMsg> onSuccess,
                                BiConsumer<TbMsg, Throwable> onFailure) {
-<<<<<<< HEAD
         try {
             if (semaphore != null && !semaphore.tryAcquire(config.getReadTimeoutMs(), TimeUnit.MILLISECONDS)) {
                 ctx.tellFailure(msg, new RuntimeException("Timeout during waiting for reply!"));
                 return;
-=======
-        String endpointUrl = TbNodeUtils.processPattern(config.getRestEndpointUrlPattern(), msg);
-        HttpHeaders headers = prepareHeaders(msg);
-        HttpMethod method = HttpMethod.valueOf(config.getRequestMethod());
-        HttpEntity<String> entity;
-        if (HttpMethod.GET.equals(method) || HttpMethod.HEAD.equals(method) ||
-                HttpMethod.OPTIONS.equals(method) || HttpMethod.TRACE.equals(method) ||
-                config.isIgnoreRequestBody()) {
-            entity = new HttpEntity<>(headers);
-        } else {
-            entity = new HttpEntity<>(getData(msg, config.isIgnoreRequestBody(), config.isParseToPlainText()), headers);
-        }
-
-        URI uri = buildEncodedUri(endpointUrl);
-        ListenableFuture<ResponseEntity<String>> future = httpClient.exchange(
-                uri, method, entity, String.class);
-        future.addCallback(new ListenableFutureCallback<>() {
-            @Override
-            public void onFailure(Throwable throwable) {
-                onFailure.accept(processException(msg, throwable), throwable);
->>>>>>> 5cc0dc6d
             }
 
             String endpointUrl = TbNodeUtils.processPattern(config.getRestEndpointUrlPattern(), msg);
@@ -207,8 +185,8 @@
 
             if (HttpMethod.POST.equals(method) || HttpMethod.PUT.equals(method) ||
                     HttpMethod.PATCH.equals(method) || HttpMethod.DELETE.equals(method) ||
-                    config.isIgnoreRequestBody()) {
-                request.body(BodyInserters.fromValue(getData(msg)));
+                    !config.isIgnoreRequestBody()) {
+                request.body(BodyInserters.fromValue(getData(msg, config.isIgnoreRequestBody(), config.isParseToPlainText())));
             }
 
             request
