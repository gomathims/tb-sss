/**
 * Copyright © 2016-2018 The Thingsboard Authors
 *
 * Licensed under the Apache License, Version 2.0 (the "License");
 * you may not use this file except in compliance with the License.
 * You may obtain a copy of the License at
 *
 *     http://www.apache.org/licenses/LICENSE-2.0
 *
 * Unless required by applicable law or agreed to in writing, software
 * distributed under the License is distributed on an "AS IS" BASIS,
 * WITHOUT WARRANTIES OR CONDITIONS OF ANY KIND, either express or implied.
 * See the License for the specific language governing permissions and
 * limitations under the License.
 */
package org.thingsboard.rule.engine.metadata;

import com.google.common.util.concurrent.ListenableFuture;
import lombok.extern.slf4j.Slf4j;
import org.thingsboard.rule.engine.api.EnrichmentNode;
import org.thingsboard.rule.engine.api.TbContext;
import org.thingsboard.rule.engine.util.EntitiesTenantIdAsyncLoader;
import org.thingsboard.server.common.data.id.EntityId;
import org.thingsboard.server.common.data.id.TenantId;

@Slf4j
@EnrichmentNode(name="Get Tenant Attributes Node")
public class TbGetTenantAttributeNode extends TbEntityGetAttrNode<TenantId> {

    @Override
    protected ListenableFuture<TenantId> findEntityAsync(TbContext ctx, EntityId originator) {
<<<<<<< HEAD

        switch (originator.getEntityType()) {
            case TENANT:
                return Futures.immediateFuture((TenantId) originator);
            case CUSTOMER:
                return getTenantAsync(ctx.getCustomerService().findCustomerByIdAsync((CustomerId) originator));
            case USER:
                return getTenantAsync(ctx.getUserService().findUserByIdAsync((UserId) originator));
            case PLUGIN:
                return getTenantAsync(ctx.getPluginService().findPluginByIdAsync((PluginId) originator));
            case ASSET:
                return getTenantAsync(ctx.getAssetService().findAssetByIdAsync((AssetId) originator));
            case DEVICE:
                return getTenantAsync(ctx.getDeviceService().findDeviceByIdAsync((DeviceId) originator));
            case ALARM:
                return getTenantAsync(ctx.getAlarmService().findAlarmByIdAsync((AlarmId) originator));
            case RULE_CHAIN:
                return getTenantAsync(ctx.getRuleChainService().findRuleChainByIdAsync((RuleChainId) originator));
            default:
                return Futures.immediateFailedFuture(new TbNodeException("Unexpected originator EntityType " + originator));
        }
    }

    private <T extends HasTenantId> ListenableFuture<TenantId> getTenantAsync(ListenableFuture<T> future) {
        return Futures.transform(future, (AsyncFunction<HasTenantId, TenantId>) in -> {
            return in != null ? Futures.immediateFuture(in.getTenantId())
                : Futures.immediateFailedFuture(new IllegalStateException("Tenant not found"));});
=======
        return EntitiesTenantIdAsyncLoader.findEntityIdAsync(ctx, originator);
>>>>>>> 1968b5d8
    }

}<|MERGE_RESOLUTION|>--- conflicted
+++ resolved
@@ -29,37 +29,7 @@
 
     @Override
     protected ListenableFuture<TenantId> findEntityAsync(TbContext ctx, EntityId originator) {
-<<<<<<< HEAD
-
-        switch (originator.getEntityType()) {
-            case TENANT:
-                return Futures.immediateFuture((TenantId) originator);
-            case CUSTOMER:
-                return getTenantAsync(ctx.getCustomerService().findCustomerByIdAsync((CustomerId) originator));
-            case USER:
-                return getTenantAsync(ctx.getUserService().findUserByIdAsync((UserId) originator));
-            case PLUGIN:
-                return getTenantAsync(ctx.getPluginService().findPluginByIdAsync((PluginId) originator));
-            case ASSET:
-                return getTenantAsync(ctx.getAssetService().findAssetByIdAsync((AssetId) originator));
-            case DEVICE:
-                return getTenantAsync(ctx.getDeviceService().findDeviceByIdAsync((DeviceId) originator));
-            case ALARM:
-                return getTenantAsync(ctx.getAlarmService().findAlarmByIdAsync((AlarmId) originator));
-            case RULE_CHAIN:
-                return getTenantAsync(ctx.getRuleChainService().findRuleChainByIdAsync((RuleChainId) originator));
-            default:
-                return Futures.immediateFailedFuture(new TbNodeException("Unexpected originator EntityType " + originator));
-        }
-    }
-
-    private <T extends HasTenantId> ListenableFuture<TenantId> getTenantAsync(ListenableFuture<T> future) {
-        return Futures.transform(future, (AsyncFunction<HasTenantId, TenantId>) in -> {
-            return in != null ? Futures.immediateFuture(in.getTenantId())
-                : Futures.immediateFailedFuture(new IllegalStateException("Tenant not found"));});
-=======
         return EntitiesTenantIdAsyncLoader.findEntityIdAsync(ctx, originator);
->>>>>>> 1968b5d8
     }
 
 }