--- conflicted
+++ resolved
@@ -161,7 +161,9 @@
             case MOBILE_APP:
                 tenantEntity = ctx.getMobileAppService().findMobileAppById(ctxTenantId, new MobileAppId(id));
                 break;
-<<<<<<< HEAD
+            case MOBILE_APP_BUNDLE:
+                tenantEntity = ctx.getMobileAppBundleService().findMobileAppBundleById(ctxTenantId, new MobileAppBundleId(id));
+                break;
             case CALCULATED_FIELD:
                 tenantEntity = ctx.getCalculatedFieldService().findById(ctxTenantId, new CalculatedFieldId(id));
                 break;
@@ -172,10 +174,6 @@
                 } else {
                     tenantEntity = null;
                 }
-=======
-            case MOBILE_APP_BUNDLE:
-                tenantEntity = ctx.getMobileAppBundleService().findMobileAppBundleById(ctxTenantId, new MobileAppBundleId(id));
->>>>>>> ace60d90
                 break;
             default:
                 throw new RuntimeException("Unexpected entity type: " + entityId.getEntityType());
