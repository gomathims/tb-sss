--- conflicted
+++ resolved
@@ -130,11 +130,7 @@
         this.name = name;
     }
 
-<<<<<<< HEAD
-    @Schema(required = true, description = "Asset type", example = "Building")
-=======
-    @ApiModelProperty(position = 6, value = "Asset type", example = "Building")
->>>>>>> 4fd2d280
+    @Schema(description = "Asset type", example = "Building")
     public String getType() {
         return type;
     }
@@ -143,11 +139,7 @@
         this.type = type;
     }
 
-<<<<<<< HEAD
-    @Schema(required = true, description = "Label that may be used in widgets", example = "NY Building")
-=======
-    @ApiModelProperty(position = 7, value = "Label that may be used in widgets", example = "NY Building")
->>>>>>> 4fd2d280
+    @Schema(description = "Label that may be used in widgets", example = "NY Building")
     public String getLabel() {
         return label;
     }
@@ -156,11 +148,7 @@
         this.label = label;
     }
 
-<<<<<<< HEAD
-    @Schema(required = true, description = "JSON object with Asset Profile Id.")
-=======
-    @ApiModelProperty(position = 8, value = "JSON object with Asset Profile Id.")
->>>>>>> 4fd2d280
+    @Schema(description = "JSON object with Asset Profile Id.")
     public AssetProfileId getAssetProfileId() {
         return assetProfileId;
     }
