--- conflicted
+++ resolved
@@ -76,13 +76,13 @@
         return isEmpty(collection) || collection.contains(element);
     }
 
-<<<<<<< HEAD
     public static <V> HashSet<V> concat(Set<V> set1, Set<V> set2) {
         HashSet<V> result = new HashSet<>();
         result.addAll(set1);
         result.addAll(set2);
         return result;
-=======
+    }
+
     public static <V> boolean isOneOf(V value, V... others) {
         if (value == null) {
             return false;
@@ -93,7 +93,6 @@
             }
         }
         return false;
->>>>>>> 441940c4
     }
 
 }