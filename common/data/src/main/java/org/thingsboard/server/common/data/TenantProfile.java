/**
 * Copyright © 2016-2021 The Thingsboard Authors
 *
 * Licensed under the Apache License, Version 2.0 (the "License");
 * you may not use this file except in compliance with the License.
 * You may obtain a copy of the License at
 *
 *     http://www.apache.org/licenses/LICENSE-2.0
 *
 * Unless required by applicable law or agreed to in writing, software
 * distributed under the License is distributed on an "AS IS" BASIS,
 * WITHOUT WARRANTIES OR CONDITIONS OF ANY KIND, either express or implied.
 * See the License for the specific language governing permissions and
 * limitations under the License.
 */
package org.thingsboard.server.common.data;

import com.fasterxml.jackson.annotation.JsonIgnore;
import com.fasterxml.jackson.core.JsonProcessingException;
import io.swagger.annotations.ApiModel;
import io.swagger.annotations.ApiModelProperty;
import lombok.Data;
import lombok.EqualsAndHashCode;
import lombok.extern.slf4j.Slf4j;
import org.thingsboard.server.common.data.id.TenantProfileId;
import org.thingsboard.server.common.data.tenant.profile.DefaultTenantProfileConfiguration;
import org.thingsboard.server.common.data.tenant.profile.TenantProfileData;
import org.thingsboard.server.common.data.validation.Length;
import org.thingsboard.server.common.data.validation.NoXss;

import java.io.ByteArrayInputStream;
import java.io.IOException;
import java.util.Optional;

import static org.thingsboard.server.common.data.SearchTextBasedWithAdditionalInfo.mapper;

@ApiModel
@Data
@EqualsAndHashCode(callSuper = true)
@Slf4j
public class TenantProfile extends SearchTextBased<TenantProfileId> implements HasName {

    @NoXss
<<<<<<< HEAD
    @Length(fieldName = "name")
=======
    @ApiModelProperty(position = 3, value = "Name of the tenant profile", example = "High Priority Tenants")
>>>>>>> cd23b85b
    private String name;
    @NoXss
    @ApiModelProperty(position = 4, value = "Description of the tenant profile", example = "Any text")
    private String description;
    @ApiModelProperty(position = 5, value = "Default Tenant profile to be used.", example = "true")
    private boolean isDefault;
    @ApiModelProperty(position = 6, value = "If enabled, will push all messages related to this tenant and processed by core platform services into separate queue. " +
            "Useful for complex microservices deployments, to isolate processing of the data for specific tenants", example = "true")
    private boolean isolatedTbCore;
    @ApiModelProperty(position = 7, value = "If enabled, will push all messages related to this tenant and processed by the rule engine into separate queue. " +
            "Useful for complex microservices deployments, to isolate processing of the data for specific tenants", example = "true")
    private boolean isolatedTbRuleEngine;
    @ApiModelProperty(position = 8, value = "Complex JSON object that contains profile settings: max devices, max assets, rate limits, etc.")
    private transient TenantProfileData profileData;
    @JsonIgnore
    private byte[] profileDataBytes;

    public TenantProfile() {
        super();
    }

    public TenantProfile(TenantProfileId tenantProfileId) {
        super(tenantProfileId);
    }

    public TenantProfile(TenantProfile tenantProfile) {
        super(tenantProfile);
        this.name = tenantProfile.getName();
        this.description = tenantProfile.getDescription();
        this.isDefault = tenantProfile.isDefault();
        this.isolatedTbCore = tenantProfile.isIsolatedTbCore();
        this.isolatedTbRuleEngine = tenantProfile.isIsolatedTbRuleEngine();
        this.setProfileData(tenantProfile.getProfileData());
    }

    @ApiModelProperty(position = 1, value = "JSON object with the tenant profile Id. " +
            "Specify this field to update the tenant profile. " +
            "Referencing non-existing tenant profile Id will cause error. " +
            "Omit this field to create new tenant profile." )
    @Override
    public TenantProfileId getId() {
        return super.getId();
    }

    @ApiModelProperty(position = 2, value = "Timestamp of the tenant profile creation, in milliseconds", example = "1609459200000", readOnly = true)
    @Override
    public long getCreatedTime() {
        return super.getCreatedTime();
    }

    @Override
    public String getSearchText() {
        return getName();
    }

    @Override
    public String getName() {
        return name;
    }

    public TenantProfileData getProfileData() {
        if (profileData != null) {
            return profileData;
        } else {
            if (profileDataBytes != null) {
                try {
                    profileData = mapper.readValue(new ByteArrayInputStream(profileDataBytes), TenantProfileData.class);
                } catch (IOException e) {
                    log.warn("Can't deserialize tenant profile data: ", e);
                    return createDefaultTenantProfileData();
                }
                return profileData;
            } else {
                return createDefaultTenantProfileData();
            }
        }
    }

    @JsonIgnore
    public Optional<DefaultTenantProfileConfiguration> getProfileConfiguration() {
        return Optional.ofNullable(getProfileData().getConfiguration())
                .filter(profileConfiguration -> profileConfiguration instanceof DefaultTenantProfileConfiguration)
                .map(profileConfiguration -> (DefaultTenantProfileConfiguration) profileConfiguration);
    }

    public TenantProfileData createDefaultTenantProfileData() {
        TenantProfileData tpd = new TenantProfileData();
        tpd.setConfiguration(new DefaultTenantProfileConfiguration());
        return tpd;
    }

    public void setProfileData(TenantProfileData data) {
        this.profileData = data;
        try {
            this.profileDataBytes = data != null ? mapper.writeValueAsBytes(data) : null;
        } catch (JsonProcessingException e) {
            log.warn("Can't serialize tenant profile data: ", e);
        }
    }

}<|MERGE_RESOLUTION|>--- conflicted
+++ resolved
@@ -41,11 +41,8 @@
 public class TenantProfile extends SearchTextBased<TenantProfileId> implements HasName {
 
     @NoXss
-<<<<<<< HEAD
     @Length(fieldName = "name")
-=======
     @ApiModelProperty(position = 3, value = "Name of the tenant profile", example = "High Priority Tenants")
->>>>>>> cd23b85b
     private String name;
     @NoXss
     @ApiModelProperty(position = 4, value = "Description of the tenant profile", example = "Any text")
