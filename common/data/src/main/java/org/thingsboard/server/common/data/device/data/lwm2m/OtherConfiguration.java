--- conflicted
+++ resolved
@@ -22,15 +22,10 @@
 public class OtherConfiguration {
 
     private Integer fwUpdateStrategy;
+    private Integer swUpdateStrategy;
+    private Integer clientOnlyObserveAfterConnect;
+    private PowerMode powerMode;
     private String fwUpdateResource;
-    private Integer swUpdateStrategy;
     private String swUpdateResource;
-    private Integer clientOnlyObserveAfterConnect;
-<<<<<<< HEAD
-    private PowerMode powerMode;
-=======
-    private String fwUpdateRecourse;
-    private String swUpdateRecourse;
->>>>>>> e83064ec
 
 }