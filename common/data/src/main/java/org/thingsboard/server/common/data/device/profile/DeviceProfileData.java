--- conflicted
+++ resolved
@@ -17,11 +17,8 @@
 
 import lombok.Data;
 
-<<<<<<< HEAD
 import java.io.Serializable;
-=======
 import javax.validation.Valid;
->>>>>>> dc875508
 import java.util.List;
 
 @Data
