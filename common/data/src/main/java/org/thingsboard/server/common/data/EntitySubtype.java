/**
 * Copyright © 2016-2023 The Thingsboard Authors
 *
 * Licensed under the Apache License, Version 2.0 (the "License");
 * you may not use this file except in compliance with the License.
 * You may obtain a copy of the License at
 *
 *     http://www.apache.org/licenses/LICENSE-2.0
 *
 * Unless required by applicable law or agreed to in writing, software
 * distributed under the License is distributed on an "AS IS" BASIS,
 * WITHOUT WARRANTIES OR CONDITIONS OF ANY KIND, either express or implied.
 * See the License for the specific language governing permissions and
 * limitations under the License.
 */
package org.thingsboard.server.common.data;

import lombok.Data;
import org.thingsboard.server.common.data.id.TenantId;

import java.io.Serializable;
<<<<<<< HEAD

public class EntitySubtype implements Serializable {
=======
>>>>>>> 5cc0dc6d

@Data
public class EntitySubtype implements Serializable {

    private static final long serialVersionUID = 8057240243059922101L;

    private final TenantId tenantId;
    private final EntityType entityType;
    private final String type;

    @Override
    public String toString() {
        final StringBuilder sb = new StringBuilder("EntitySubtype{");
        sb.append("tenantId=").append(tenantId);
        sb.append(", entityType=").append(entityType);
        sb.append(", type='").append(type).append('\'');
        sb.append('}');
        return sb.toString();
    }
}<|MERGE_RESOLUTION|>--- conflicted
+++ resolved
@@ -19,11 +19,6 @@
 import org.thingsboard.server.common.data.id.TenantId;
 
 import java.io.Serializable;
-<<<<<<< HEAD
-
-public class EntitySubtype implements Serializable {
-=======
->>>>>>> 5cc0dc6d
 
 @Data
 public class EntitySubtype implements Serializable {
