--- conflicted
+++ resolved
@@ -39,7 +39,6 @@
         return source != null && !source.isEmpty() && !source.trim().isEmpty();
     }
 
-<<<<<<< HEAD
     public static String removeStart(final String str, final String remove) {
         if (isEmpty(str) || isEmpty(remove)) {
             return str;
@@ -77,7 +76,7 @@
         }
         return null;
     }
-=======
+
     public static String obfuscate(String input, int seenMargin, char obfuscationChar,
                                    int startIndexInclusive, int endIndexExclusive) {
 
@@ -93,5 +92,4 @@
         return input.substring(0, startIndexInclusive) + obfuscatedPart + input.substring(endIndexExclusive);
     }
 
->>>>>>> 309ac0b1
 }