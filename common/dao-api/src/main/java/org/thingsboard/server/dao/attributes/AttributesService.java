--- conflicted
+++ resolved
@@ -67,10 +67,8 @@
     @Deprecated(since = "3.7.0")
     List<String> findAllKeysByEntityIds(TenantId tenantId, EntityType entityType, List<EntityId> entityIds);
 
-<<<<<<< HEAD
     List<String> findAllKeysByEntityIds(TenantId tenantId, List<EntityId> entityIds);
-=======
-    List<String> findAllKeysByEntityIds(TenantId tenantId, EntityType entityType, List<EntityId> entityIds, String scope);
->>>>>>> f0a9948c
+
+    List<String> findAllKeysByEntityIds(TenantId tenantId, List<EntityId> entityIds, String scope);
 
 }