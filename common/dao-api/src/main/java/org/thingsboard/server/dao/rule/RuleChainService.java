/**
 * Copyright © 2016-2020 The Thingsboard Authors
 *
 * Licensed under the Apache License, Version 2.0 (the "License");
 * you may not use this file except in compliance with the License.
 * You may obtain a copy of the License at
 *
 *     http://www.apache.org/licenses/LICENSE-2.0
 *
 * Unless required by applicable law or agreed to in writing, software
 * distributed under the License is distributed on an "AS IS" BASIS,
 * WITHOUT WARRANTIES OR CONDITIONS OF ANY KIND, either express or implied.
 * See the License for the specific language governing permissions and
 * limitations under the License.
 */
package org.thingsboard.server.dao.rule;

import com.google.common.util.concurrent.ListenableFuture;
import org.thingsboard.server.common.data.id.EdgeId;
import org.thingsboard.server.common.data.id.RuleChainId;
import org.thingsboard.server.common.data.id.RuleNodeId;
import org.thingsboard.server.common.data.id.TenantId;
import org.thingsboard.server.common.data.page.PageData;
import org.thingsboard.server.common.data.page.PageLink;
import org.thingsboard.server.common.data.page.TimePageLink;
import org.thingsboard.server.common.data.relation.EntityRelation;
import org.thingsboard.server.common.data.rule.RuleChain;
import org.thingsboard.server.common.data.rule.RuleChainMetaData;
import org.thingsboard.server.common.data.rule.RuleChainType;
import org.thingsboard.server.common.data.rule.RuleNode;

import java.util.List;

/**
 * Created by igor on 3/12/18.
 */
public interface RuleChainService {

    RuleChain saveRuleChain(RuleChain ruleChain);

    boolean setRootRuleChain(TenantId tenantId, RuleChainId ruleChainId);

    RuleChainMetaData saveRuleChainMetaData(TenantId tenantId, RuleChainMetaData ruleChainMetaData);

    RuleChainMetaData loadRuleChainMetaData(TenantId tenantId, RuleChainId ruleChainId);

    RuleChain findRuleChainById(TenantId tenantId, RuleChainId ruleChainId);

    RuleNode findRuleNodeById(TenantId tenantId, RuleNodeId ruleNodeId);

    ListenableFuture<RuleChain> findRuleChainByIdAsync(TenantId tenantId, RuleChainId ruleChainId);

    ListenableFuture<RuleNode> findRuleNodeByIdAsync(TenantId tenantId, RuleNodeId ruleNodeId);

    RuleChain getRootTenantRuleChain(TenantId tenantId);

    List<RuleNode> getRuleChainNodes(TenantId tenantId, RuleChainId ruleChainId);

    List<RuleNode> getReferencingRuleChainNodes(TenantId tenantId, RuleChainId ruleChainId);

    List<EntityRelation> getRuleNodeRelations(TenantId tenantId, RuleNodeId ruleNodeId);

<<<<<<< HEAD
    PageData<RuleChain> findTenantRuleChains(TenantId tenantId, PageLink pageLink);

    PageData<RuleChain> findTenantRuleChainsByType(TenantId tenantId, RuleChainType type, PageLink pageLink);
=======
    TextPageData<RuleChain> findTenantRuleChainsByType(TenantId tenantId, RuleChainType type, TextPageLink pageLink);
>>>>>>> 539a1f20

    void deleteRuleChainById(TenantId tenantId, RuleChainId ruleChainId);

    void deleteRuleChainsByTenantId(TenantId tenantId);

    RuleChain assignRuleChainToEdge(TenantId tenantId, RuleChainId ruleChainId, EdgeId edgeId);

    RuleChain unassignRuleChainFromEdge(TenantId tenantId, RuleChainId ruleChainId, EdgeId edgeId, boolean remove);

    void unassignEdgeRuleChains(TenantId tenantId, EdgeId edgeId);

    void updateEdgeRuleChains(TenantId tenantId, EdgeId edgeId);

    PageData<RuleChain> findRuleChainsByTenantIdAndEdgeId(TenantId tenantId, EdgeId edgeId, PageLink pageLink);

    RuleChain getDefaultRootEdgeRuleChain(TenantId tenantId);

    boolean setDefaultRootEdgeRuleChain(TenantId tenantId, RuleChainId ruleChainId);
}<|MERGE_RESOLUTION|>--- conflicted
+++ resolved
@@ -60,13 +60,7 @@
 
     List<EntityRelation> getRuleNodeRelations(TenantId tenantId, RuleNodeId ruleNodeId);
 
-<<<<<<< HEAD
-    PageData<RuleChain> findTenantRuleChains(TenantId tenantId, PageLink pageLink);
-
     PageData<RuleChain> findTenantRuleChainsByType(TenantId tenantId, RuleChainType type, PageLink pageLink);
-=======
-    TextPageData<RuleChain> findTenantRuleChainsByType(TenantId tenantId, RuleChainType type, TextPageLink pageLink);
->>>>>>> 539a1f20
 
     void deleteRuleChainById(TenantId tenantId, RuleChainId ruleChainId);
 
