--- conflicted
+++ resolved
@@ -32,23 +32,17 @@
 
     TbResource saveResource(TbResource resource);
 
-<<<<<<< HEAD
-    TbResource findResourceByTenantIdAndKey(TenantId tenantId, ResourceType resourceType, String resourceId);
-=======
     TbResource saveResource(TbResource resource, boolean doValidate);
 
-    TbResource getResource(TenantId tenantId, ResourceType resourceType, String resourceId);
->>>>>>> 1ec3a337
+    TbResource findResourceByTenantIdAndKey(TenantId tenantId, ResourceType resourceType, String resourceId);
 
     TbResource findResourceById(TenantId tenantId, TbResourceId resourceId);
 
     TbResourceInfo findResourceInfoById(TenantId tenantId, TbResourceId resourceId);
 
-<<<<<<< HEAD
     TbResourceInfo findResourceInfoByTenantIdAndKey(TenantId tenantId, ResourceType resourceType, String resourceKey);
-=======
+
     PageData<TbResource> findAllTenantResources(TenantId tenantId, PageLink pageLink);
->>>>>>> 1ec3a337
 
     ListenableFuture<TbResourceInfo> findResourceInfoByIdAsync(TenantId tenantId, TbResourceId resourceId);
 
