/**
 * Copyright © 2016-2021 The Thingsboard Authors
 *
 * Licensed under the Apache License, Version 2.0 (the "License");
 * you may not use this file except in compliance with the License.
 * You may obtain a copy of the License at
 *
 *     http://www.apache.org/licenses/LICENSE-2.0
 *
 * Unless required by applicable law or agreed to in writing, software
 * distributed under the License is distributed on an "AS IS" BASIS,
 * WITHOUT WARRANTIES OR CONDITIONS OF ANY KIND, either express or implied.
 * See the License for the specific language governing permissions and
 * limitations under the License.
 */
package org.thingsboard.server.coapserver;

import lombok.extern.slf4j.Slf4j;
import org.eclipse.californium.core.CoapServer;
import org.eclipse.californium.core.network.CoapEndpoint;
import org.eclipse.californium.core.network.config.NetworkConfig;
import org.eclipse.californium.core.server.resources.Resource;
import org.eclipse.californium.scandium.DTLSConnector;
import org.eclipse.californium.scandium.config.DtlsConnectorConfig;
import org.springframework.beans.factory.annotation.Autowired;
import org.springframework.stereotype.Component;

import javax.annotation.PostConstruct;
import javax.annotation.PreDestroy;
import java.net.InetAddress;
import java.net.InetSocketAddress;
import java.net.UnknownHostException;
import java.util.Random;
import java.util.concurrent.ConcurrentMap;
import java.util.concurrent.Executors;
import java.util.concurrent.ScheduledExecutorService;
import java.util.concurrent.TimeUnit;

import static org.eclipse.californium.core.network.config.NetworkConfigDefaults.DEFAULT_BLOCKWISE_STATUS_LIFETIME;

@Slf4j
@Component
@TbCoapServerComponent
public class DefaultCoapServerService implements CoapServerService {

    @Autowired
    private CoapServerContext coapServerContext;

    private CoapServer server;

    private TbCoapDtlsCertificateVerifier tbDtlsCertificateVerifier;

    private ScheduledExecutorService dtlsSessionsExecutor;

    @PostConstruct
    public void init() throws UnknownHostException {
        createCoapServer();
    }

    @PreDestroy
    public void shutdown() {
        if (dtlsSessionsExecutor != null) {
            dtlsSessionsExecutor.shutdownNow();
        }
        log.info("Stopping CoAP server!");
        server.destroy();
        log.info("CoAP server stopped!");
    }

    @Override
    public CoapServer getCoapServer() throws UnknownHostException {
        if (server != null) {
            return server;
        } else {
            return createCoapServer();
        }
    }

    @Override
    public ConcurrentMap<String, TbCoapDtlsSessionInfo> getDtlsSessionsMap() {
        return tbDtlsCertificateVerifier != null ? tbDtlsCertificateVerifier.getTbCoapDtlsSessionIdsMap() : null;
    }

    @Override
    public long getTimeout() {
        return coapServerContext.getTimeout();
    }

    private CoapServer createCoapServer() throws UnknownHostException {
        server = new CoapServer();

        CoapEndpoint.Builder noSecCoapEndpointBuilder = new CoapEndpoint.Builder();
        InetAddress addr = InetAddress.getByName(coapServerContext.getHost());
        InetSocketAddress sockAddr = new InetSocketAddress(addr, coapServerContext.getPort());
        noSecCoapEndpointBuilder.setInetSocketAddress(sockAddr);
<<<<<<< HEAD

        NetworkConfig coapConfig = new NetworkConfig();
        coapConfig.setInt(NetworkConfig.Keys.COAP_PORT, 5683);
        coapConfig.setInt(NetworkConfig.Keys.COAP_SECURE_PORT, 5684);
        coapConfig.setBoolean(NetworkConfig.Keys.BLOCKWISE_STRICT_BLOCK2_OPTION, true);
        coapConfig.setBoolean(NetworkConfig.Keys.BLOCKWISE_ENTITY_TOO_LARGE_AUTO_FAILOVER, true);
        coapConfig.setLong(NetworkConfig.Keys.BLOCKWISE_STATUS_LIFETIME, DEFAULT_BLOCKWISE_STATUS_LIFETIME);
        coapConfig.setInt(NetworkConfig.Keys.MAX_RESOURCE_BODY_SIZE, 256 * 1024 * 1024);
        coapConfig.setString(NetworkConfig.Keys.RESPONSE_MATCHING, "RELAXED");
        coapConfig.setInt(NetworkConfig.Keys.PREFERRED_BLOCK_SIZE, 1024);
        coapConfig.setInt(NetworkConfig.Keys.MAX_MESSAGE_SIZE, 1024);

        coapConfig.setInt(NetworkConfig.Keys.MAX_RETRANSMIT, 10);

        noSecCoapEndpointBuilder.setNetworkConfig(coapConfig);
=======
        NetworkConfig networkConfig = new NetworkConfig();
        networkConfig.setBoolean(NetworkConfig.Keys.BLOCKWISE_STRICT_BLOCK2_OPTION, true);
        networkConfig.setBoolean(NetworkConfig.Keys.BLOCKWISE_ENTITY_TOO_LARGE_AUTO_FAILOVER, true);
        networkConfig.setLong(NetworkConfig.Keys.BLOCKWISE_STATUS_LIFETIME, DEFAULT_BLOCKWISE_STATUS_LIFETIME);
        networkConfig.setInt(NetworkConfig.Keys.MAX_RESOURCE_BODY_SIZE, 256 * 1024 * 1024);
        networkConfig.setString(NetworkConfig.Keys.RESPONSE_MATCHING, "RELAXED");
        networkConfig.setInt(NetworkConfig.Keys.PREFERRED_BLOCK_SIZE, 1024);
        networkConfig.setInt(NetworkConfig.Keys.MAX_MESSAGE_SIZE, 1024);
        networkConfig.setInt(NetworkConfig.Keys.MAX_RETRANSMIT, 4);
        noSecCoapEndpointBuilder.setNetworkConfig(networkConfig);
>>>>>>> a7a7c801
        CoapEndpoint noSecCoapEndpoint = noSecCoapEndpointBuilder.build();
        server.addEndpoint(noSecCoapEndpoint);

        if (isDtlsEnabled()) {
            CoapEndpoint.Builder dtlsCoapEndpointBuilder = new CoapEndpoint.Builder();
            TbCoapDtlsSettings dtlsSettings = coapServerContext.getDtlsSettings();
            DtlsConnectorConfig dtlsConnectorConfig = dtlsSettings.dtlsConnectorConfig();
            DTLSConnector connector = new DTLSConnector(dtlsConnectorConfig);
            dtlsCoapEndpointBuilder.setConnector(connector);
            CoapEndpoint dtlsCoapEndpoint = dtlsCoapEndpointBuilder.build();
            server.addEndpoint(dtlsCoapEndpoint);
            if (dtlsConnectorConfig.isClientAuthenticationRequired()) {
                tbDtlsCertificateVerifier = (TbCoapDtlsCertificateVerifier) dtlsConnectorConfig.getAdvancedCertificateVerifier();
                dtlsSessionsExecutor = Executors.newSingleThreadScheduledExecutor();
                dtlsSessionsExecutor.scheduleAtFixedRate(this::evictTimeoutSessions, new Random().nextInt((int) getDtlsSessionReportTimeout()), getDtlsSessionReportTimeout(), TimeUnit.MILLISECONDS);
            }
        }
        Resource root = server.getRoot();
        TbCoapServerMessageDeliverer messageDeliverer = new TbCoapServerMessageDeliverer(root);
        server.setMessageDeliverer(messageDeliverer);

        server.start();
        return server;
    }

    private boolean isDtlsEnabled() {
        return coapServerContext.getDtlsSettings() != null;
    }

    private void evictTimeoutSessions() {
        tbDtlsCertificateVerifier.evictTimeoutSessions();
    }

    private long getDtlsSessionReportTimeout() {
        return tbDtlsCertificateVerifier.getDtlsSessionReportTimeout();
    }

}<|MERGE_RESOLUTION|>--- conflicted
+++ resolved
@@ -93,23 +93,6 @@
         InetAddress addr = InetAddress.getByName(coapServerContext.getHost());
         InetSocketAddress sockAddr = new InetSocketAddress(addr, coapServerContext.getPort());
         noSecCoapEndpointBuilder.setInetSocketAddress(sockAddr);
-<<<<<<< HEAD
-
-        NetworkConfig coapConfig = new NetworkConfig();
-        coapConfig.setInt(NetworkConfig.Keys.COAP_PORT, 5683);
-        coapConfig.setInt(NetworkConfig.Keys.COAP_SECURE_PORT, 5684);
-        coapConfig.setBoolean(NetworkConfig.Keys.BLOCKWISE_STRICT_BLOCK2_OPTION, true);
-        coapConfig.setBoolean(NetworkConfig.Keys.BLOCKWISE_ENTITY_TOO_LARGE_AUTO_FAILOVER, true);
-        coapConfig.setLong(NetworkConfig.Keys.BLOCKWISE_STATUS_LIFETIME, DEFAULT_BLOCKWISE_STATUS_LIFETIME);
-        coapConfig.setInt(NetworkConfig.Keys.MAX_RESOURCE_BODY_SIZE, 256 * 1024 * 1024);
-        coapConfig.setString(NetworkConfig.Keys.RESPONSE_MATCHING, "RELAXED");
-        coapConfig.setInt(NetworkConfig.Keys.PREFERRED_BLOCK_SIZE, 1024);
-        coapConfig.setInt(NetworkConfig.Keys.MAX_MESSAGE_SIZE, 1024);
-
-        coapConfig.setInt(NetworkConfig.Keys.MAX_RETRANSMIT, 10);
-
-        noSecCoapEndpointBuilder.setNetworkConfig(coapConfig);
-=======
         NetworkConfig networkConfig = new NetworkConfig();
         networkConfig.setBoolean(NetworkConfig.Keys.BLOCKWISE_STRICT_BLOCK2_OPTION, true);
         networkConfig.setBoolean(NetworkConfig.Keys.BLOCKWISE_ENTITY_TOO_LARGE_AUTO_FAILOVER, true);
@@ -120,7 +103,6 @@
         networkConfig.setInt(NetworkConfig.Keys.MAX_MESSAGE_SIZE, 1024);
         networkConfig.setInt(NetworkConfig.Keys.MAX_RETRANSMIT, 4);
         noSecCoapEndpointBuilder.setNetworkConfig(networkConfig);
->>>>>>> a7a7c801
         CoapEndpoint noSecCoapEndpoint = noSecCoapEndpointBuilder.build();
         server.addEndpoint(noSecCoapEndpoint);
 
