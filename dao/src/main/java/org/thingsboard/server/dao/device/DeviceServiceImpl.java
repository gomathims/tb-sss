--- conflicted
+++ resolved
@@ -265,17 +265,15 @@
                 case MQTT:
                     deviceData.setTransportConfiguration(new MqttDeviceTransportConfiguration());
                     break;
+                case COAP:
+                    deviceData.setTransportConfiguration(new CoapDeviceTransportConfiguration());
+                    break;
                 case LWM2M:
                     deviceData.setTransportConfiguration(new Lwm2mDeviceTransportConfiguration());
                     break;
-<<<<<<< HEAD
                 case SNMP:
                     deviceData.setTransportConfiguration(new SnmpDeviceTransportConfiguration());
-=======
-                case COAP:
-                    deviceData.setTransportConfiguration(new CoapDeviceTransportConfiguration());
-                    break;
->>>>>>> 367be124
+                    break;
             }
         }
         return deviceData;
