/**
 * Copyright © 2016-2023 The Thingsboard Authors
 *
 * Licensed under the Apache License, Version 2.0 (the "License");
 * you may not use this file except in compliance with the License.
 * You may obtain a copy of the License at
 *
 *     http://www.apache.org/licenses/LICENSE-2.0
 *
 * Unless required by applicable law or agreed to in writing, software
 * distributed under the License is distributed on an "AS IS" BASIS,
 * WITHOUT WARRANTIES OR CONDITIONS OF ANY KIND, either express or implied.
 * See the License for the specific language governing permissions and
 * limitations under the License.
 */
package org.thingsboard.server.dao.sql.widget;

import org.springframework.beans.factory.annotation.Autowired;
import org.springframework.data.jpa.repository.JpaRepository;
import org.springframework.stereotype.Component;
import org.thingsboard.server.common.data.EntityType;
import org.thingsboard.server.common.data.id.TenantId;
import org.thingsboard.server.common.data.id.WidgetsBundleId;
import org.thingsboard.server.common.data.page.PageData;
import org.thingsboard.server.common.data.page.PageLink;
import org.thingsboard.server.common.data.widget.WidgetsBundle;
import org.thingsboard.server.dao.DaoUtil;
import org.thingsboard.server.dao.model.sql.WidgetsBundleEntity;
import org.thingsboard.server.dao.sql.JpaAbstractDao;
import org.thingsboard.server.dao.util.SqlDao;
import org.thingsboard.server.dao.widget.WidgetsBundleDao;

import java.util.Objects;
import java.util.Optional;
import java.util.UUID;

import static org.thingsboard.server.dao.model.ModelConstants.NULL_UUID;

/**
 * Created by Valerii Sosliuk on 4/23/2017.
 */
@Component
@SqlDao
public class JpaWidgetsBundleDao extends JpaAbstractDao<WidgetsBundleEntity, WidgetsBundle> implements WidgetsBundleDao {

    @Autowired
    private WidgetsBundleRepository widgetsBundleRepository;

    @Override
    protected Class<WidgetsBundleEntity> getEntityClass() {
        return WidgetsBundleEntity.class;
    }

    @Override
    protected JpaRepository<WidgetsBundleEntity, UUID> getRepository() {
        return widgetsBundleRepository;
    }

    @Override
    public WidgetsBundle findWidgetsBundleByTenantIdAndAlias(UUID tenantId, String alias) {
        return DaoUtil.getData(widgetsBundleRepository.findWidgetsBundleByTenantIdAndAlias(tenantId, alias));
    }

    @Override
<<<<<<< HEAD
    public PageData<WidgetsBundle> findSystemWidgetsBundles(TenantId tenantId, PageLink pageLink) {
        return DaoUtil.toPageData(
                widgetsBundleRepository
                        .findSystemWidgetsBundles(
                                NULL_UUID,
                                pageLink.getTextSearch(),
                                DaoUtil.toPageable(pageLink)));
=======
    public PageData<WidgetsBundle> findSystemWidgetsBundles(TenantId tenantId, boolean fullSearch, PageLink pageLink) {
        if (fullSearch) {
            return DaoUtil.toPageData(
                    widgetsBundleRepository
                            .findSystemWidgetsBundlesFullSearch(
                                    NULL_UUID,
                                    Objects.toString(pageLink.getTextSearch(), ""),
                                    DaoUtil.toPageable(pageLink)));
        } else {
            return DaoUtil.toPageData(
                    widgetsBundleRepository
                            .findSystemWidgetsBundles(
                                    NULL_UUID,
                                    Objects.toString(pageLink.getTextSearch(), ""),
                                    DaoUtil.toPageable(pageLink)));
        }
>>>>>>> 43ccbdb7
    }

    @Override
    public PageData<WidgetsBundle> findTenantWidgetsBundlesByTenantId(UUID tenantId, PageLink pageLink) {
        return DaoUtil.toPageData(
                widgetsBundleRepository
                        .findTenantWidgetsBundlesByTenantId(
                                tenantId,
                                pageLink.getTextSearch(),
                                DaoUtil.toPageable(pageLink)));
    }

    @Override
<<<<<<< HEAD
    public PageData<WidgetsBundle> findAllTenantWidgetsBundlesByTenantId(UUID tenantId, PageLink pageLink) {
        return DaoUtil.toPageData(
                widgetsBundleRepository
                        .findAllTenantWidgetsBundlesByTenantId(
                                tenantId,
                                NULL_UUID,
                                pageLink.getTextSearch(),
                                DaoUtil.toPageable(pageLink)));
=======
    public PageData<WidgetsBundle> findAllTenantWidgetsBundlesByTenantId(UUID tenantId, boolean fullSearch, PageLink pageLink) {
        if (fullSearch) {
            return DaoUtil.toPageData(
                    widgetsBundleRepository
                            .findAllTenantWidgetsBundlesByTenantIdFullSearch(
                                    tenantId,
                                    NULL_UUID,
                                    Objects.toString(pageLink.getTextSearch(), ""),
                                    DaoUtil.toPageable(pageLink)));
        } else {
            return DaoUtil.toPageData(
                    widgetsBundleRepository
                            .findAllTenantWidgetsBundlesByTenantId(
                                    tenantId,
                                    NULL_UUID,
                                    Objects.toString(pageLink.getTextSearch(), ""),
                                    DaoUtil.toPageable(pageLink)));
        }
>>>>>>> 43ccbdb7
    }

    @Override
    public WidgetsBundle findByTenantIdAndExternalId(UUID tenantId, UUID externalId) {
        return DaoUtil.getData(widgetsBundleRepository.findByTenantIdAndExternalId(tenantId, externalId));
    }

    @Override
    public WidgetsBundle findByTenantIdAndName(UUID tenantId, String name) {
        return DaoUtil.getData(widgetsBundleRepository.findFirstByTenantIdAndTitle(tenantId, name));
    }

    @Override
    public PageData<WidgetsBundle> findByTenantId(UUID tenantId, PageLink pageLink) {
        return findTenantWidgetsBundlesByTenantId(tenantId, pageLink);
    }

    @Override
    public WidgetsBundleId getExternalIdByInternal(WidgetsBundleId internalId) {
        return Optional.ofNullable(widgetsBundleRepository.getExternalIdById(internalId.getId()))
                .map(WidgetsBundleId::new).orElse(null);
    }

    @Override
    public EntityType getEntityType() {
        return EntityType.WIDGETS_BUNDLE;
    }

}<|MERGE_RESOLUTION|>--- conflicted
+++ resolved
@@ -62,32 +62,22 @@
     }
 
     @Override
-<<<<<<< HEAD
-    public PageData<WidgetsBundle> findSystemWidgetsBundles(TenantId tenantId, PageLink pageLink) {
-        return DaoUtil.toPageData(
-                widgetsBundleRepository
-                        .findSystemWidgetsBundles(
-                                NULL_UUID,
-                                pageLink.getTextSearch(),
-                                DaoUtil.toPageable(pageLink)));
-=======
     public PageData<WidgetsBundle> findSystemWidgetsBundles(TenantId tenantId, boolean fullSearch, PageLink pageLink) {
         if (fullSearch) {
             return DaoUtil.toPageData(
                     widgetsBundleRepository
                             .findSystemWidgetsBundlesFullSearch(
                                     NULL_UUID,
-                                    Objects.toString(pageLink.getTextSearch(), ""),
+                                    pageLink.getTextSearch(),
                                     DaoUtil.toPageable(pageLink)));
         } else {
             return DaoUtil.toPageData(
                     widgetsBundleRepository
                             .findSystemWidgetsBundles(
                                     NULL_UUID,
-                                    Objects.toString(pageLink.getTextSearch(), ""),
+                                    pageLink.getTextSearch(),
                                     DaoUtil.toPageable(pageLink)));
         }
->>>>>>> 43ccbdb7
     }
 
     @Override
@@ -101,16 +91,6 @@
     }
 
     @Override
-<<<<<<< HEAD
-    public PageData<WidgetsBundle> findAllTenantWidgetsBundlesByTenantId(UUID tenantId, PageLink pageLink) {
-        return DaoUtil.toPageData(
-                widgetsBundleRepository
-                        .findAllTenantWidgetsBundlesByTenantId(
-                                tenantId,
-                                NULL_UUID,
-                                pageLink.getTextSearch(),
-                                DaoUtil.toPageable(pageLink)));
-=======
     public PageData<WidgetsBundle> findAllTenantWidgetsBundlesByTenantId(UUID tenantId, boolean fullSearch, PageLink pageLink) {
         if (fullSearch) {
             return DaoUtil.toPageData(
@@ -118,7 +98,7 @@
                             .findAllTenantWidgetsBundlesByTenantIdFullSearch(
                                     tenantId,
                                     NULL_UUID,
-                                    Objects.toString(pageLink.getTextSearch(), ""),
+                                    pageLink.getTextSearch(),
                                     DaoUtil.toPageable(pageLink)));
         } else {
             return DaoUtil.toPageData(
@@ -126,10 +106,9 @@
                             .findAllTenantWidgetsBundlesByTenantId(
                                     tenantId,
                                     NULL_UUID,
-                                    Objects.toString(pageLink.getTextSearch(), ""),
+                                    pageLink.getTextSearch(),
                                     DaoUtil.toPageable(pageLink)));
         }
->>>>>>> 43ccbdb7
     }
 
     @Override
