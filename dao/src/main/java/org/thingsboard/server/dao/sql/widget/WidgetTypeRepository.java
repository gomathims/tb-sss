--- conflicted
+++ resolved
@@ -35,34 +35,6 @@
 
     boolean existsByTenantIdAndId(UUID tenantId, UUID id);
 
-<<<<<<< HEAD
-    @Query("SELECT new org.thingsboard.server.dao.model.sql.WidgetTypeInfoEntity(wtd) FROM WidgetTypeDetailsEntity wtd WHERE wtd.tenantId = :systemTenantId " +
-            "AND (LOWER(wtd.name) LIKE LOWER(CONCAT('%', :searchText, '%')) " +
-            "OR ((:fullSearch) = TRUE AND LOWER(wtd.description) LIKE LOWER(CONCAT('%', :searchText, '%'))))")
-    Page<WidgetTypeInfoEntity> findSystemWidgetTypes(@Param("systemTenantId") UUID systemTenantId,
-                                                     @Param("searchText") String searchText,
-                                                     @Param("fullSearch") boolean fullSearch,
-                                                     Pageable pageable);
-
-    @Query("SELECT new org.thingsboard.server.dao.model.sql.WidgetTypeInfoEntity(wtd) FROM WidgetTypeDetailsEntity wtd WHERE wtd.tenantId IN (:tenantId, :nullTenantId) " +
-            "AND (LOWER(wtd.name) LIKE LOWER(CONCAT('%', :searchText, '%')) " +
-            "OR ((:fullSearch) = TRUE AND LOWER(wtd.description) LIKE LOWER(CONCAT('%', :searchText, '%'))))")
-    Page<WidgetTypeInfoEntity> findAllTenantWidgetTypesByTenantId(@Param("tenantId") UUID tenantId,
-                                                                  @Param("nullTenantId") UUID nullTenantId,
-                                                                  @Param("searchText") String searchText,
-                                                                  @Param("fullSearch") boolean fullSearch,
-                                                                  Pageable pageable);
-
-    @Query("SELECT new org.thingsboard.server.dao.model.sql.WidgetTypeInfoEntity(wtd) FROM WidgetTypeDetailsEntity wtd WHERE wtd.tenantId = :tenantId " +
-            "AND (LOWER(wtd.name) LIKE LOWER(CONCAT('%', :searchText, '%')) " +
-            "OR ((:fullSearch) = TRUE AND LOWER(wtd.description) LIKE LOWER(CONCAT('%', :searchText, '%'))))")
-    Page<WidgetTypeInfoEntity> findTenantWidgetTypesByTenantId(@Param("tenantId") UUID tenantId,
-                                                               @Param("searchText") String searchText,
-                                                               @Param("fullSearch") boolean fullSearch,
-                                                               Pageable pageable);
-
-=======
->>>>>>> d713ee62
     @Query("SELECT wtd FROM WidgetTypeDetailsEntity wtd WHERE wtd.tenantId = :tenantId " +
             "AND LOWER(wtd.name) LIKE LOWER(CONCAT('%', :textSearch, '%'))")
     Page<WidgetTypeDetailsEntity> findTenantWidgetTypeDetailsByTenantId(@Param("tenantId") UUID tenantId,
