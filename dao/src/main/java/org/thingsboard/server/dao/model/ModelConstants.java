/**
 * Copyright © 2016-2021 The Thingsboard Authors
 *
 * Licensed under the Apache License, Version 2.0 (the "License");
 * you may not use this file except in compliance with the License.
 * You may obtain a copy of the License at
 *
 *     http://www.apache.org/licenses/LICENSE-2.0
 *
 * Unless required by applicable law or agreed to in writing, software
 * distributed under the License is distributed on an "AS IS" BASIS,
 * WITHOUT WARRANTIES OR CONDITIONS OF ANY KIND, either express or implied.
 * See the License for the specific language governing permissions and
 * limitations under the License.
 */
package org.thingsboard.server.dao.model;

import com.datastax.oss.driver.api.core.uuid.Uuids;
import org.apache.commons.lang3.ArrayUtils;
import org.thingsboard.server.common.data.id.TenantId;
import org.thingsboard.server.common.data.kv.Aggregation;

import java.util.UUID;

public class ModelConstants {

    private ModelConstants() {
    }

    public static final UUID NULL_UUID = Uuids.startOf(0);
    public static final TenantId SYSTEM_TENANT = new TenantId(ModelConstants.NULL_UUID);

    // this is the difference between midnight October 15, 1582 UTC and midnight January 1, 1970 UTC as 100 nanosecond units
    public static final long EPOCH_DIFF = 122192928000000000L;

    /**
     * Generic constants.
     */
    public static final String ID_PROPERTY = "id";
    public static final String CREATED_TIME_PROPERTY = "created_time";
    public static final String USER_ID_PROPERTY = "user_id";
    public static final String TENANT_ID_PROPERTY = "tenant_id";
    public static final String CUSTOMER_ID_PROPERTY = "customer_id";
    public static final String DEVICE_ID_PROPERTY = "device_id";
    public static final String TITLE_PROPERTY = "title";
    public static final String ALIAS_PROPERTY = "alias";
    public static final String SEARCH_TEXT_PROPERTY = "search_text";
    public static final String ADDITIONAL_INFO_PROPERTY = "additional_info";
    public static final String ENTITY_TYPE_PROPERTY = "entity_type";

    public static final String ENTITY_TYPE_COLUMN = ENTITY_TYPE_PROPERTY;
    public static final String TENANT_ID_COLUMN = "tenant_id";
    public static final String ENTITY_ID_COLUMN = "entity_id";
    public static final String ATTRIBUTE_TYPE_COLUMN = "attribute_type";
    public static final String ATTRIBUTE_KEY_COLUMN = "attribute_key";
    public static final String LAST_UPDATE_TS_COLUMN = "last_update_ts";

    /**
     * Cassandra user constants.
     */
    public static final String USER_COLUMN_FAMILY_NAME = "user";
    public static final String USER_PG_HIBERNATE_COLUMN_FAMILY_NAME = "tb_user";
    public static final String USER_TENANT_ID_PROPERTY = TENANT_ID_PROPERTY;
    public static final String USER_CUSTOMER_ID_PROPERTY = CUSTOMER_ID_PROPERTY;
    public static final String USER_EMAIL_PROPERTY = "email";
    public static final String USER_AUTHORITY_PROPERTY = "authority";
    public static final String USER_FIRST_NAME_PROPERTY = "first_name";
    public static final String USER_LAST_NAME_PROPERTY = "last_name";
    public static final String USER_ADDITIONAL_INFO_PROPERTY = ADDITIONAL_INFO_PROPERTY;

    public static final String USER_BY_EMAIL_COLUMN_FAMILY_NAME = "user_by_email";
    public static final String USER_BY_TENANT_AND_SEARCH_TEXT_COLUMN_FAMILY_NAME = "user_by_tenant_and_search_text";
    public static final String USER_BY_CUSTOMER_AND_SEARCH_TEXT_COLUMN_FAMILY_NAME = "user_by_customer_and_search_text";

    /**
     * Cassandra user_credentials constants.
     */
    public static final String USER_CREDENTIALS_COLUMN_FAMILY_NAME = "user_credentials";
    public static final String USER_CREDENTIALS_USER_ID_PROPERTY = USER_ID_PROPERTY;
    public static final String USER_CREDENTIALS_ENABLED_PROPERTY = "enabled";
    public static final String USER_CREDENTIALS_PASSWORD_PROPERTY = "password"; //NOSONAR, the constant used to identify password column name (not password value itself)
    public static final String USER_CREDENTIALS_ACTIVATE_TOKEN_PROPERTY = "activate_token";
    public static final String USER_CREDENTIALS_RESET_TOKEN_PROPERTY = "reset_token";

    public static final String USER_CREDENTIALS_BY_USER_COLUMN_FAMILY_NAME = "user_credentials_by_user";
    public static final String USER_CREDENTIALS_BY_ACTIVATE_TOKEN_COLUMN_FAMILY_NAME = "user_credentials_by_activate_token";
    public static final String USER_CREDENTIALS_BY_RESET_TOKEN_COLUMN_FAMILY_NAME = "user_credentials_by_reset_token";

    /**
     * Cassandra admin_settings constants.
     */
    public static final String ADMIN_SETTINGS_COLUMN_FAMILY_NAME = "admin_settings";
    public static final String ADMIN_SETTINGS_KEY_PROPERTY = "key";
    public static final String ADMIN_SETTINGS_JSON_VALUE_PROPERTY = "json_value";

    public static final String ADMIN_SETTINGS_BY_KEY_COLUMN_FAMILY_NAME = "admin_settings_by_key";

    /**
     * Cassandra contact constants.
     */
    public static final String COUNTRY_PROPERTY = "country";
    public static final String STATE_PROPERTY = "state";
    public static final String CITY_PROPERTY = "city";
    public static final String ADDRESS_PROPERTY = "address";
    public static final String ADDRESS2_PROPERTY = "address2";
    public static final String ZIP_PROPERTY = "zip";
    public static final String PHONE_PROPERTY = "phone";
    public static final String EMAIL_PROPERTY = "email";

    /**
     * Cassandra tenant constants.
     */
    public static final String TENANT_COLUMN_FAMILY_NAME = "tenant";
    public static final String TENANT_TITLE_PROPERTY = TITLE_PROPERTY;
    public static final String TENANT_REGION_PROPERTY = "region";
    public static final String TENANT_ADDITIONAL_INFO_PROPERTY = ADDITIONAL_INFO_PROPERTY;
    public static final String TENANT_TENANT_PROFILE_ID_PROPERTY = "tenant_profile_id";

    public static final String TENANT_BY_REGION_AND_SEARCH_TEXT_COLUMN_FAMILY_NAME = "tenant_by_region_and_search_text";

    /**
     * Tenant profile constants.
     */
    public static final String TENANT_PROFILE_COLUMN_FAMILY_NAME = "tenant_profile";
    public static final String TENANT_PROFILE_NAME_PROPERTY = "name";
    public static final String TENANT_PROFILE_PROFILE_DATA_PROPERTY = "profile_data";
    public static final String TENANT_PROFILE_DESCRIPTION_PROPERTY = "description";
    public static final String TENANT_PROFILE_IS_DEFAULT_PROPERTY = "is_default";
    public static final String TENANT_PROFILE_ISOLATED_TB_CORE = "isolated_tb_core";
    public static final String TENANT_PROFILE_ISOLATED_TB_RULE_ENGINE = "isolated_tb_rule_engine";

    /**
     * Cassandra customer constants.
     */
    public static final String CUSTOMER_COLUMN_FAMILY_NAME = "customer";
    public static final String CUSTOMER_TENANT_ID_PROPERTY = TENANT_ID_PROPERTY;
    public static final String CUSTOMER_TITLE_PROPERTY = TITLE_PROPERTY;
    public static final String CUSTOMER_ADDITIONAL_INFO_PROPERTY = ADDITIONAL_INFO_PROPERTY;

    public static final String CUSTOMER_BY_TENANT_AND_SEARCH_TEXT_COLUMN_FAMILY_NAME = "customer_by_tenant_and_search_text";
    public static final String CUSTOMER_BY_TENANT_AND_TITLE_VIEW_NAME = "customer_by_tenant_and_title";

    /**
     * Cassandra device constants.
     */
    public static final String DEVICE_COLUMN_FAMILY_NAME = "device";
    public static final String DEVICE_FAMILY_NAME = "device";
    public static final String DEVICE_TENANT_ID_PROPERTY = TENANT_ID_PROPERTY;
    public static final String DEVICE_CUSTOMER_ID_PROPERTY = CUSTOMER_ID_PROPERTY;
    public static final String DEVICE_NAME_PROPERTY = "name";
    public static final String DEVICE_TYPE_PROPERTY = "type";
    public static final String DEVICE_LABEL_PROPERTY = "label";
    public static final String DEVICE_ADDITIONAL_INFO_PROPERTY = ADDITIONAL_INFO_PROPERTY;
    public static final String DEVICE_DEVICE_PROFILE_ID_PROPERTY = "device_profile_id";
    public static final String DEVICE_DEVICE_DATA_PROPERTY = "device_data";

    public static final String DEVICE_BY_TENANT_AND_SEARCH_TEXT_COLUMN_FAMILY_NAME = "device_by_tenant_and_search_text";
    public static final String DEVICE_BY_TENANT_BY_TYPE_AND_SEARCH_TEXT_COLUMN_FAMILY_NAME = "device_by_tenant_by_type_and_search_text";
    public static final String DEVICE_BY_CUSTOMER_AND_SEARCH_TEXT_COLUMN_FAMILY_NAME = "device_by_customer_and_search_text";
    public static final String DEVICE_BY_CUSTOMER_BY_TYPE_AND_SEARCH_TEXT_COLUMN_FAMILY_NAME = "device_by_customer_by_type_and_search_text";
    public static final String DEVICE_BY_TENANT_AND_NAME_VIEW_NAME = "device_by_tenant_and_name";
    public static final String DEVICE_TYPES_BY_TENANT_VIEW_NAME = "device_types_by_tenant";

    /**
     * Device profile constants.
     */
    public static final String DEVICE_PROFILE_COLUMN_FAMILY_NAME = "device_profile";
    public static final String DEVICE_PROFILE_TENANT_ID_PROPERTY = TENANT_ID_PROPERTY;
    public static final String DEVICE_PROFILE_NAME_PROPERTY = "name";
    public static final String DEVICE_PROFILE_TYPE_PROPERTY = "type";
    public static final String DEVICE_PROFILE_TRANSPORT_TYPE_PROPERTY = "transport_type";
    public static final String DEVICE_PROFILE_PROVISION_TYPE_PROPERTY = "provision_type";
    public static final String DEVICE_PROFILE_PROFILE_DATA_PROPERTY = "profile_data";
    public static final String DEVICE_PROFILE_DESCRIPTION_PROPERTY = "description";
    public static final String DEVICE_PROFILE_IS_DEFAULT_PROPERTY = "is_default";
    public static final String DEVICE_PROFILE_DEFAULT_RULE_CHAIN_ID_PROPERTY = "default_rule_chain_id";
    public static final String DEVICE_PROFILE_DEFAULT_QUEUE_NAME_PROPERTY = "default_queue_name";
    public static final String DEVICE_PROFILE_PROVISION_DEVICE_KEY = "provision_device_key";

    /**
     * Cassandra entityView constants.
     */
    public static final String ENTITY_VIEW_TABLE_FAMILY_NAME = "entity_view";
    public static final String ENTITY_VIEW_ENTITY_ID_PROPERTY = ENTITY_ID_COLUMN;
    public static final String ENTITY_VIEW_TENANT_ID_PROPERTY = TENANT_ID_PROPERTY;
    public static final String ENTITY_VIEW_CUSTOMER_ID_PROPERTY = CUSTOMER_ID_PROPERTY;
    public static final String ENTITY_VIEW_NAME_PROPERTY = DEVICE_NAME_PROPERTY;
    public static final String ENTITY_VIEW_BY_TENANT_AND_CUSTOMER_CF = "entity_view_by_tenant_and_customer";
    public static final String ENTITY_VIEW_BY_TENANT_AND_CUSTOMER_AND_TYPE_CF = "entity_view_by_tenant_and_customer_and_type";
    public static final String ENTITY_VIEW_BY_TENANT_AND_ENTITY_ID_CF = "entity_view_by_tenant_and_entity_id";
    public static final String ENTITY_VIEW_KEYS_PROPERTY = "keys";
    public static final String ENTITY_VIEW_TYPE_PROPERTY = "type";
    public static final String ENTITY_VIEW_START_TS_PROPERTY = "start_ts";
    public static final String ENTITY_VIEW_END_TS_PROPERTY = "end_ts";
    public static final String ENTITY_VIEW_ADDITIONAL_INFO_PROPERTY = ADDITIONAL_INFO_PROPERTY;
    public static final String ENTITY_VIEW_BY_TENANT_AND_SEARCH_TEXT_CF = "entity_view_by_tenant_and_search_text";
    public static final String ENTITY_VIEW_BY_TENANT_BY_TYPE_AND_SEARCH_TEXT_CF = "entity_view_by_tenant_by_type_and_search_text";
    public static final String ENTITY_VIEW_BY_TENANT_AND_NAME = "entity_view_by_tenant_and_name";

    /**
     * Cassandra audit log constants.
     */
    public static final String AUDIT_LOG_COLUMN_FAMILY_NAME = "audit_log";

    public static final String AUDIT_LOG_BY_ENTITY_ID_CF = "audit_log_by_entity_id";
    public static final String AUDIT_LOG_BY_CUSTOMER_ID_CF = "audit_log_by_customer_id";
    public static final String AUDIT_LOG_BY_USER_ID_CF = "audit_log_by_user_id";
    public static final String AUDIT_LOG_BY_TENANT_ID_CF = "audit_log_by_tenant_id";
    public static final String AUDIT_LOG_BY_TENANT_ID_PARTITIONS_CF = "audit_log_by_tenant_id_partitions";

    public static final String AUDIT_LOG_ID_PROPERTY = ID_PROPERTY;
    public static final String AUDIT_LOG_TENANT_ID_PROPERTY = TENANT_ID_PROPERTY;
    public static final String AUDIT_LOG_CUSTOMER_ID_PROPERTY = CUSTOMER_ID_PROPERTY;
    public static final String AUDIT_LOG_ENTITY_TYPE_PROPERTY = ENTITY_TYPE_PROPERTY;
    public static final String AUDIT_LOG_ENTITY_ID_PROPERTY = ENTITY_ID_COLUMN;
    public static final String AUDIT_LOG_ENTITY_NAME_PROPERTY = "entity_name";
    public static final String AUDIT_LOG_USER_ID_PROPERTY = USER_ID_PROPERTY;
    public static final String AUDIT_LOG_PARTITION_PROPERTY = "partition";
    public static final String AUDIT_LOG_USER_NAME_PROPERTY = "user_name";
    public static final String AUDIT_LOG_ACTION_TYPE_PROPERTY = "action_type";
    public static final String AUDIT_LOG_ACTION_DATA_PROPERTY = "action_data";
    public static final String AUDIT_LOG_ACTION_STATUS_PROPERTY = "action_status";
    public static final String AUDIT_LOG_ACTION_FAILURE_DETAILS_PROPERTY = "action_failure_details";

    /**
     * Cassandra asset constants.
     */
    public static final String ASSET_COLUMN_FAMILY_NAME = "asset";
    public static final String ASSET_TENANT_ID_PROPERTY = TENANT_ID_PROPERTY;
    public static final String ASSET_CUSTOMER_ID_PROPERTY = CUSTOMER_ID_PROPERTY;
    public static final String ASSET_NAME_PROPERTY = "name";
    public static final String ASSET_TYPE_PROPERTY = "type";
    public static final String ASSET_LABEL_PROPERTY = "label";
    public static final String ASSET_ADDITIONAL_INFO_PROPERTY = ADDITIONAL_INFO_PROPERTY;

    public static final String ASSET_BY_TENANT_AND_SEARCH_TEXT_COLUMN_FAMILY_NAME = "asset_by_tenant_and_search_text";
    public static final String ASSET_BY_TENANT_BY_TYPE_AND_SEARCH_TEXT_COLUMN_FAMILY_NAME = "asset_by_tenant_by_type_and_search_text";
    public static final String ASSET_BY_CUSTOMER_AND_SEARCH_TEXT_COLUMN_FAMILY_NAME = "asset_by_customer_and_search_text";
    public static final String ASSET_BY_CUSTOMER_BY_TYPE_AND_SEARCH_TEXT_COLUMN_FAMILY_NAME = "asset_by_customer_by_type_and_search_text";
    public static final String ASSET_BY_TENANT_AND_NAME_VIEW_NAME = "asset_by_tenant_and_name";
    public static final String ASSET_TYPES_BY_TENANT_VIEW_NAME = "asset_types_by_tenant";

    /**
     * Cassandra entity_subtype constants.
     */
    public static final String ENTITY_SUBTYPE_COLUMN_FAMILY_NAME = "entity_subtype";
    public static final String ENTITY_SUBTYPE_TENANT_ID_PROPERTY = TENANT_ID_PROPERTY;
    public static final String ENTITY_SUBTYPE_ENTITY_TYPE_PROPERTY = ENTITY_TYPE_PROPERTY;
    public static final String ENTITY_SUBTYPE_TYPE_PROPERTY = "type";

    /**
     * Cassandra alarm constants.
     */
    public static final String ALARM_COLUMN_FAMILY_NAME = "alarm";
    public static final String ALARM_TENANT_ID_PROPERTY = TENANT_ID_PROPERTY;
    public static final String ALARM_TYPE_PROPERTY = "type";
    public static final String ALARM_DETAILS_PROPERTY = "details";
    public static final String ALARM_ORIGINATOR_ID_PROPERTY = "originator_id";
    public static final String ALARM_ORIGINATOR_NAME_PROPERTY = "originator_name";
    public static final String ALARM_ORIGINATOR_TYPE_PROPERTY = "originator_type";
    public static final String ALARM_SEVERITY_PROPERTY = "severity";
    public static final String ALARM_STATUS_PROPERTY = "status";
    public static final String ALARM_START_TS_PROPERTY = "start_ts";
    public static final String ALARM_END_TS_PROPERTY = "end_ts";
    public static final String ALARM_ACK_TS_PROPERTY = "ack_ts";
    public static final String ALARM_CLEAR_TS_PROPERTY = "clear_ts";
    public static final String ALARM_PROPAGATE_PROPERTY = "propagate";
    public static final String ALARM_PROPAGATE_RELATION_TYPES = "propagate_relation_types";

    public static final String ALARM_BY_ID_VIEW_NAME = "alarm_by_id";

    /**
     * Cassandra entity relation constants.
     */
    public static final String RELATION_COLUMN_FAMILY_NAME = "relation";
    public static final String RELATION_FROM_ID_PROPERTY = "from_id";
    public static final String RELATION_FROM_TYPE_PROPERTY = "from_type";
    public static final String RELATION_TO_ID_PROPERTY = "to_id";
    public static final String RELATION_TO_TYPE_PROPERTY = "to_type";
    public static final String RELATION_TYPE_PROPERTY = "relation_type";
    public static final String RELATION_TYPE_GROUP_PROPERTY = "relation_type_group";

    public static final String RELATION_BY_TYPE_AND_CHILD_TYPE_VIEW_NAME = "relation_by_type_and_child_type";
    public static final String RELATION_REVERSE_VIEW_NAME = "reverse_relation";


    /**
     * Cassandra device_credentials constants.
     */
    public static final String DEVICE_CREDENTIALS_COLUMN_FAMILY_NAME = "device_credentials";
    public static final String DEVICE_CREDENTIALS_DEVICE_ID_PROPERTY = DEVICE_ID_PROPERTY;
    public static final String DEVICE_CREDENTIALS_CREDENTIALS_TYPE_PROPERTY = "credentials_type";
    public static final String DEVICE_CREDENTIALS_CREDENTIALS_ID_PROPERTY = "credentials_id";
    public static final String DEVICE_CREDENTIALS_CREDENTIALS_VALUE_PROPERTY = "credentials_value";

    public static final String DEVICE_CREDENTIALS_BY_DEVICE_COLUMN_FAMILY_NAME = "device_credentials_by_device";
    public static final String DEVICE_CREDENTIALS_BY_CREDENTIALS_ID_COLUMN_FAMILY_NAME = "device_credentials_by_credentials_id";

    /**
     * Cassandra widgets_bundle constants.
     */
    public static final String WIDGETS_BUNDLE_COLUMN_FAMILY_NAME = "widgets_bundle";
    public static final String WIDGETS_BUNDLE_TENANT_ID_PROPERTY = TENANT_ID_PROPERTY;
    public static final String WIDGETS_BUNDLE_ALIAS_PROPERTY = ALIAS_PROPERTY;
    public static final String WIDGETS_BUNDLE_TITLE_PROPERTY = TITLE_PROPERTY;
    public static final String WIDGETS_BUNDLE_IMAGE_PROPERTY = "image";
    public static final String WIDGETS_BUNDLE_DESCRIPTION = "description";

    public static final String WIDGETS_BUNDLE_BY_TENANT_AND_SEARCH_TEXT_COLUMN_FAMILY_NAME = "widgets_bundle_by_tenant_and_search_text";
    public static final String WIDGETS_BUNDLE_BY_TENANT_AND_ALIAS_COLUMN_FAMILY_NAME = "widgets_bundle_by_tenant_and_alias";

    /**
     * Cassandra widget_type constants.
     */
    public static final String WIDGET_TYPE_COLUMN_FAMILY_NAME = "widget_type";
    public static final String WIDGET_TYPE_TENANT_ID_PROPERTY = TENANT_ID_PROPERTY;
    public static final String WIDGET_TYPE_BUNDLE_ALIAS_PROPERTY = "bundle_alias";
    public static final String WIDGET_TYPE_ALIAS_PROPERTY = ALIAS_PROPERTY;
    public static final String WIDGET_TYPE_NAME_PROPERTY = "name";
    public static final String WIDGET_TYPE_IMAGE_PROPERTY = "image";
    public static final String WIDGET_TYPE_DESCRIPTION_PROPERTY = "description";
    public static final String WIDGET_TYPE_DESCRIPTOR_PROPERTY = "descriptor";

    public static final String WIDGET_TYPE_BY_TENANT_AND_ALIASES_COLUMN_FAMILY_NAME = "widget_type_by_tenant_and_aliases";

    /**
     * Cassandra dashboard constants.
     */
    public static final String DASHBOARD_COLUMN_FAMILY_NAME = "dashboard";
    public static final String DASHBOARD_TENANT_ID_PROPERTY = TENANT_ID_PROPERTY;
    public static final String DASHBOARD_TITLE_PROPERTY = TITLE_PROPERTY;
    public static final String DASHBOARD_CONFIGURATION_PROPERTY = "configuration";
    public static final String DASHBOARD_ASSIGNED_CUSTOMERS_PROPERTY = "assigned_customers";

    public static final String DASHBOARD_BY_TENANT_AND_SEARCH_TEXT_COLUMN_FAMILY_NAME = "dashboard_by_tenant_and_search_text";

    /**
     * Cassandra plugin component metadata constants.
     */
    public static final String COMPONENT_DESCRIPTOR_COLUMN_FAMILY_NAME = "component_descriptor";
    public static final String COMPONENT_DESCRIPTOR_TYPE_PROPERTY = "type";
    public static final String COMPONENT_DESCRIPTOR_SCOPE_PROPERTY = "scope";
    public static final String COMPONENT_DESCRIPTOR_NAME_PROPERTY = "name";
    public static final String COMPONENT_DESCRIPTOR_CLASS_PROPERTY = "clazz";
    public static final String COMPONENT_DESCRIPTOR_CONFIGURATION_DESCRIPTOR_PROPERTY = "configuration_descriptor";
    public static final String COMPONENT_DESCRIPTOR_ACTIONS_PROPERTY = "actions";

    public static final String COMPONENT_DESCRIPTOR_BY_TYPE_AND_SEARCH_TEXT_COLUMN_FAMILY_NAME = "component_desc_by_type_search_text";
    public static final String COMPONENT_DESCRIPTOR_BY_SCOPE_TYPE_AND_SEARCH_TEXT_COLUMN_FAMILY_NAME = "component_desc_by_scope_type_search_text";
    public static final String COMPONENT_DESCRIPTOR_BY_ID = "component_desc_by_id";

    /**
     * Cassandra event constants.
     */
    public static final String EVENT_COLUMN_FAMILY_NAME = "event";
    public static final String EVENT_TENANT_ID_PROPERTY = TENANT_ID_PROPERTY;
    public static final String EVENT_TYPE_PROPERTY = "event_type";
    public static final String EVENT_UID_PROPERTY = "event_uid";
    public static final String EVENT_ENTITY_TYPE_PROPERTY = ENTITY_TYPE_PROPERTY;
    public static final String EVENT_ENTITY_ID_PROPERTY = "entity_id";
    public static final String EVENT_BODY_PROPERTY = "body";

    public static final String EVENT_BY_TYPE_AND_ID_VIEW_NAME = "event_by_type_and_id";
    public static final String EVENT_BY_ID_VIEW_NAME = "event_by_id";

    public static final String DEBUG_MODE = "debug_mode";

    /**
     * Cassandra rule chain constants.
     */
    public static final String RULE_CHAIN_COLUMN_FAMILY_NAME = "rule_chain";
    public static final String RULE_CHAIN_TENANT_ID_PROPERTY = TENANT_ID_PROPERTY;
    public static final String RULE_CHAIN_NAME_PROPERTY = "name";
    public static final String RULE_CHAIN_TYPE_PROPERTY = "type";
    public static final String RULE_CHAIN_FIRST_RULE_NODE_ID_PROPERTY = "first_rule_node_id";
    public static final String RULE_CHAIN_ROOT_PROPERTY = "root";
    public static final String RULE_CHAIN_CONFIGURATION_PROPERTY = "configuration";

    public static final String RULE_CHAIN_BY_TENANT_AND_SEARCH_TEXT_COLUMN_FAMILY_NAME = "rule_chain_by_tenant_and_search_text";
    public static final String RULE_CHAIN_BY_TENANT_BY_TYPE_AND_SEARCH_TEXT_COLUMN_FAMILY_NAME = "rule_chain_by_tenant_by_type_and_search_text";

    /**
     * Cassandra rule node constants.
     */
    public static final String RULE_NODE_COLUMN_FAMILY_NAME = "rule_node";
    public static final String RULE_NODE_CHAIN_ID_PROPERTY = "rule_chain_id";
    public static final String RULE_NODE_TYPE_PROPERTY = "type";
    public static final String RULE_NODE_NAME_PROPERTY = "name";
    public static final String RULE_NODE_CONFIGURATION_PROPERTY = "configuration";

    /**
     * Rule node state constants.
     */
    public static final String RULE_NODE_STATE_TABLE_NAME = "rule_node_state";
    public static final String RULE_NODE_STATE_NODE_ID_PROPERTY = "rule_node_id";
    public static final String RULE_NODE_STATE_ENTITY_TYPE_PROPERTY = "entity_type";
    public static final String RULE_NODE_STATE_ENTITY_ID_PROPERTY = "entity_id";
    public static final String RULE_NODE_STATE_DATA_PROPERTY = "state_data";

    /**
     * OAuth2 client registration constants.
     */
    public static final String OAUTH2_TENANT_ID_PROPERTY = TENANT_ID_PROPERTY;
    public static final String OAUTH2_CLIENT_REGISTRATION_INFO_COLUMN_FAMILY_NAME = "oauth2_client_registration_info";
    public static final String OAUTH2_CLIENT_REGISTRATION_COLUMN_FAMILY_NAME = "oauth2_client_registration";
    public static final String OAUTH2_CLIENT_REGISTRATION_TO_DOMAIN_COLUMN_FAMILY_NAME = "oauth2_client_registration_to_domain";
    public static final String OAUTH2_CLIENT_REGISTRATION_TEMPLATE_COLUMN_FAMILY_NAME = "oauth2_client_registration_template";
    public static final String OAUTH2_ENABLED_PROPERTY = "enabled";
    public static final String OAUTH2_TEMPLATE_PROVIDER_ID_PROPERTY = "provider_id";
    public static final String OAUTH2_CLIENT_REGISTRATION_INFO_ID_PROPERTY = "client_registration_info_id";
    public static final String OAUTH2_DOMAIN_NAME_PROPERTY = "domain_name";
    public static final String OAUTH2_DOMAIN_SCHEME_PROPERTY = "domain_scheme";
    public static final String OAUTH2_CLIENT_ID_PROPERTY = "client_id";
    public static final String OAUTH2_CLIENT_SECRET_PROPERTY = "client_secret";
    public static final String OAUTH2_AUTHORIZATION_URI_PROPERTY = "authorization_uri";
    public static final String OAUTH2_TOKEN_URI_PROPERTY = "token_uri";
    public static final String OAUTH2_REDIRECT_URI_TEMPLATE_PROPERTY = "redirect_uri_template";
    public static final String OAUTH2_SCOPE_PROPERTY = "scope";
    public static final String OAUTH2_USER_INFO_URI_PROPERTY = "user_info_uri";
    public static final String OAUTH2_USER_NAME_ATTRIBUTE_NAME_PROPERTY = "user_name_attribute_name";
    public static final String OAUTH2_JWK_SET_URI_PROPERTY = "jwk_set_uri";
    public static final String OAUTH2_CLIENT_AUTHENTICATION_METHOD_PROPERTY = "client_authentication_method";
    public static final String OAUTH2_LOGIN_BUTTON_LABEL_PROPERTY = "login_button_label";
    public static final String OAUTH2_LOGIN_BUTTON_ICON_PROPERTY = "login_button_icon";
    public static final String OAUTH2_ALLOW_USER_CREATION_PROPERTY = "allow_user_creation";
    public static final String OAUTH2_ACTIVATE_USER_PROPERTY = "activate_user";
    public static final String OAUTH2_MAPPER_TYPE_PROPERTY = "type";
    public static final String OAUTH2_EMAIL_ATTRIBUTE_KEY_PROPERTY = "basic_email_attribute_key";
    public static final String OAUTH2_FIRST_NAME_ATTRIBUTE_KEY_PROPERTY = "basic_first_name_attribute_key";
    public static final String OAUTH2_LAST_NAME_ATTRIBUTE_KEY_PROPERTY = "basic_last_name_attribute_key";
    public static final String OAUTH2_TENANT_NAME_STRATEGY_PROPERTY = "basic_tenant_name_strategy";
    public static final String OAUTH2_TENANT_NAME_PATTERN_PROPERTY = "basic_tenant_name_pattern";
    public static final String OAUTH2_CUSTOMER_NAME_PATTERN_PROPERTY = "basic_customer_name_pattern";
    public static final String OAUTH2_DEFAULT_DASHBOARD_NAME_PROPERTY = "basic_default_dashboard_name";
    public static final String OAUTH2_ALWAYS_FULL_SCREEN_PROPERTY = "basic_always_full_screen";
    public static final String OAUTH2_MAPPER_URL_PROPERTY = "custom_url";
    public static final String OAUTH2_MAPPER_USERNAME_PROPERTY = "custom_username";
    public static final String OAUTH2_MAPPER_PASSWORD_PROPERTY = "custom_password";
    public static final String OAUTH2_MAPPER_SEND_TOKEN_PROPERTY = "custom_send_token";
    public static final String OAUTH2_TEMPLATE_COMMENT_PROPERTY = "comment";
    public static final String OAUTH2_ADDITIONAL_INFO_PROPERTY = ADDITIONAL_INFO_PROPERTY;
    public static final String OAUTH2_TEMPLATE_ADDITIONAL_INFO_PROPERTY = ADDITIONAL_INFO_PROPERTY;
    public static final String OAUTH2_TEMPLATE_LOGIN_BUTTON_ICON_PROPERTY = OAUTH2_LOGIN_BUTTON_ICON_PROPERTY;
    public static final String OAUTH2_TEMPLATE_LOGIN_BUTTON_LABEL_PROPERTY = OAUTH2_LOGIN_BUTTON_LABEL_PROPERTY;
    public static final String OAUTH2_TEMPLATE_HELP_LINK_PROPERTY = "help_link";

    /**
     * Usage Record constants.
     */
    public static final String API_USAGE_STATE_TABLE_NAME = "api_usage_state";
    public static final String API_USAGE_STATE_TENANT_ID_COLUMN = TENANT_ID_PROPERTY;
    public static final String API_USAGE_STATE_ENTITY_TYPE_COLUMN = ENTITY_TYPE_COLUMN;
    public static final String API_USAGE_STATE_ENTITY_ID_COLUMN = ENTITY_ID_COLUMN;
    public static final String API_USAGE_STATE_TRANSPORT_COLUMN = "transport";
    public static final String API_USAGE_STATE_DB_STORAGE_COLUMN = "db_storage";
    public static final String API_USAGE_STATE_RE_EXEC_COLUMN = "re_exec";
    public static final String API_USAGE_STATE_JS_EXEC_COLUMN = "js_exec";
    public static final String API_USAGE_STATE_EMAIL_EXEC_COLUMN = "email_exec";
    public static final String API_USAGE_STATE_SMS_EXEC_COLUMN = "sms_exec";

    /**
     * Resource constants.
     */
    public static final String RESOURCE_TABLE_NAME = "resource";
    public static final String RESOURCE_TENANT_ID_COLUMN = TENANT_ID_COLUMN;
    public static final String RESOURCE_TYPE_COLUMN = "resource_type";
<<<<<<< HEAD
    public static final String RESOURCE_ID_COLUMN = "resource_id";
    public static final String RESOURCE_VALUE_COLUMN = "resource_value";

    /**
     * Edge constants.
     */
    public static final String EDGE_COLUMN_FAMILY_NAME = "edge";
    public static final String EDGE_TENANT_ID_PROPERTY = TENANT_ID_PROPERTY;
    public static final String EDGE_CUSTOMER_ID_PROPERTY = CUSTOMER_ID_PROPERTY;
    public static final String EDGE_ROOT_RULE_CHAIN_ID_PROPERTY = "root_rule_chain_id";
    public static final String EDGE_NAME_PROPERTY = "name";
    public static final String EDGE_LABEL_PROPERTY = "label";
    public static final String EDGE_TYPE_PROPERTY = "type";
    public static final String EDGE_ADDITIONAL_INFO_PROPERTY = ADDITIONAL_INFO_PROPERTY;
    public static final String EDGE_BY_TENANT_AND_SEARCH_TEXT_COLUMN_FAMILY_NAME = "edge_by_tenant_and_search_text";
    public static final String EDGE_BY_TENANT_BY_TYPE_AND_SEARCH_TEXT_COLUMN_FAMILY_NAME = "edge_by_tenant_by_type_and_search_text";
    public static final String EDGE_BY_CUSTOMER_AND_SEARCH_TEXT_COLUMN_FAMILY_NAME = "edge_by_customer_and_search_text";
    public static final String EDGE_BY_CUSTOMER_BY_TYPE_AND_SEARCH_TEXT_COLUMN_FAMILY_NAME = "edge_by_customer_by_type_and_search_text";
    public static final String EDGE_BY_TENANT_AND_NAME_VIEW_NAME = "edge_by_tenant_and_name";
    public static final String EDGE_BY_ROUTING_KEY_VIEW_NAME = "edge_by_routing_key";

    public static final String EDGE_ROUTING_KEY_PROPERTY = "routing_key";
    public static final String EDGE_SECRET_PROPERTY = "secret";
    public static final String EDGE_LICENSE_KEY_PROPERTY = "edge_license_key";
    public static final String EDGE_CLOUD_ENDPOINT_KEY_PROPERTY = "cloud_endpoint";

    /**
     * Edge queue constants.
     */
    public static final String EDGE_EVENT_COLUMN_FAMILY_NAME = "edge_event";
    public static final String EDGE_EVENT_TENANT_ID_PROPERTY = TENANT_ID_PROPERTY;
    public static final String EDGE_EVENT_EDGE_ID_PROPERTY = "edge_id";
    public static final String EDGE_EVENT_TYPE_PROPERTY = "edge_event_type";
    public static final String EDGE_EVENT_ACTION_PROPERTY = "edge_event_action";
    public static final String EDGE_EVENT_UID_PROPERTY = "edge_event_uid";
    public static final String EDGE_EVENT_ENTITY_ID_PROPERTY = "entity_id";
    public static final String EDGE_EVENT_BODY_PROPERTY = "body";

    public static final String EDGE_EVENT_BY_ID_VIEW_NAME = "edge_event_by_id";
=======
    public static final String RESOURCE_KEY_COLUMN = "resource_key";
    public static final String RESOURCE_TITLE_COLUMN = TITLE_PROPERTY;
    public static final String RESOURCE_FILE_NAME_COLUMN = "file_name";
    public static final String RESOURCE_DATA_COLUMN = "data";
>>>>>>> dc875508

    /**
     * Cassandra attributes and timeseries constants.
     */
    public static final String ATTRIBUTES_KV_CF = "attributes_kv_cf";
    public static final String TS_KV_CF = "ts_kv_cf";
    public static final String TS_KV_PARTITIONS_CF = "ts_kv_partitions_cf";
    public static final String TS_KV_LATEST_CF = "ts_kv_latest_cf";

    public static final String PARTITION_COLUMN = "partition";
    public static final String KEY_COLUMN = "key";
    public static final String KEY_ID_COLUMN = "key_id";
    public static final String TS_COLUMN = "ts";

    /**
     * Main names of cassandra key-value columns storage.
     */
    public static final String BOOLEAN_VALUE_COLUMN = "bool_v";
    public static final String STRING_VALUE_COLUMN = "str_v";
    public static final String LONG_VALUE_COLUMN = "long_v";
    public static final String DOUBLE_VALUE_COLUMN = "dbl_v";
    public static final String JSON_VALUE_COLUMN = "json_v";

    protected static final String[] NONE_AGGREGATION_COLUMNS = new String[]{LONG_VALUE_COLUMN, DOUBLE_VALUE_COLUMN, BOOLEAN_VALUE_COLUMN, STRING_VALUE_COLUMN, JSON_VALUE_COLUMN, KEY_COLUMN, TS_COLUMN};

    protected static final String[] COUNT_AGGREGATION_COLUMNS = new String[]{count(LONG_VALUE_COLUMN), count(DOUBLE_VALUE_COLUMN), count(BOOLEAN_VALUE_COLUMN), count(STRING_VALUE_COLUMN), count(JSON_VALUE_COLUMN)};

    protected static final String[] MIN_AGGREGATION_COLUMNS =
            ArrayUtils.addAll(COUNT_AGGREGATION_COLUMNS, new String[]{min(LONG_VALUE_COLUMN), min(DOUBLE_VALUE_COLUMN), min(BOOLEAN_VALUE_COLUMN), min(STRING_VALUE_COLUMN), min(JSON_VALUE_COLUMN)});
    protected static final String[] MAX_AGGREGATION_COLUMNS =
            ArrayUtils.addAll(COUNT_AGGREGATION_COLUMNS, new String[]{max(LONG_VALUE_COLUMN), max(DOUBLE_VALUE_COLUMN), max(BOOLEAN_VALUE_COLUMN), max(STRING_VALUE_COLUMN), max(JSON_VALUE_COLUMN)});
    protected static final String[] SUM_AGGREGATION_COLUMNS =
            ArrayUtils.addAll(COUNT_AGGREGATION_COLUMNS, new String[]{sum(LONG_VALUE_COLUMN), sum(DOUBLE_VALUE_COLUMN)});
    protected static final String[] AVG_AGGREGATION_COLUMNS = SUM_AGGREGATION_COLUMNS;

    public static String min(String s) {
        return "min(" + s + ")";
    }

    public static String max(String s) {
        return "max(" + s + ")";
    }

    public static String sum(String s) {
        return "sum(" + s + ")";
    }

    public static String count(String s) {
        return "count(" + s + ")";
    }

    public static String[] getFetchColumnNames(Aggregation aggregation) {
        switch (aggregation) {
            case NONE:
                return NONE_AGGREGATION_COLUMNS;
            case MIN:
                return MIN_AGGREGATION_COLUMNS;
            case MAX:
                return MAX_AGGREGATION_COLUMNS;
            case SUM:
                return SUM_AGGREGATION_COLUMNS;
            case COUNT:
                return COUNT_AGGREGATION_COLUMNS;
            case AVG:
                return AVG_AGGREGATION_COLUMNS;
            default:
                throw new RuntimeException("Aggregation type: " + aggregation + " is not supported!");
        }
    }
}<|MERGE_RESOLUTION|>--- conflicted
+++ resolved
@@ -464,9 +464,10 @@
     public static final String RESOURCE_TABLE_NAME = "resource";
     public static final String RESOURCE_TENANT_ID_COLUMN = TENANT_ID_COLUMN;
     public static final String RESOURCE_TYPE_COLUMN = "resource_type";
-<<<<<<< HEAD
-    public static final String RESOURCE_ID_COLUMN = "resource_id";
-    public static final String RESOURCE_VALUE_COLUMN = "resource_value";
+    public static final String RESOURCE_KEY_COLUMN = "resource_key";
+    public static final String RESOURCE_TITLE_COLUMN = TITLE_PROPERTY;
+    public static final String RESOURCE_FILE_NAME_COLUMN = "file_name";
+    public static final String RESOURCE_DATA_COLUMN = "data";
 
     /**
      * Edge constants.
@@ -504,12 +505,6 @@
     public static final String EDGE_EVENT_BODY_PROPERTY = "body";
 
     public static final String EDGE_EVENT_BY_ID_VIEW_NAME = "edge_event_by_id";
-=======
-    public static final String RESOURCE_KEY_COLUMN = "resource_key";
-    public static final String RESOURCE_TITLE_COLUMN = TITLE_PROPERTY;
-    public static final String RESOURCE_FILE_NAME_COLUMN = "file_name";
-    public static final String RESOURCE_DATA_COLUMN = "data";
->>>>>>> dc875508
 
     /**
      * Cassandra attributes and timeseries constants.
