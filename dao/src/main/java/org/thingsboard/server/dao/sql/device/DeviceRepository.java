/**
 * Copyright © 2016-2020 The Thingsboard Authors
 *
 * Licensed under the Apache License, Version 2.0 (the "License");
 * you may not use this file except in compliance with the License.
 * You may obtain a copy of the License at
 *
 *     http://www.apache.org/licenses/LICENSE-2.0
 *
 * Unless required by applicable law or agreed to in writing, software
 * distributed under the License is distributed on an "AS IS" BASIS,
 * WITHOUT WARRANTIES OR CONDITIONS OF ANY KIND, either express or implied.
 * See the License for the specific language governing permissions and
 * limitations under the License.
 */
package org.thingsboard.server.dao.sql.device;

import org.springframework.data.domain.Page;
import org.springframework.data.domain.Pageable;
import org.springframework.data.jpa.repository.Query;
import org.springframework.data.repository.PagingAndSortingRepository;
import org.springframework.data.repository.query.Param;
import org.thingsboard.server.dao.model.sql.DeviceEntity;
import org.thingsboard.server.dao.model.sql.DeviceInfoEntity;

import java.util.List;
import java.util.UUID;

/**
 * Created by Valerii Sosliuk on 5/6/2017.
 */
public interface DeviceRepository extends PagingAndSortingRepository<DeviceEntity, UUID> {

    @Query("SELECT new org.thingsboard.server.dao.model.sql.DeviceInfoEntity(d, c.title, c.additionalInfo, p.name) " +
            "FROM DeviceEntity d " +
            "LEFT JOIN CustomerEntity c on c.id = d.customerId " +
            "LEFT JOIN DeviceProfileEntity p on p.id = d.deviceProfileId " +
            "WHERE d.id = :deviceId")
    DeviceInfoEntity findDeviceInfoById(@Param("deviceId") UUID deviceId);

    @Query("SELECT d FROM DeviceEntity d WHERE d.tenantId = :tenantId " +
            "AND d.customerId = :customerId " +
            "AND LOWER(d.searchText) LIKE LOWER(CONCAT(:searchText, '%'))")
    Page<DeviceEntity> findByTenantIdAndCustomerId(@Param("tenantId") UUID tenantId,
                                                   @Param("customerId") UUID customerId,
                                                   @Param("searchText") String searchText,
                                                   Pageable pageable);

    @Query("SELECT d FROM DeviceEntity d WHERE d.tenantId = :tenantId " +
            "AND d.deviceProfileId = :profileId " +
            "AND LOWER(d.searchText) LIKE LOWER(CONCAT(:searchText, '%'))")
    Page<DeviceEntity> findByTenantIdAndProfileId(@Param("tenantId") UUID tenantId,
                                                  @Param("profileId") UUID profileId,
                                                  @Param("searchText") String searchText,
                                                  Pageable pageable);

    @Query("SELECT new org.thingsboard.server.dao.model.sql.DeviceInfoEntity(d, c.title, c.additionalInfo, p.name) " +
            "FROM DeviceEntity d " +
            "LEFT JOIN CustomerEntity c on c.id = d.customerId " +
            "LEFT JOIN DeviceProfileEntity p on p.id = d.deviceProfileId " +
            "WHERE d.tenantId = :tenantId " +
            "AND d.customerId = :customerId " +
            "AND LOWER(d.searchText) LIKE LOWER(CONCAT(:searchText, '%'))")
    Page<DeviceInfoEntity> findDeviceInfosByTenantIdAndCustomerId(@Param("tenantId") UUID tenantId,
                                                                  @Param("customerId") UUID customerId,
                                                                  @Param("searchText") String searchText,
                                                                  Pageable pageable);

    @Query("SELECT d FROM DeviceEntity d WHERE d.tenantId = :tenantId")
    Page<DeviceEntity> findByTenantId(@Param("tenantId") UUID tenantId,
                                      Pageable pageable);

    @Query("SELECT d FROM DeviceEntity d WHERE d.tenantId = :tenantId " +
            "AND LOWER(d.searchText) LIKE LOWER(CONCAT(:textSearch, '%'))")
    Page<DeviceEntity> findByTenantId(@Param("tenantId") UUID tenantId,
                                      @Param("textSearch") String textSearch,
                                      Pageable pageable);

    @Query("SELECT new org.thingsboard.server.dao.model.sql.DeviceInfoEntity(d, c.title, c.additionalInfo, p.name) " +
            "FROM DeviceEntity d " +
            "LEFT JOIN CustomerEntity c on c.id = d.customerId " +
            "LEFT JOIN DeviceProfileEntity p on p.id = d.deviceProfileId " +
            "WHERE d.tenantId = :tenantId " +
            "AND LOWER(d.searchText) LIKE LOWER(CONCAT(:textSearch, '%'))")
    Page<DeviceInfoEntity> findDeviceInfosByTenantId(@Param("tenantId") UUID tenantId,
                                                     @Param("textSearch") String textSearch,
                                                     Pageable pageable);

    @Query("SELECT d FROM DeviceEntity d WHERE d.tenantId = :tenantId " +
            "AND d.type = :type " +
            "AND LOWER(d.searchText) LIKE LOWER(CONCAT(:textSearch, '%'))")
    Page<DeviceEntity> findByTenantIdAndType(@Param("tenantId") UUID tenantId,
                                             @Param("type") String type,
                                             @Param("textSearch") String textSearch,
                                             Pageable pageable);

    @Query("SELECT new org.thingsboard.server.dao.model.sql.DeviceInfoEntity(d, c.title, c.additionalInfo, p.name) " +
            "FROM DeviceEntity d " +
            "LEFT JOIN CustomerEntity c on c.id = d.customerId " +
            "LEFT JOIN DeviceProfileEntity p on p.id = d.deviceProfileId " +
            "WHERE d.tenantId = :tenantId " +
            "AND d.type = :type " +
            "AND LOWER(d.searchText) LIKE LOWER(CONCAT(:textSearch, '%'))")
    Page<DeviceInfoEntity> findDeviceInfosByTenantIdAndType(@Param("tenantId") UUID tenantId,
                                                            @Param("type") String type,
                                                            @Param("textSearch") String textSearch,
                                                            Pageable pageable);

    @Query("SELECT new org.thingsboard.server.dao.model.sql.DeviceInfoEntity(d, c.title, c.additionalInfo, p.name) " +
            "FROM DeviceEntity d " +
            "LEFT JOIN CustomerEntity c on c.id = d.customerId " +
            "LEFT JOIN DeviceProfileEntity p on p.id = d.deviceProfileId " +
            "WHERE d.tenantId = :tenantId " +
            "AND d.deviceProfileId = :deviceProfileId " +
            "AND LOWER(d.searchText) LIKE LOWER(CONCAT(:textSearch, '%'))")
    Page<DeviceInfoEntity> findDeviceInfosByTenantIdAndDeviceProfileId(@Param("tenantId") UUID tenantId,
                                                                       @Param("deviceProfileId") UUID deviceProfileId,
                                                                       @Param("textSearch") String textSearch,
                                                                       Pageable pageable);

    @Query("SELECT d FROM DeviceEntity d WHERE d.tenantId = :tenantId " +
            "AND d.customerId = :customerId " +
            "AND d.type = :type " +
            "AND LOWER(d.searchText) LIKE LOWER(CONCAT(:textSearch, '%'))")
    Page<DeviceEntity> findByTenantIdAndCustomerIdAndType(@Param("tenantId") UUID tenantId,
                                                          @Param("customerId") UUID customerId,
                                                          @Param("type") String type,
                                                          @Param("textSearch") String textSearch,
                                                          Pageable pageable);

    @Query("SELECT new org.thingsboard.server.dao.model.sql.DeviceInfoEntity(d, c.title, c.additionalInfo, p.name) " +
            "FROM DeviceEntity d " +
            "LEFT JOIN CustomerEntity c on c.id = d.customerId " +
            "LEFT JOIN DeviceProfileEntity p on p.id = d.deviceProfileId " +
            "WHERE d.tenantId = :tenantId " +
            "AND d.customerId = :customerId " +
            "AND d.type = :type " +
            "AND LOWER(d.searchText) LIKE LOWER(CONCAT(:textSearch, '%'))")
    Page<DeviceInfoEntity> findDeviceInfosByTenantIdAndCustomerIdAndType(@Param("tenantId") UUID tenantId,
                                                                         @Param("customerId") UUID customerId,
                                                                         @Param("type") String type,
                                                                         @Param("textSearch") String textSearch,
                                                                         Pageable pageable);

    @Query("SELECT new org.thingsboard.server.dao.model.sql.DeviceInfoEntity(d, c.title, c.additionalInfo, p.name) " +
            "FROM DeviceEntity d " +
            "LEFT JOIN CustomerEntity c on c.id = d.customerId " +
            "LEFT JOIN DeviceProfileEntity p on p.id = d.deviceProfileId " +
            "WHERE d.tenantId = :tenantId " +
            "AND d.customerId = :customerId " +
            "AND d.deviceProfileId = :deviceProfileId " +
            "AND LOWER(d.searchText) LIKE LOWER(CONCAT(:textSearch, '%'))")
    Page<DeviceInfoEntity> findDeviceInfosByTenantIdAndCustomerIdAndDeviceProfileId(@Param("tenantId") UUID tenantId,
                                                                                    @Param("customerId") UUID customerId,
                                                                                    @Param("deviceProfileId") UUID deviceProfileId,
                                                                                    @Param("textSearch") String textSearch,
                                                                                    Pageable pageable);

    @Query("SELECT DISTINCT d.type FROM DeviceEntity d WHERE d.tenantId = :tenantId")
    List<String> findTenantDeviceTypes(@Param("tenantId") UUID tenantId);

    DeviceEntity findByTenantIdAndName(UUID tenantId, String name);

    List<DeviceEntity> findDevicesByTenantIdAndCustomerIdAndIdIn(UUID tenantId, UUID customerId, List<UUID> deviceIds);

    List<DeviceEntity> findDevicesByTenantIdAndIdIn(UUID tenantId, List<UUID> deviceIds);

    DeviceEntity findByTenantIdAndId(UUID tenantId, UUID id);

    Long countByDeviceProfileId(UUID deviceProfileId);

    @Query("SELECT d FROM DeviceEntity d, RelationEntity re WHERE d.tenantId = :tenantId " +
            "AND d.id = re.toId AND re.toType = 'DEVICE' AND re.relationTypeGroup = 'EDGE' " +
            "AND re.relationType = 'Contains' AND re.fromId = :edgeId AND re.fromType = 'EDGE' " +
            "AND LOWER(d.searchText) LIKE LOWER(CONCAT(:searchText, '%'))")
    Page<DeviceEntity> findByTenantIdAndEdgeId(@Param("tenantId") UUID tenantId,
                                               @Param("edgeId") UUID edgeId,
                                               @Param("searchText") String searchText,
                                               Pageable pageable);
<<<<<<< HEAD

    Long countByTenantId(UUID tenantId);
=======
>>>>>>> 5a04ebfd
}<|MERGE_RESOLUTION|>--- conflicted
+++ resolved
@@ -177,9 +177,6 @@
                                                @Param("edgeId") UUID edgeId,
                                                @Param("searchText") String searchText,
                                                Pageable pageable);
-<<<<<<< HEAD
 
     Long countByTenantId(UUID tenantId);
-=======
->>>>>>> 5a04ebfd
 }