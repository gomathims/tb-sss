/**
 * Copyright © 2016-2020 The Thingsboard Authors
 *
 * Licensed under the Apache License, Version 2.0 (the "License");
 * you may not use this file except in compliance with the License.
 * You may obtain a copy of the License at
 *
 *     http://www.apache.org/licenses/LICENSE-2.0
 *
 * Unless required by applicable law or agreed to in writing, software
 * distributed under the License is distributed on an "AS IS" BASIS,
 * WITHOUT WARRANTIES OR CONDITIONS OF ANY KIND, either express or implied.
 * See the License for the specific language governing permissions and
 * limitations under the License.
 */
package org.thingsboard.server.dao.asset;


import com.google.common.util.concurrent.Futures;
import com.google.common.util.concurrent.ListenableFuture;
import com.google.common.util.concurrent.MoreExecutors;
import lombok.extern.slf4j.Slf4j;
import org.hibernate.exception.ConstraintViolationException;
import org.springframework.beans.factory.annotation.Autowired;
import org.springframework.cache.Cache;
import org.springframework.cache.CacheManager;
import org.springframework.cache.annotation.CacheEvict;
import org.springframework.cache.annotation.Cacheable;
import org.springframework.stereotype.Service;
import org.springframework.util.StringUtils;
import org.thingsboard.server.common.data.Customer;
import org.thingsboard.server.common.data.EntitySubtype;
import org.thingsboard.server.common.data.EntityType;
import org.thingsboard.server.common.data.EntityView;
import org.thingsboard.server.common.data.Tenant;
import org.thingsboard.server.common.data.asset.Asset;
import org.thingsboard.server.common.data.asset.AssetInfo;
import org.thingsboard.server.common.data.asset.AssetSearchQuery;
import org.thingsboard.server.common.data.id.AssetId;
import org.thingsboard.server.common.data.id.CustomerId;
import org.thingsboard.server.common.data.id.EntityId;
import org.thingsboard.server.common.data.id.TenantId;
import org.thingsboard.server.common.data.page.PageData;
import org.thingsboard.server.common.data.page.PageLink;
import org.thingsboard.server.common.data.relation.EntityRelation;
import org.thingsboard.server.common.data.relation.EntitySearchDirection;
import org.thingsboard.server.dao.customer.CustomerDao;
import org.thingsboard.server.dao.entity.AbstractEntityService;
import org.thingsboard.server.dao.entityview.EntityViewService;
import org.thingsboard.server.dao.exception.DataValidationException;
import org.thingsboard.server.dao.service.DataValidator;
import org.thingsboard.server.dao.service.PaginatedRemover;
import org.thingsboard.server.dao.tenant.TenantDao;

import java.util.ArrayList;
import java.util.Collections;
import java.util.Comparator;
import java.util.List;
import java.util.concurrent.ExecutionException;
import java.util.stream.Collectors;

import static org.thingsboard.server.common.data.CacheConstants.ASSET_CACHE;
import static org.thingsboard.server.dao.DaoUtil.toUUIDs;
import static org.thingsboard.server.dao.model.ModelConstants.NULL_UUID;
import static org.thingsboard.server.dao.service.Validator.validateId;
import static org.thingsboard.server.dao.service.Validator.validateIds;
import static org.thingsboard.server.dao.service.Validator.validatePageLink;
import static org.thingsboard.server.dao.service.Validator.validateString;

@Service
@Slf4j
public class BaseAssetService extends AbstractEntityService implements AssetService {

    public static final String INCORRECT_TENANT_ID = "Incorrect tenantId ";
    public static final String INCORRECT_PAGE_LINK = "Incorrect page link ";
    public static final String INCORRECT_CUSTOMER_ID = "Incorrect customerId ";
    public static final String INCORRECT_ASSET_ID = "Incorrect assetId ";
    @Autowired
    private AssetDao assetDao;

    @Autowired
    private TenantDao tenantDao;

    @Autowired
    private CustomerDao customerDao;

    @Autowired
    private EntityViewService entityViewService;

    @Autowired
    private CacheManager cacheManager;

    @Override
    public AssetInfo findAssetInfoById(TenantId tenantId, AssetId assetId) {
        log.trace("Executing findAssetInfoById [{}]", assetId);
        validateId(assetId, INCORRECT_ASSET_ID + assetId);
        return assetDao.findAssetInfoById(tenantId, assetId.getId());
    }

    @Override
    public Asset findAssetById(TenantId tenantId, AssetId assetId) {
        log.trace("Executing findAssetById [{}]", assetId);
        validateId(assetId, INCORRECT_ASSET_ID + assetId);
        return assetDao.findById(tenantId, assetId.getId());
    }

    @Override
    public ListenableFuture<Asset> findAssetByIdAsync(TenantId tenantId, AssetId assetId) {
        log.trace("Executing findAssetById [{}]", assetId);
        validateId(assetId, INCORRECT_ASSET_ID + assetId);
        return assetDao.findByIdAsync(tenantId, assetId.getId());
    }

    @Cacheable(cacheNames = ASSET_CACHE, key = "{#tenantId, #name}")
    @Override
    public Asset findAssetByTenantIdAndName(TenantId tenantId, String name) {
        log.trace("Executing findAssetByTenantIdAndName [{}][{}]", tenantId, name);
        validateId(tenantId, INCORRECT_TENANT_ID + tenantId);
        return assetDao.findAssetsByTenantIdAndName(tenantId.getId(), name)
                .orElse(null);
    }

    @CacheEvict(cacheNames = ASSET_CACHE, key = "{#asset.tenantId, #asset.name}")
    @Override
    public Asset saveAsset(Asset asset) {
        log.trace("Executing saveAsset [{}]", asset);
        assetValidator.validate(asset, Asset::getTenantId);
        Asset savedAsset;
        if (!sqlDatabaseUsed) {
            savedAsset = assetDao.save(asset.getTenantId(), asset);
        } else {
            try {
                savedAsset = assetDao.save(asset.getTenantId(), asset);
            } catch (Exception t) {
                ConstraintViolationException e = extractConstraintViolationException(t).orElse(null);
                if (e != null && e.getConstraintName() != null && e.getConstraintName().equalsIgnoreCase("asset_name_unq_key")) {
                    throw new DataValidationException("Asset with such name already exists!");
                } else {
                    throw t;
                }
            }
        }
        return savedAsset;
    }

    @Override
    public Asset assignAssetToCustomer(TenantId tenantId, AssetId assetId, CustomerId customerId) {
        Asset asset = findAssetById(tenantId, assetId);
        asset.setCustomerId(customerId);
        return saveAsset(asset);
    }

    @Override
    public Asset unassignAssetFromCustomer(TenantId tenantId, AssetId assetId) {
        Asset asset = findAssetById(tenantId, assetId);
        asset.setCustomerId(null);
        return saveAsset(asset);
    }

    @Override
    public void deleteAsset(TenantId tenantId, AssetId assetId) {
        log.trace("Executing deleteAsset [{}]", assetId);
        validateId(assetId, INCORRECT_ASSET_ID + assetId);
        deleteEntityRelations(tenantId, assetId);

        Asset asset = assetDao.findById(tenantId, assetId.getId());
        try {
            List<EntityView> entityViews = entityViewService.findEntityViewsByTenantIdAndEntityIdAsync(asset.getTenantId(), assetId).get();
            if (entityViews != null && !entityViews.isEmpty()) {
                throw new DataValidationException("Can't delete asset that is assigned to entity views!");
            }
        } catch (ExecutionException | InterruptedException e) {
            log.error("Exception while finding entity views for assetId [{}]", assetId, e);
            throw new RuntimeException("Exception while finding entity views for assetId [" + assetId + "]", e);
        }

        List<Object> list = new ArrayList<>();
        list.add(asset.getTenantId());
        list.add(asset.getName());
        Cache cache = cacheManager.getCache(ASSET_CACHE);
        cache.evict(list);

        assetDao.removeById(tenantId, assetId.getId());
    }

    @Override
    public PageData<Asset> findAssetsByTenantId(TenantId tenantId, PageLink pageLink) {
        log.trace("Executing findAssetsByTenantId, tenantId [{}], pageLink [{}]", tenantId, pageLink);
        validateId(tenantId, INCORRECT_TENANT_ID + tenantId);
        validatePageLink(pageLink);
        return assetDao.findAssetsByTenantId(tenantId.getId(), pageLink);
    }

    @Override
    public PageData<AssetInfo> findAssetInfosByTenantId(TenantId tenantId, PageLink pageLink) {
        log.trace("Executing findAssetInfosByTenantId, tenantId [{}], pageLink [{}]", tenantId, pageLink);
        validateId(tenantId, INCORRECT_TENANT_ID + tenantId);
        validatePageLink(pageLink);
        return assetDao.findAssetInfosByTenantId(tenantId.getId(), pageLink);
    }

    @Override
    public PageData<Asset> findAssetsByTenantIdAndType(TenantId tenantId, String type, PageLink pageLink) {
        log.trace("Executing findAssetsByTenantIdAndType, tenantId [{}], type [{}], pageLink [{}]", tenantId, type, pageLink);
        validateId(tenantId, INCORRECT_TENANT_ID + tenantId);
        validateString(type, "Incorrect type " + type);
        validatePageLink(pageLink);
        return assetDao.findAssetsByTenantIdAndType(tenantId.getId(), type, pageLink);
    }

    @Override
    public PageData<AssetInfo> findAssetInfosByTenantIdAndType(TenantId tenantId, String type, PageLink pageLink) {
        log.trace("Executing findAssetInfosByTenantIdAndType, tenantId [{}], type [{}], pageLink [{}]", tenantId, type, pageLink);
        validateId(tenantId, INCORRECT_TENANT_ID + tenantId);
        validateString(type, "Incorrect type " + type);
        validatePageLink(pageLink);
        return assetDao.findAssetInfosByTenantIdAndType(tenantId.getId(), type, pageLink);
    }

    @Override
    public ListenableFuture<List<Asset>> findAssetsByTenantIdAndIdsAsync(TenantId tenantId, List<AssetId> assetIds) {
        log.trace("Executing findAssetsByTenantIdAndIdsAsync, tenantId [{}], assetIds [{}]", tenantId, assetIds);
        validateId(tenantId, INCORRECT_TENANT_ID + tenantId);
        validateIds(assetIds, "Incorrect assetIds " + assetIds);
        return assetDao.findAssetsByTenantIdAndIdsAsync(tenantId.getId(), toUUIDs(assetIds));
    }

    @Override
    public void deleteAssetsByTenantId(TenantId tenantId) {
        log.trace("Executing deleteAssetsByTenantId, tenantId [{}]", tenantId);
        validateId(tenantId, INCORRECT_TENANT_ID + tenantId);
        tenantAssetsRemover.removeEntities(tenantId, tenantId);
    }

    @Override
    public PageData<Asset> findAssetsByTenantIdAndCustomerId(TenantId tenantId, CustomerId customerId, PageLink pageLink) {
        log.trace("Executing findAssetsByTenantIdAndCustomerId, tenantId [{}], customerId [{}], pageLink [{}]", tenantId, customerId, pageLink);
        validateId(tenantId, INCORRECT_TENANT_ID + tenantId);
        validateId(customerId, INCORRECT_CUSTOMER_ID + customerId);
        validatePageLink(pageLink);
        return assetDao.findAssetsByTenantIdAndCustomerId(tenantId.getId(), customerId.getId(), pageLink);
<<<<<<< HEAD
    }

    @Override
    public PageData<AssetInfo> findAssetInfosByTenantIdAndCustomerId(TenantId tenantId, CustomerId customerId, PageLink pageLink) {
        log.trace("Executing findAssetInfosByTenantIdAndCustomerId, tenantId [{}], customerId [{}], pageLink [{}]", tenantId, customerId, pageLink);
        validateId(tenantId, INCORRECT_TENANT_ID + tenantId);
        validateId(customerId, INCORRECT_CUSTOMER_ID + customerId);
        validatePageLink(pageLink);
        return assetDao.findAssetInfosByTenantIdAndCustomerId(tenantId.getId(), customerId.getId(), pageLink);
    }

    @Override
=======
    }

    @Override
    public PageData<AssetInfo> findAssetInfosByTenantIdAndCustomerId(TenantId tenantId, CustomerId customerId, PageLink pageLink) {
        log.trace("Executing findAssetInfosByTenantIdAndCustomerId, tenantId [{}], customerId [{}], pageLink [{}]", tenantId, customerId, pageLink);
        validateId(tenantId, INCORRECT_TENANT_ID + tenantId);
        validateId(customerId, INCORRECT_CUSTOMER_ID + customerId);
        validatePageLink(pageLink);
        return assetDao.findAssetInfosByTenantIdAndCustomerId(tenantId.getId(), customerId.getId(), pageLink);
    }

    @Override
>>>>>>> 76113d11
    public PageData<Asset> findAssetsByTenantIdAndCustomerIdAndType(TenantId tenantId, CustomerId customerId, String type, PageLink pageLink) {
        log.trace("Executing findAssetsByTenantIdAndCustomerIdAndType, tenantId [{}], customerId [{}], type [{}], pageLink [{}]", tenantId, customerId, type, pageLink);
        validateId(tenantId, INCORRECT_TENANT_ID + tenantId);
        validateId(customerId, INCORRECT_CUSTOMER_ID + customerId);
        validateString(type, "Incorrect type " + type);
        validatePageLink(pageLink);
        return assetDao.findAssetsByTenantIdAndCustomerIdAndType(tenantId.getId(), customerId.getId(), type, pageLink);
    }

    @Override
    public PageData<AssetInfo> findAssetInfosByTenantIdAndCustomerIdAndType(TenantId tenantId, CustomerId customerId, String type, PageLink pageLink) {
        log.trace("Executing findAssetInfosByTenantIdAndCustomerIdAndType, tenantId [{}], customerId [{}], type [{}], pageLink [{}]", tenantId, customerId, type, pageLink);
        validateId(tenantId, INCORRECT_TENANT_ID + tenantId);
        validateId(customerId, INCORRECT_CUSTOMER_ID + customerId);
        validateString(type, "Incorrect type " + type);
        validatePageLink(pageLink);
        return assetDao.findAssetInfosByTenantIdAndCustomerIdAndType(tenantId.getId(), customerId.getId(), type, pageLink);
    }

    @Override
    public ListenableFuture<List<Asset>> findAssetsByTenantIdCustomerIdAndIdsAsync(TenantId tenantId, CustomerId customerId, List<AssetId> assetIds) {
        log.trace("Executing findAssetsByTenantIdAndCustomerIdAndIdsAsync, tenantId [{}], customerId [{}], assetIds [{}]", tenantId, customerId, assetIds);
        validateId(tenantId, INCORRECT_TENANT_ID + tenantId);
        validateId(customerId, INCORRECT_CUSTOMER_ID + customerId);
        validateIds(assetIds, "Incorrect assetIds " + assetIds);
        return assetDao.findAssetsByTenantIdAndCustomerIdAndIdsAsync(tenantId.getId(), customerId.getId(), toUUIDs(assetIds));
    }

    @Override
    public void unassignCustomerAssets(TenantId tenantId, CustomerId customerId) {
        log.trace("Executing unassignCustomerAssets, tenantId [{}], customerId [{}]", tenantId, customerId);
        validateId(tenantId, INCORRECT_TENANT_ID + tenantId);
        validateId(customerId, INCORRECT_CUSTOMER_ID + customerId);
        customerAssetsUnasigner.removeEntities(tenantId, customerId);
    }

    @Override
    public ListenableFuture<List<Asset>> findAssetsByQuery(TenantId tenantId, AssetSearchQuery query) {
        ListenableFuture<List<EntityRelation>> relations = relationService.findByQuery(tenantId, query.toEntitySearchQuery());
        ListenableFuture<List<Asset>> assets = Futures.transformAsync(relations, r -> {
            EntitySearchDirection direction = query.toEntitySearchQuery().getParameters().getDirection();
            List<ListenableFuture<Asset>> futures = new ArrayList<>();
            for (EntityRelation relation : r) {
                EntityId entityId = direction == EntitySearchDirection.FROM ? relation.getTo() : relation.getFrom();
                if (entityId.getEntityType() == EntityType.ASSET) {
                    futures.add(findAssetByIdAsync(tenantId, new AssetId(entityId.getId())));
                }
            }
            return Futures.successfulAsList(futures);
        }, MoreExecutors.directExecutor());
        assets = Futures.transform(assets, assetList ->
                assetList == null ? Collections.emptyList() : assetList.stream().filter(asset -> query.getAssetTypes().contains(asset.getType())).collect(Collectors.toList()), MoreExecutors.directExecutor()
        );
        return assets;
    }

    @Override
    public ListenableFuture<List<EntitySubtype>> findAssetTypesByTenantId(TenantId tenantId) {
        log.trace("Executing findAssetTypesByTenantId, tenantId [{}]", tenantId);
        validateId(tenantId, INCORRECT_TENANT_ID + tenantId);
        ListenableFuture<List<EntitySubtype>> tenantAssetTypes = assetDao.findTenantAssetTypesAsync(tenantId.getId());
        return Futures.transform(tenantAssetTypes,
                assetTypes -> {
                    assetTypes.sort(Comparator.comparing(EntitySubtype::getType));
                    return assetTypes;
                }, MoreExecutors.directExecutor());
    }

    private DataValidator<Asset> assetValidator =
            new DataValidator<Asset>() {

                @Override
                protected void validateCreate(TenantId tenantId, Asset asset) {
                    if (!sqlDatabaseUsed) {
                        assetDao.findAssetsByTenantIdAndName(asset.getTenantId().getId(), asset.getName()).ifPresent(
                                d -> {
                                    throw new DataValidationException("Asset with such name already exists!");
                                }
                        );
                    }
                }

                @Override
                protected void validateUpdate(TenantId tenantId, Asset asset) {
                    if (!sqlDatabaseUsed) {
                        assetDao.findAssetsByTenantIdAndName(asset.getTenantId().getId(), asset.getName()).ifPresent(
                                d -> {
                                    if (!d.getId().equals(asset.getId())) {
                                        throw new DataValidationException("Asset with such name already exists!");
                                    }
                                }
                        );
                    }
                }

                @Override
                protected void validateDataImpl(TenantId tenantId, Asset asset) {
                    if (StringUtils.isEmpty(asset.getType())) {
                        throw new DataValidationException("Asset type should be specified!");
                    }
                    if (StringUtils.isEmpty(asset.getName())) {
                        throw new DataValidationException("Asset name should be specified!");
                    }
                    if (asset.getTenantId() == null) {
                        throw new DataValidationException("Asset should be assigned to tenant!");
                    } else {
                        Tenant tenant = tenantDao.findById(tenantId, asset.getTenantId().getId());
                        if (tenant == null) {
                            throw new DataValidationException("Asset is referencing to non-existent tenant!");
                        }
                    }
                    if (asset.getCustomerId() == null) {
                        asset.setCustomerId(new CustomerId(NULL_UUID));
                    } else if (!asset.getCustomerId().getId().equals(NULL_UUID)) {
                        Customer customer = customerDao.findById(tenantId, asset.getCustomerId().getId());
                        if (customer == null) {
                            throw new DataValidationException("Can't assign asset to non-existent customer!");
                        }
                        if (!customer.getTenantId().equals(asset.getTenantId())) {
                            throw new DataValidationException("Can't assign asset to customer from different tenant!");
                        }
                    }
                }
            };

    private PaginatedRemover<TenantId, Asset> tenantAssetsRemover =
            new PaginatedRemover<TenantId, Asset>() {

<<<<<<< HEAD
            @Override
            protected PageData<Asset> findEntities(TenantId tenantId, TenantId id, PageLink pageLink) {
                return assetDao.findAssetsByTenantId(id.getId(), pageLink);
            }
=======
                @Override
                protected PageData<Asset> findEntities(TenantId tenantId, TenantId id, PageLink pageLink) {
                    return assetDao.findAssetsByTenantId(id.getId(), pageLink);
                }
>>>>>>> 76113d11

                @Override
                protected void removeEntity(TenantId tenantId, Asset entity) {
                    deleteAsset(tenantId, new AssetId(entity.getId().getId()));
                }
            };

    private PaginatedRemover<CustomerId, Asset> customerAssetsUnasigner = new PaginatedRemover<CustomerId, Asset>() {

        @Override
        protected PageData<Asset> findEntities(TenantId tenantId, CustomerId id, PageLink pageLink) {
            return assetDao.findAssetsByTenantIdAndCustomerId(tenantId.getId(), id.getId(), pageLink);
        }

        @Override
        protected void removeEntity(TenantId tenantId, Asset entity) {
            unassignAssetFromCustomer(tenantId, new AssetId(entity.getId().getId()));
        }
    };
}<|MERGE_RESOLUTION|>--- conflicted
+++ resolved
@@ -239,7 +239,6 @@
         validateId(customerId, INCORRECT_CUSTOMER_ID + customerId);
         validatePageLink(pageLink);
         return assetDao.findAssetsByTenantIdAndCustomerId(tenantId.getId(), customerId.getId(), pageLink);
-<<<<<<< HEAD
     }
 
     @Override
@@ -252,20 +251,6 @@
     }
 
     @Override
-=======
-    }
-
-    @Override
-    public PageData<AssetInfo> findAssetInfosByTenantIdAndCustomerId(TenantId tenantId, CustomerId customerId, PageLink pageLink) {
-        log.trace("Executing findAssetInfosByTenantIdAndCustomerId, tenantId [{}], customerId [{}], pageLink [{}]", tenantId, customerId, pageLink);
-        validateId(tenantId, INCORRECT_TENANT_ID + tenantId);
-        validateId(customerId, INCORRECT_CUSTOMER_ID + customerId);
-        validatePageLink(pageLink);
-        return assetDao.findAssetInfosByTenantIdAndCustomerId(tenantId.getId(), customerId.getId(), pageLink);
-    }
-
-    @Override
->>>>>>> 76113d11
     public PageData<Asset> findAssetsByTenantIdAndCustomerIdAndType(TenantId tenantId, CustomerId customerId, String type, PageLink pageLink) {
         log.trace("Executing findAssetsByTenantIdAndCustomerIdAndType, tenantId [{}], customerId [{}], type [{}], pageLink [{}]", tenantId, customerId, type, pageLink);
         validateId(tenantId, INCORRECT_TENANT_ID + tenantId);
@@ -394,17 +379,10 @@
     private PaginatedRemover<TenantId, Asset> tenantAssetsRemover =
             new PaginatedRemover<TenantId, Asset>() {
 
-<<<<<<< HEAD
-            @Override
-            protected PageData<Asset> findEntities(TenantId tenantId, TenantId id, PageLink pageLink) {
-                return assetDao.findAssetsByTenantId(id.getId(), pageLink);
-            }
-=======
                 @Override
                 protected PageData<Asset> findEntities(TenantId tenantId, TenantId id, PageLink pageLink) {
                     return assetDao.findAssetsByTenantId(id.getId(), pageLink);
                 }
->>>>>>> 76113d11
 
                 @Override
                 protected void removeEntity(TenantId tenantId, Asset entity) {
