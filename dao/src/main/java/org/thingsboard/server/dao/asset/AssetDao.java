--- conflicted
+++ resolved
@@ -20,13 +20,9 @@
 import org.thingsboard.server.common.data.asset.Asset;
 import org.thingsboard.server.common.data.asset.AssetInfo;
 import org.thingsboard.server.common.data.id.TenantId;
-<<<<<<< HEAD
 import org.thingsboard.server.common.data.page.PageData;
 import org.thingsboard.server.common.data.page.PageLink;
-=======
-import org.thingsboard.server.common.data.page.TextPageLink;
 import org.thingsboard.server.common.data.page.TimePageLink;
->>>>>>> f5ab5d7a
 import org.thingsboard.server.dao.Dao;
 
 import java.util.List;
@@ -172,31 +168,12 @@
     ListenableFuture<List<EntitySubtype>> findTenantAssetTypesAsync(UUID tenantId);
 
     /**
-<<<<<<< HEAD
-     * Find assets by tenantId, customerId and page link.
-=======
      * Find assets by tenantId, edgeId and page link.
->>>>>>> f5ab5d7a
      *
      * @param tenantId the tenantId
      * @param edgeId the edgeId
      * @param pageLink the page link
      * @return the list of asset objects
      */
-<<<<<<< HEAD
-    PageData<Asset> findAssetsByTenantIdAndEdgeId(UUID tenantId, UUID edgeId, PageLink pageLink);
-
-    /**
-     * Find assets by tenantId, customerId, type and page link.
-     *
-     * @param tenantId the tenantId
-     * @param edgeId the edgeId
-     * @param type the type
-     * @param pageLink the page link
-     * @return the list of asset objects
-     */
-    PageData<Asset> findAssetsByTenantIdAndEdgeIdAndType(UUID tenantId, UUID edgeId, String type, PageLink pageLink);
-=======
-    ListenableFuture<List<Asset>> findAssetsByTenantIdAndEdgeId(UUID tenantId, UUID edgeId, TimePageLink pageLink);
->>>>>>> f5ab5d7a
+    ListenableFuture<PageData<Asset>> findAssetsByTenantIdAndEdgeId(UUID tenantId, UUID edgeId, TimePageLink pageLink);
 }