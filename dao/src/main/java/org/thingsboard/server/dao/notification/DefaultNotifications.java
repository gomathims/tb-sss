--- conflicted
+++ resolved
@@ -359,8 +359,6 @@
                     .build())
             .build();
 
-<<<<<<< HEAD
-=======
     public static final DefaultNotification taskProcessingFailure = DefaultNotification.builder()
             .name("Task processing failure notification")
             .type(NotificationType.TASK_PROCESSING_FAILURE)
@@ -374,16 +372,6 @@
                     .build())
             .build();
 
-    public static final DefaultNotification jwtSigningKeyIssue = DefaultNotification.builder()
-            .name("JWT Signing Key issue notification")
-            .type(NotificationType.GENERAL)
-            .subject("WARNING: security issue")
-            .text("The platform is configured to use default JWT Signing Key. Please change it on the security settings page")
-            .icon("warning").color(YELLOW_COLOR)
-            .button("Go to settings").link("/security-settings/general")
-            .build();
-
->>>>>>> 430b7ba9
     private final NotificationTemplateService templateService;
     private final NotificationRuleService ruleService;
 
