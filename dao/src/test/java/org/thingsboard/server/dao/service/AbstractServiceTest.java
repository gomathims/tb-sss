--- conflicted
+++ resolved
@@ -158,14 +158,11 @@
     @Autowired
     protected ResourceService resourceService;
 
-<<<<<<< HEAD
+
     @Autowired
     protected FirmwareService firmwareService;
 
-    class IdComparator<D extends HasId> implements Comparator<D> {
-=======
     public class IdComparator<D extends HasId> implements Comparator<D> {
->>>>>>> 9900cc3d
         @Override
         public int compare(D o1, D o2) {
             return o1.getId().getId().compareTo(o2.getId().getId());
